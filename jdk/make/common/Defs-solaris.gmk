#
# Copyright 1995-2008 Sun Microsystems, Inc.  All Rights Reserved.
# DO NOT ALTER OR REMOVE COPYRIGHT NOTICES OR THIS FILE HEADER.
#
# This code is free software; you can redistribute it and/or modify it
# under the terms of the GNU General Public License version 2 only, as
# published by the Free Software Foundation.  Sun designates this
# particular file as subject to the "Classpath" exception as provided
# by Sun in the LICENSE file that accompanied this code.
#
# This code is distributed in the hope that it will be useful, but WITHOUT
# ANY WARRANTY; without even the implied warranty of MERCHANTABILITY or
# FITNESS FOR A PARTICULAR PURPOSE.  See the GNU General Public License
# version 2 for more details (a copy is included in the LICENSE file that
# accompanied this code).
#
# You should have received a copy of the GNU General Public License version
# 2 along with this work; if not, write to the Free Software Foundation,
# Inc., 51 Franklin St, Fifth Floor, Boston, MA 02110-1301 USA.
#
# Please contact Sun Microsystems, Inc., 4150 Network Circle, Santa Clara,
# CA 95054 USA or visit www.sun.com if you need additional information or
# have any questions.
#

#
# Makefile to specify compiler flags for programs and libraries
# targeted to Solaris.  Should not contain any rules.
#
# WARNING: This file is shared with other workspaces. 
#          So when it includes other files, it must use JDK_TOPDIR.
#

# Warning: the following variables are overridden by Defs.gmk. Set
# values will be silently ignored:
#   CFLAGS        (set $(OTHER_CFLAGS) instead)
#   CPPFLAGS      (set $(OTHER_CPPFLAGS) instead)
#   CXXFLAGS      (set $(OTHER_CXXFLAGS) instead)
#   LDFLAGS       (set $(OTHER_LDFAGS) instead)
#   LDLIBS        (set $(EXTRA_LIBS) instead)
#   LDLIBS_COMMON (set $(EXTRA_LIBS) instead)
#   LINTFLAGS     (set $(OTHER_LINTFLAGS) instead)
#
# Note: CPPFLAGS are used in C and C++ compiles.
#

# Get shared JDK settings
include $(JDK_MAKE_SHARED_DIR)/Defs.gmk

ifndef PLATFORM_SRC
PLATFORM_SRC = $(BUILDDIR)/../src/solaris
endif # PLATFORM_SRC

# Platform specific closed sources
ifndef OPENJDK
  ifndef CLOSED_PLATFORM_SRC
    CLOSED_PLATFORM_SRC = $(BUILDDIR)/../src/closed/solaris
  endif
endif

# platform specific include files
PLATFORM_INCLUDE_NAME = $(PLATFORM)
PLATFORM_INCLUDE      = $(INCLUDEDIR)/$(PLATFORM_INCLUDE_NAME)

# suffix used for make dependencies files
DEPEND_SUFFIX = d
# suffix used for lint files
LINT_SUFFIX = ln
# The suffix applied to the library name for FDLIBM
FDDLIBM_SUFFIX = a
# The suffix applied to scripts (.bat for windows, nothing for unix)
SCRIPT_SUFFIX =
# CC compiler object code output directive flag value
CC_OBJECT_OUTPUT_FLAG = -o #trailing blank required!
CC_PROGRAM_OUTPUT_FLAG = -o #trailing blank required!

#
# Default HPI libraries. Build will build only native unless
# overriden at the make command line. This makes it convenient for
# people doing, say, a pthreads port -- they can create a posix
# directory here, and say "gnumake HPIS=posix" at the top
# level.
#
HPIS = native

#
# Java default optimization (-x04/-O2) etc.  Applies to the VM.
#
ifndef OPTIMIZATION_LEVEL
  ifeq ($(PRODUCT), java)
    OPTIMIZATION_LEVEL = HIGHER
  else
    OPTIMIZATION_LEVEL = LOWER
  endif
endif

#
# If -Xa is in CFLAGS_COMMON it will end up ahead of $(CC_OPT) for the
# optimized build, and that ordering of the flags completely freaks
# out cc.  Hence, -Xa is instead in each CFLAGS variant.
#
# The more unusual options to the Sun C compiler:
#	-v		Stricter type checking, more error checking
#			(To turn ALL warnings into fatals, use -errwarn=%all)
#	-xstrconst	Place string literals and constants in read-only area
#			(means you can't write on your string literals)
#	-xs		Force debug information (stabs) into the .so or a.out
#			(makes the library/executable debuggable without the
#			.o files needing to be around, but at a space cost)
#	-g & -O		If you add the -g option to the optimized compiles
#			you will get better stack retraces, the code is
#			still optimized. This includes a space cost too.
#       -xc99=%none     Do NOT allow for c99 extensions to be used.
#                       e.g. declarations must precede statements
#       -xCC            Allow the C++ style of comments in C: //
#                       Required with many of the source files.
#       -mt             Assume multi-threaded (important)
#
# The more unusual options to the Sun C compiler:
#       +w              Print more warnings
#       +w2             Maximum warnings
#

#
# Debug flag for C and C++ compiler
#
CFLAGS_DEBUG_OPTION    = -g $(CC_OPT/NONE)
CXXFLAGS_DEBUG_OPTION  = -g $(CXX_OPT/NONE)

# Turn off -g if we are doing tcov build
ifdef TCOV_BUILD
  CFLAGS_DEBUG_OPTION=
  CXXFLAGS_DEBUG_OPTION=
endif

# FASTDEBUG: Optimize the -g builds, gives us a faster debug java
#        If true adds -O to the debug compiles. This allows for any assert
#        tests to remain and debug checking. The resulting code is faster
#        but less debuggable.  Stack traces are still valid, although only
#        approximate line numbers are given. Printing of local variables
#        during a debugging session is not possible, but stepping and
#        printing of global or static variables should be possible.
#        Performance/size of files should be about the same, maybe smaller.
#
ifeq ($(FASTDEBUG), true)
  CFLAGS_DEBUG_OPTION    = -g  $(CC_OPT/LOWER)
  CXXFLAGS_DEBUG_OPTION  = -g0 $(CXX_OPT/LOWER)
endif

CFLAGS_COMMON   = -L$(OBJDIR)

# Do not allow C99 language features like declarations in code etc.
CFLAGS_COMMON  += -xc99=%none

# Allow C++ comments in C code
CFLAGS_COMMON  += -xCC
<<<<<<< HEAD

# Show error message tags on errors
CFLAGS_COMMON   += -errshort=tags
CXXFLAGS_COMMON += -errtags=yes

# Optimization flags
CFLAGS_OPT      = $(POPT)

# Debug version flags
=======
CFLAGS_COMMON  += -errshort=tags
CFLAGS_OPT      = $(CC_OPT)
>>>>>>> ac52b07e
CFLAGS_DBG      = $(CFLAGS_DEBUG_OPTION)

# Required C compiler flags
CFLAGS_COMMON  += -Xa $(CFLAGS_REQUIRED)

# Maximum warnings all the time
CXXFLAGS_COMMON += +w
CFLAGS_COMMON   += -v

# Assume MT behavior all the time (important)
CXXFLAGS_COMMON += -mt
CFLAGS_COMMON   += -mt

# Assume no C++ exceptions are used
CXXFLAGS_COMMON += -features=no%except -DCC_NOEX

# For C++, these options tell it to assume nothing about locating libraries
#    either at compile time, or at runtime. Use of these options will likely
#    require the use of -L and -R options to indicate where libraries will
#    be found at compile time (-L) and at runtime (-R).
#    The /usr/lib location comes for free, so no need to specify that one.
#    Note: C is much simplier and there is no need for these options. This
#          is mostly needed to avoid dependencies on libraries in the
#          Compiler install area, also see LIBCXX and LIBM.
CXXFLAGS_COMMON += -norunpath -xnolib

#
# Treat compiler warnings as errors, if requested
#
ifeq ($(COMPILER_WARNINGS_FATAL),true)
  CFLAGS_COMMON += -errwarn=%all
  CXXFLAGS_COMMON += -errwarn=%all
endif

CXXFLAGS_OPT	= $(CXX_OPT)
CXXFLAGS_DBG	= $(CXXFLAGS_DEBUG_OPTION)
CXXFLAGS_COMMON += $(CFLAGS_REQUIRED)

# Add -xstrconst to the library compiles. This forces all string
#  literals into the read-only data section, which prevents them from
#  being written to and increases the runtime pages shared on the system.
#
ifdef LIBRARY
  CFLAGS_COMMON +=-xstrconst
endif

# Source browser database
#
# COMPILE_WITH_SB    
#        If defined adds -xsb to compiles and creates a
#        source browsing database during compilation.
#
ifdef COMPILE_WITH_SB
  ifeq ($(LIBRARY), java)
    CFLAGS_DBG +=   -xsb
  endif
endif

# Lint Flags:
#	-Xa			ANSI C plus K&R, favor ANSI rules
#	-fd			report on old style func defs
#	-errchk=structarg	report on 64bit struct args by value
#	-errchk=longptr64	report on 64bit to 32bit issues (ignores casts)
#	-errchk=parentheses	report on suggested use of extra parens
#	-v 			suppress unused args
#	-x			suppress unused externs
#	-u			suppress extern func/vars used/defined
#	-errfmt=simple		use one line errors with position info
#       $(LINT_XARCH_OPTION)    See Compiler-sun.gwk

LINTFLAGS_COMMON  = -Xa
LINTFLAGS_COMMON += -fd 
LINTFLAGS_COMMON += -errchk=structarg,longptr64,parentheses
LINTFLAGS_COMMON += -v
LINTFLAGS_COMMON += -x 
LINTFLAGS_COMMON += -u
LINTFLAGS_COMMON += -errfmt=simple 
LINTFLAGS_OPT   = 
LINTFLAGS_DBG   =

# The -W0,-noglobal tells the compiler to NOT generate mangled global
#    ELF data symbols for file local static data.
#    This can break fix&continue, but we'd rather do the same compilations
#    for deliverable bits as we do for non-deliverable bits
#    Tell the compilers to never generate globalized names, all the time.
CFLAGS_COMMON += -W0,-noglobal

# If we have a specific arch value to use, add it
CFLAGS_COMMON    += $(XARCH_OPTION)
CXXFLAGS_COMMON  += $(XARCH_OPTION)
ASFLAGS_COMMON   += $(AS_XARCH_OPTION)
EXTRA_LIBS       += $(XARCH_OPTION)
LINTFLAGS_COMMON += $(LINT_XARCH_OPTION)

#
# uncomment the following to build with PERTURBALOT set
#
# OTHER_CFLAGS += -DPERTURBALOT
#

CPPFLAGS_COMMON = -D__solaris__  -D$(ARCH_FAMILY)
CPPFLAGS_OPT    = -DNDEBUG
CPPFLAGS_DBG    = -DDEBUG

ifneq ($(PRODUCT), java)
  CPPFLAGS_DBG    += -DLOGGING -DDBINFO
endif

ifeq ($(ARCH_FAMILY), i586)
  # The macro _LITTLE_ENDIAN needs to be defined the same to avoid the
  #   Sun C compiler warning message: warning: macro redefined: _LITTLE_ENDIAN
  #   (The Solaris X86 system defines this in file /usr/include/sys/isa_defs.h).
  #   Note: -Dmacro         is the same as    #define macro 1
  #         -Dmacro=	    is the same as    #define macro
  #
  CPPFLAGS_COMMON +=  -DcpuIntel -D_LITTLE_ENDIAN= -D$(LIBARCH)
  # Turn off a superfluous compiler error message on Intel
  CFLAGS_COMMON += -erroff=E_BAD_PRAGMA_PACK_VALUE
endif

# Java memory management is based on memory mapping by default, but a
# system only assuming malloc/free can be built by adding -DUSE_MALLOC 

CPPFLAGS_COMMON	+= -DTRACING -DMACRO_MEMSYS_OPS -DBREAKPTS
CPPFLAGS_OPT	+= -DTRIMMED

LDFLAGS_DEFS_OPTION  = -z defs
LDFLAGS_COMMON  += $(LDFLAGS_DEFS_OPTION)

#
# -L paths for finding and -ljava
#
LDFLAGS_COMMON += -L$(LIBDIR)/$(LIBARCH)
LDFLAGS_OPT     =
LDFLAGS_DBG     =

#
# We never really want the incremental linker, ever
#    The -xildoff option tells Sun's compilers to NOT use incremental linker
#
LDFLAGS_COMMON  += -xildoff

ifdef LIBRARY
  # Libraries need to locate other libraries at runtime, and you can tell
  #   a library where to look by way of the dynamic runpaths (RPATH or RUNPATH)
  #   buried inside the .so. The $ORIGIN says to look relative to where
  #   the library itself is and it can be followed with relative paths from
  #   that. By default we always look in $ORIGIN, optionally we add relative
  #   paths if the Makefile sets LD_RUNPATH_EXTRAS to those relative paths.
  #   The environment variable LD_LIBRARY_PATH will over-ride these runpaths.
  #   Try: 'dump -Lv lib*.so' to see these settings in a library.
  #
  LDFLAGS_COMMON += -R\$$ORIGIN
  LDFLAGS_COMMON += $(LD_RUNPATH_EXTRAS:%=-R\$$ORIGIN/%)
endif

EXTRA_LIBS += -lc

# Postprocessing is done on the images directories only
#
ifeq ($(VARIANT), OPT)
  ifeq ($(PARTIAL_GPROF), true)
    NO_STRIP = true
  endif
  ifeq ($(GPROF), true)
    NO_STRIP = true
  endif
  ifneq ($(NO_STRIP), true)
    # Debug 'strip -x' leaves local function Elf symbols (better stack traces)
    POST_STRIP_PROCESS = $(STRIP) -x
  endif
endif
POST_MCS_PROCESS=$(MCS) -d -a "JDK $(FULL_VERSION)"

#
# Sun C compiler will take -M and pass it on to ld.
# Usage: ld $(LD_MAPFILE_FLAG) mapfile *.o
#
ifeq ($(CC_VERSION),gcc)
LD_MAPFILE_FLAG = -Xlinker -M -Xlinker
else
LD_MAPFILE_FLAG = -M
endif

#
# Variables globally settable from the make command line (default
# values in brackets):
#	GPROF (false)
# Eg: 	% gnumake GPROF=true
GPROF = false
ifeq ($(GPROF), true)
    CFLAGS_COMMON += -DGPROF -xpg
    EXTRA_LIBS += -xpg
endif

# PARTIAL_GPROF is to be used ONLY during compilation - it should not
# appear during linking of libraries or programs.  It also should
# prevent linking with -z defs to allow a symbol to remain undefined.
#
PARTIAL_GPROF = false
ifeq ($(PARTIAL_GPROF), true)
  CFLAGS_GPROF += -xpg
  LDFLAGS_DEFS_OPTION  = -z nodefs
endif

#
# For a TCOV build we add in the TCOV_OPTION
#
ifdef TCOV_BUILD
  TCOV_OPTION		= -xprofile=tcov
  LDFLAGS_COMMON 	+= $(TCOV_OPTION) -Kpic
  CFLAGS_COMMON  	+= $(TCOV_OPTION)
  CXXFLAGS_COMMON 	+= $(TCOV_OPTION)
  EXTRA_LIBS 	+= $(TCOV_OPTION)
  LDNOMAP=true
endif

#
# Solaris only uses native threads. 
#
THREADS_FLAG=	native
THREADS_DIR=	threads

#
# Support for Quantify.
#
ifdef QUANTIFY
  QUANTIFY_CMD = quantify
  QUANTIFY_OPTIONS = -cache-dir=/tmp/quantify -always-use-cache-dir=yes
  LINK_PRE_CMD = $(QUANTIFY_CMD) $(QUANTIFY_OPTIONS)
  ifdef LIBRARY
    CFLAGS_COMMON += -K PIC
  endif
endif

#
# Support for Purify.
#
ifdef PURIFY
  PURIFY_CMD = /net/suntools.eng/export/tools/sparc/bin/purify
  PURIFY_OPTIONS = -cache-dir=/tmp/quantify -always-use-cache-dir=yes
  LINK_PRE_CMD = $(PURIFY_CMD) $(PURIFY_OPTIONS)
  ifdef LIBRARY
    CFLAGS_COMMON += -K PIC
  endif
endif

#
# Different "levels" of optimization.
#
ifeq ($(CC_VERSION),gcc)
  
  CC_OPT/NONE     =
  CC_OPT/LOWER    = -O2
  CC_OPT/HIGHER   = -O3
  CC_OPT/HIGHEST  = -O3

  CXX_OPT/NONE    =
  CXX_OPT/LOWER   = -O2
  CXX_OPT/HIGHER  = -O3
  CXX_OPT/HIGHEST = -O3

  CFLAGS_REQUIRED_i586  += -fno-omit-frame-pointer
  CFLAGS_REQUIRED_amd64 += -fno-omit-frame-pointer
  
  # Automatic precompiled header option to use (if COMPILE_APPROACH=batch)
  #   (See Rules.gmk) May need to wait for gcc 5?
  AUTOMATIC_PCH_OPTION = 

else
  
  # Highest could be -xO5, but indications are that -xO5 should be reserved
  #    for a per-file use, on sources with known performance impacts.
  OPT_LEVEL/LOWER    = 2
  OPT_LEVEL/HIGHER   = 4
  OPT_LEVEL/HIGHEST  = 4
  
  CC_OPT/NONE     =
  CC_OPT/LOWER    = $(OPT_LEVEL/LOWER:%=-xO%)
  CC_OPT/HIGHER   = $(OPT_LEVEL/HIGHER:%=-xO%)
  CC_OPT/HIGHEST  = $(OPT_LEVEL/HIGHEST:%=-xO%)
  
  CXX_OPT/NONE    =
  CXX_OPT/LOWER   = $(OPT_LEVEL/LOWER:%=-xO%)
  CXX_OPT/HIGHER  = $(OPT_LEVEL/HIGHER:%=-xO%)
  CXX_OPT/HIGHEST = $(OPT_LEVEL/HIGHEST:%=-xO%)
    
  # We need stack frames at all times
  USE_XKEEPFRAME_OPTION = false
  ifeq ($(USE_XKEEPFRAME_OPTION),true)
    
    # Unknown spelling on this option at this time (Maybe in SS13?)
    CC_XKEEPFRAME_OPTIONS  = -xkeepframe
    CXX_XKEEPFRAME_OPTIONS = -xkeepframe
  
  else
  
    # On X86, make sure tail call optimization is off
    #    The z and y are the tail call optimizations.
    ifeq ($(ARCH_FAMILY), i586)
      ifeq ($(shell $(EXPR) $(CC_VER) \> 5.8), 1)
        # Somehow, tail call optimization is creeping in.
        #    Make sure it is off.
	# WARNING: These may cause compiler warnings about duplicate -O options
        CC_XKEEPFRAME_OPTIONS  += -Wu,-O$(OPT_LEVEL/$(OPTIMIZATION_LEVEL))~yz
        CXX_XKEEPFRAME_OPTIONS += -Qoption ube -O$(OPT_LEVEL/$(OPTIMIZATION_LEVEL))~yz
      endif
    endif
  
    #  On i586 we need to tell the code generator to ALWAYS use a
    #   frame pointer.
    ifeq ($(ARCH_FAMILY), i586)
      # Note that in 5.7, this is done with -xregs=no%frameptr
      ifeq ($(CC_VER), 5.5)
        # It's not exactly clear when this optimization kicks in, the
        #   current assumption is -xO4 or greater and for C++ with
        #   the -features=no%except option and -xO4 and greater.
        #   Bottom line is, we ALWAYS want a frame pointer!
        CC_XKEEPFRAME_OPTIONS  += -Wu,-Z~B
        CXX_XKEEPFRAME_OPTIONS += -Qoption ube -Z~B
      endif
      ifeq ($(shell $(EXPR) $(CC_VER) \> 5.6), 1)
        # Do NOT use frame pointer register as a general purpose opt register
        CC_OPT/NONE            += -xregs=no%frameptr
        CXX_OPT/NONE           += -xregs=no%frameptr
        CC_XKEEPFRAME_OPTIONS  += -xregs=no%frameptr
        CXX_XKEEPFRAME_OPTIONS += -xregs=no%frameptr
      endif
    endif
  
    #  Optimizer for sparc needs to be told not to do certain things
    #   related to frames or save instructions.
    ifeq ($(ARCH_FAMILY), sparc)
      #  Do not use save instructions instead of add instructions
      #  This was an optimization starting in SC5.0 that made it hard for us to
      #    find the "save" instruction (which got turned into an "add")
      CC_XKEEPFRAME_OPTIONS  += -Wc,-Qrm-s
      CXX_XKEEPFRAME_OPTIONS += -Qoption cg -Qrm-s
      # Don't allow tail call code optimization. Started in SC5.0.
      #    We don't like code of this form:
      #	save
      #	<code>
      #	call foo
      #	   restore
      #   because we can't tell if the method will have a stack frame
      #   and register windows or not.
      CC_XKEEPFRAME_OPTIONS  += -Wc,-Qiselect-T0
      CXX_XKEEPFRAME_OPTIONS += -Qoption cg -Qiselect-T0
    endif
  
  endif

  # Extra options used with HIGHEST
  #
  # WARNING: Use of OPTIMIZATION_LEVEL=HIGHEST in your Makefile needs to be
  #          done with care, there are some assumptions below that need to
  #          be understood about the use of pointers, and IEEE behavior.
  #
  # Use non-standard floating point mode (not IEEE 754)
  CC_HIGHEST_EXTRAS += -fns
  # Do some simplification of floating point arithmetic (not IEEE 754)
  CC_HIGHEST_EXTRAS += -fsimple
  # Use single precision floating point with 'float'
  CC_HIGHEST_EXTRAS += -fsingle
  # Assume memory references via basic pointer types do not alias
  #   (Source with excessing pointer casting and data access with mixed 
  #    pointer types are not recommended)
  CC_HIGHEST_EXTRAS += -xalias_level=basic
  # Use intrinsic or inline versions for math/std functions
  #   (If you expect perfect errno behavior, do not use this)
  CC_HIGHEST_EXTRAS += -xbuiltin=%all
  # Loop data dependency optimizations (need -xO3 or higher)
  CC_HIGHEST_EXTRAS += -xdepend
  # Pointer parameters to functions do not overlap
  #   (Similar to -xalias_level=basic usage, but less obvious sometimes.
  #    If you pass in multiple pointers to the same data, do not use this)
  CC_HIGHEST_EXTRAS += -xrestrict
  # Inline some library routines
  #   (If you expect perfect errno behavior, do not use this)
  CC_HIGHEST_EXTRAS += -xlibmil
  # Use optimized math routines
  #   (If you expect perfect errno behavior, do not use this)
  #  Can cause undefined external on Solaris 8 X86 on __sincos, removing for now
  #  CC_HIGHEST_EXTRAS += -xlibmopt
  ifeq ($(ARCH_FAMILY), sparc)
    # Assume at most 8byte alignment, raise SIGBUS on error
    ### Presents an ABI issue with customer JNI libs?
    ####CC_HIGHEST_EXTRAS  += -xmemalign=8s
    # Automatic prefetch instructions, explicit prefetch macros
    CC_HIGHEST_EXTRAS += -xprefetch=auto,explicit
    # Pick ultra as the chip to optimize to
    CC_HIGHEST_EXTRAS += -xchip=ultra
  endif
  ifeq ($(ARCH), i586)
    # Pick pentium as the chip to optimize to
    CC_HIGHEST_EXTRAS += -xchip=pentium
  endif
  ifdef LIBRARY
    # The Solaris CBE (Common Build Environment) requires that the use
    # of appl registers be disabled when compiling a public library (or
    # a library that's loaded by a public library) on sparc.
    CFLAGS_REQUIRED_sparc    += -xregs=no%appl
    CFLAGS_REQUIRED_sparcv9  += -xregs=no%appl
  endif
  ifeq ($(shell $(EXPR) $(CC_VER) \> 5.6), 1)
    # We MUST allow data alignment of 4 for sparc V8 (32bit)
    #     Presents an ABI issue with customer JNI libs? We must be able to
    #     to handle 4byte aligned objects? (rare occurance, but possible?)
    CFLAGS_REQUIRED_sparc += -xmemalign=4s
  endif
  # Just incase someone trys to use the SOS9 compilers
  ifeq ($(CC_VER), 5.6)
    # We MUST allow data alignment of 4 for sparc (sparcv9 is ok at 8s)
    CFLAGS_REQUIRED_sparc += -xmemalign=4s
  endif
  # Automatic precompiled header option to use (if COMPILE_APPROACH=batch)
  #   (See Rules.gmk) The SS11 -xpch=auto* options appear to be broken.
  AUTOMATIC_PCH_OPTION =
  
  # Add in keep frame options
  CC_OPT/LOWER    += $(CC_XKEEPFRAME_OPTIONS)
  CC_OPT/HIGHER   += $(CC_XKEEPFRAME_OPTIONS)
  CC_OPT/HIGHEST  += $(CC_XKEEPFRAME_OPTIONS)
  CXX_OPT/LOWER   += $(CXX_XKEEPFRAME_OPTIONS)
  CXX_OPT/HIGHER  += $(CXX_XKEEPFRAME_OPTIONS)
  CXX_OPT/HIGHEST += $(CXX_XKEEPFRAME_OPTIONS)
 
  # Add in highest optimization settings
  CC_OPT/HIGHEST  += $(CC_HIGHEST_EXTRAS)
  CXX_OPT/HIGHEST += $(CC_HIGHEST_EXTRAS)
  
endif

# Default optimization settings based on level.
CC_OPT  = $(CC_OPT/$(OPTIMIZATION_LEVEL))
CXX_OPT = $(CXX_OPT/$(OPTIMIZATION_LEVEL))

# Flags required all the time
CFLAGS_REQUIRED = $(CFLAGS_REQUIRED_$(ARCH))

#
# Path and option to link against the VM, if you have to.  Note that
# there are libraries that link against only -ljava, but they do get
# -L to the -ljvm, this is because -ljava depends on -ljvm, whereas
# the library itself should not.
#
VM_NAME         = server
JVMLIB          = -L$(LIBDIR)/$(LIBARCH)/$(VM_NAME) -ljvm
JAVALIB         = -ljava $(JVMLIB)

# Part of INCREMENTAL_BUILD mechanism.
#   Compiler emits things like:  path/file.o: file.h
#   We want something like: relative_path/file.o relative_path/file.d: file.h
#   In addition on Solaris, any include file starting with / is deleted,
#   this gets rid of things like /usr/include files, which never change.
CC_DEPEND	 = -xM1
CC_DEPEND_FILTER = $(SED) -e '/:[ 	]*[/]/d' -e 's!$*\.$(OBJECT_SUFFIX)!$(dir $@)& $(dir $@)$*.$(DEPEND_SUFFIX)!g' | $(SORT) -u

# Location of openwin libraries (do we really need this anymore?)
OPENWIN_HOME    = /usr/openwin
OPENWIN_LIB     = $(OPENWIN_HOME)/lib$(ISA_DIR)

# Runtime graphics library search paths...
OPENWIN_RUNTIME_LIB = /usr/openwin/lib$(ISA_DIR)
AWT_RUNPATH = -R/usr/dt/lib$(ISA_DIR) -R$(OPENWIN_RUNTIME_LIB)

# C++ Runtime library (libCrun.so), use instead of -lCrun.
#    Originally used instead of -lCrun to guarantee use of the system
#    .so version and not the .a or .so that came with the compilers.
#    With the newer compilers this could probably change back to -lCrun but
#    in general this is ok to continue to do.
LIBCXX = /usr/lib$(ISA_DIR)/libCrun.so.1

# Math Library (libm.so), do not use -lm.
#    There might be two versions of libm.so on the build system:
#    libm.so.1 and libm.so.2, and we want libm.so.1.
#    Depending on the Solaris release being used to build with,
#    /usr/lib/libm.so could point at a libm.so.2, so we are
#    explicit here so that the libjvm.so you have built will work on an
#    older Solaris release that might not have libm.so.2.
#    This is a critical factor in allowing builds on Solaris 10 or newer
#    to run on Solaris 8 or 9.
#
#    Note: Historically there was also a problem picking up a static version
#          of libm.a from the compiler area, but that problem has gone away
#          with the newer compilers. Use of libm.a would cause .so bloat.
#
LIBM = /usr/lib$(ISA_DIR)/libm.so.1

# Socket library
LIBSOCKET = -lsocket

# GLOBAL_KPIC: If set means all libraries are PIC, position independent code
#    EXCEPT for select compiles
#    If a .o file is compiled non-PIC then it should be forced
#	   into the RW data segment with a mapfile option. This is done
#    with object files which generated from .s files.
#    The -ztext enforces that no relocations remain in the text segment
#    so that it remains purely read-only for optimum system performance.
#    Some libraries may use a smaller size (13bit -Kpic) on sparc instead of 
#    (32 bit -KPIC) and will override GLOBAL_KPIC appropriately.
#
PIC_CODE_LARGE   = -KPIC
PIC_CODE_SMALL   = -Kpic
ifndef TCOV_BUILD
    GLOBAL_KPIC      = $(PIC_CODE_LARGE)
    CXXFLAGS_COMMON += $(GLOBAL_KPIC)
    CFLAGS_COMMON   += $(GLOBAL_KPIC)
    LDFLAGS_COMMON  += -ztext
endif # TCOV_BUILD

# If your platform has DPS, it will have Type1 fonts too, in which case
# it is best to enable DPS support until such time as 2D's rasteriser
# can fully handle Type1 fonts in all cases. Default is "yes".
# HAVE_DPS should only be "no" if the platform has no DPS headers or libs
# DPS (Displayable PostScript) is available on Solaris machines

HAVE_DPS = yes

#
# Japanese manpages
#
JA_SOURCE_ENCODING = eucJP
JA_TARGET_ENCODINGS = eucJP UTF-8 PCK

# Settings for the JDI - Serviceability Agent binding.
HOTSPOT_SALIB_PATH   = $(HOTSPOT_IMPORT_PATH)/jre/lib/$(LIBARCH)
SALIB_NAME = $(LIB_PREFIX)saproc.$(LIBRARY_SUFFIX)
INCLUDE_SA=true
<|MERGE_RESOLUTION|>--- conflicted
+++ resolved
@@ -154,20 +154,15 @@
 
 # Allow C++ comments in C code
 CFLAGS_COMMON  += -xCC
-<<<<<<< HEAD
 
 # Show error message tags on errors
 CFLAGS_COMMON   += -errshort=tags
 CXXFLAGS_COMMON += -errtags=yes
 
 # Optimization flags
-CFLAGS_OPT      = $(POPT)
+CFLAGS_OPT      = $(CC_OPT)
 
 # Debug version flags
-=======
-CFLAGS_COMMON  += -errshort=tags
-CFLAGS_OPT      = $(CC_OPT)
->>>>>>> ac52b07e
 CFLAGS_DBG      = $(CFLAGS_DEBUG_OPTION)
 
 # Required C compiler flags
