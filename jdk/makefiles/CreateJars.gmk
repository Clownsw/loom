--- conflicted
+++ resolved
@@ -747,21 +747,10 @@
 	com/sun/tools/javadoc   \
 	com/sun/tools/javah     \
 	com/sun/tools/javap     \
-<<<<<<< HEAD
 	com/sun/tools/jdeps	\
-	com/sun/tools/corba     \
-	com/sun/tools/internal/xjc       \
-	com/sun/tools/internal/ws       \
-	com/sun/istack/internal/tools       \
-	com/sun/tools/internal/jxc/ap   \
-	com/sun/tools/internal/ws/wscompile/plugin/at_generated \
-        com/sun/codemodel       \
-        com/sun/tools/internal/jxc             \
-=======
 	com/sun/tools/jdi	\
 	com/sun/tools/script/shell	\
 	com/sun/xml/internal/dtdparser \
->>>>>>> fbb2e494
         com/sun/xml/internal/rngom       \
         com/sun/xml/internal/xsom       \
         org/relaxng/datatype   \
