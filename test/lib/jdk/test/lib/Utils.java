/*
 * Copyright (c) 2013, 2016, Oracle and/or its affiliates. All rights reserved.
 * DO NOT ALTER OR REMOVE COPYRIGHT NOTICES OR THIS FILE HEADER.
 *
 * This code is free software; you can redistribute it and/or modify it
 * under the terms of the GNU General Public License version 2 only, as
 * published by the Free Software Foundation.
 *
 * This code is distributed in the hope that it will be useful, but WITHOUT
 * ANY WARRANTY; without even the implied warranty of MERCHANTABILITY or
 * FITNESS FOR A PARTICULAR PURPOSE.  See the GNU General Public License
 * version 2 for more details (a copy is included in the LICENSE file that
 * accompanied this code).
 *
 * You should have received a copy of the GNU General Public License version
 * 2 along with this work; if not, write to the Free Software Foundation,
 * Inc., 51 Franklin St, Fifth Floor, Boston, MA 02110-1301 USA.
 *
 * Please contact Oracle, 500 Oracle Parkway, Redwood Shores, CA 94065 USA
 * or visit www.oracle.com if you need additional information or have any
 * questions.
 */

package jdk.test.lib;

import java.io.File;
import java.io.IOException;
import java.net.InetAddress;
import java.net.MalformedURLException;
import java.net.ServerSocket;
import java.net.URL;
import java.net.URLClassLoader;
import java.net.UnknownHostException;
import java.nio.file.Files;
import java.nio.file.Path;
import java.nio.file.Paths;
import java.util.ArrayList;
import java.util.Arrays;
import java.util.Collection;
import java.util.Collections;
import java.util.Iterator;
import java.util.Map;
import java.util.HashMap;
import java.util.List;
import java.util.Objects;
import java.util.Random;
import java.util.function.BooleanSupplier;
import java.util.concurrent.TimeUnit;
import java.util.function.Consumer;
import java.util.function.Function;
import java.util.regex.Matcher;
import java.util.regex.Pattern;

import static jdk.test.lib.Asserts.assertTrue;
import jdk.test.lib.process.ProcessTools;
import jdk.test.lib.process.OutputAnalyzer;

/**
 * Common library for various test helper functions.
 */
public final class Utils {

    /**
     * Returns the value of 'test.class.path' system property.
     */
    public static final String TEST_CLASS_PATH = System.getProperty("test.class.path", ".");

    /**
     * Returns the sequence used by operating system to separate lines.
     */
    public static final String NEW_LINE = System.getProperty("line.separator");

    /**
     * Returns the value of 'test.vm.opts' system property.
     */
    public static final String VM_OPTIONS = System.getProperty("test.vm.opts", "").trim();

    /**
     * Returns the value of 'test.java.opts' system property.
     */
    public static final String JAVA_OPTIONS = System.getProperty("test.java.opts", "").trim();

    /**
     * Returns the value of 'test.src' system property.
     */
    public static final String TEST_SRC = System.getProperty("test.src", "").trim();

<<<<<<< HEAD
    /*
     * Returns the value of 'test.jdk' system property
     */
    public static final String TEST_JDK = System.getProperty("test.jdk");

    /**
     * Returns the value of 'test.classes' system property
     */
    public static final String TEST_CLASSES = System.getProperty("test.classes", ".");

    private static Unsafe unsafe = null;

=======
>>>>>>> 9f030cfc
    /**
     * Defines property name for seed value.
     */
    public static final String SEED_PROPERTY_NAME = "jdk.test.lib.random.seed";

    /* (non-javadoc)
     * Random generator with (or without) predefined seed. Depends on
     * "jdk.test.lib.random.seed" property value.
     */
    private static volatile Random RANDOM_GENERATOR;

    /**
     * Contains the seed value used for {@link java.util.Random} creation.
     */
    public static final long SEED = Long.getLong(SEED_PROPERTY_NAME, new Random().nextLong());
    /**
    * Returns the value of 'test.timeout.factor' system property
    * converted to {@code double}.
    */
    public static final double TIMEOUT_FACTOR;
    static {
        String toFactor = System.getProperty("test.timeout.factor", "1.0");
        TIMEOUT_FACTOR = Double.parseDouble(toFactor);
    }

    /**
    * Returns the value of JTREG default test timeout in milliseconds
    * converted to {@code long}.
    */
    public static final long DEFAULT_TEST_TIMEOUT = TimeUnit.SECONDS.toMillis(120);

    private Utils() {
        // Private constructor to prevent class instantiation
    }

    /**
     * Returns the list of VM options.
     *
     * @return List of VM options
     */
    public static List<String> getVmOptions() {
        return Arrays.asList(safeSplitString(VM_OPTIONS));
    }

    /**
     * Returns the list of VM options with -J prefix.
     *
     * @return The list of VM options with -J prefix
     */
    public static List<String> getForwardVmOptions() {
        String[] opts = safeSplitString(VM_OPTIONS);
        for (int i = 0; i < opts.length; i++) {
            opts[i] = "-J" + opts[i];
        }
        return Arrays.asList(opts);
    }

    /**
     * Returns the default JTReg arguments for a jvm running a test.
     * This is the combination of JTReg arguments test.vm.opts and test.java.opts.
     * @return An array of options, or an empty array if no options.
     */
    public static String[] getTestJavaOpts() {
        List<String> opts = new ArrayList<String>();
        Collections.addAll(opts, safeSplitString(VM_OPTIONS));
        Collections.addAll(opts, safeSplitString(JAVA_OPTIONS));
        return opts.toArray(new String[0]);
    }

    /**
     * Combines given arguments with default JTReg arguments for a jvm running a test.
     * This is the combination of JTReg arguments test.vm.opts and test.java.opts
     * @return The combination of JTReg test java options and user args.
     */
    public static String[] addTestJavaOpts(String... userArgs) {
        List<String> opts = new ArrayList<String>();
        Collections.addAll(opts, getTestJavaOpts());
        Collections.addAll(opts, userArgs);
        return opts.toArray(new String[0]);
    }

    /**
     * Removes any options specifying which GC to use, for example "-XX:+UseG1GC".
     * Removes any options matching: -XX:(+/-)Use*GC
     * Used when a test need to set its own GC version. Then any
     * GC specified by the framework must first be removed.
     * @return A copy of given opts with all GC options removed.
     */
    private static final Pattern useGcPattern = Pattern.compile(
            "(?:\\-XX\\:[\\+\\-]Use.+GC)"
            + "|(?:\\-Xconcgc)");
    public static List<String> removeGcOpts(List<String> opts) {
        List<String> optsWithoutGC = new ArrayList<String>();
        for (String opt : opts) {
            if (useGcPattern.matcher(opt).matches()) {
                System.out.println("removeGcOpts: removed " + opt);
            } else {
                optsWithoutGC.add(opt);
            }
        }
        return optsWithoutGC;
    }

    /**
     * Returns the default JTReg arguments for a jvm running a test without
     * options that matches regular expressions in {@code filters}.
     * This is the combination of JTReg arguments test.vm.opts and test.java.opts.
     * @param filters Regular expressions used to filter out options.
     * @return An array of options, or an empty array if no options.
     */
    public static String[] getFilteredTestJavaOpts(String... filters) {
        String options[] = getTestJavaOpts();

        if (filters.length == 0) {
            return options;
        }

        List<String> filteredOptions = new ArrayList<String>(options.length);
        Pattern patterns[] = new Pattern[filters.length];
        for (int i = 0; i < filters.length; i++) {
            patterns[i] = Pattern.compile(filters[i]);
        }

        for (String option : options) {
            boolean matched = false;
            for (int i = 0; i < patterns.length && !matched; i++) {
                Matcher matcher = patterns[i].matcher(option);
                matched = matcher.find();
            }
            if (!matched) {
                filteredOptions.add(option);
            }
        }

        return filteredOptions.toArray(new String[filteredOptions.size()]);
    }

    /**
     * Splits a string by white space.
     * Works like String.split(), but returns an empty array
     * if the string is null or empty.
     */
    private static String[] safeSplitString(String s) {
        if (s == null || s.trim().isEmpty()) {
            return new String[] {};
        }
        return s.trim().split("\\s+");
    }

    /**
     * @return The full command line for the ProcessBuilder.
     */
    public static String getCommandLine(ProcessBuilder pb) {
        StringBuilder cmd = new StringBuilder();
        for (String s : pb.command()) {
            cmd.append(s).append(" ");
        }
        return cmd.toString();
    }

    /**
     * Returns the free port on the local host.
     * The function will spin until a valid port number is found.
     *
     * @return The port number
     * @throws InterruptedException if any thread has interrupted the current thread
     * @throws IOException if an I/O error occurs when opening the socket
     */
    public static int getFreePort() throws InterruptedException, IOException {
        int port = -1;

        while (port <= 0) {
            Thread.sleep(100);

            ServerSocket serverSocket = null;
            try {
                serverSocket = new ServerSocket(0);
                port = serverSocket.getLocalPort();
            } finally {
                serverSocket.close();
            }
        }

        return port;
    }

    /**
     * Returns the name of the local host.
     *
     * @return The host name
     * @throws UnknownHostException if IP address of a host could not be determined
     */
    public static String getHostname() throws UnknownHostException {
        InetAddress inetAddress = InetAddress.getLocalHost();
        String hostName = inetAddress.getHostName();

        assertTrue((hostName != null && !hostName.isEmpty()),
                "Cannot get hostname");

        return hostName;
    }

    /**
     * Uses "jcmd -l" to search for a jvm pid. This function will wait
     * forever (until jtreg timeout) for the pid to be found.
     * @param key Regular expression to search for
     * @return The found pid.
     */
    public static int waitForJvmPid(String key) throws Throwable {
        final long iterationSleepMillis = 250;
        System.out.println("waitForJvmPid: Waiting for key '" + key + "'");
        System.out.flush();
        while (true) {
            int pid = tryFindJvmPid(key);
            if (pid >= 0) {
                return pid;
            }
            Thread.sleep(iterationSleepMillis);
        }
    }

    /**
     * Searches for a jvm pid in the output from "jcmd -l".
     *
     * Example output from jcmd is:
     * 12498 sun.tools.jcmd.JCmd -l
     * 12254 /tmp/jdk8/tl/jdk/JTwork/classes/com/sun/tools/attach/Application.jar
     *
     * @param key A regular expression to search for.
     * @return The found pid, or -1 if not found.
     * @throws Exception If multiple matching jvms are found.
     */
    public static int tryFindJvmPid(String key) throws Throwable {
        OutputAnalyzer output = null;
        try {
            JDKToolLauncher jcmdLauncher = JDKToolLauncher.create("jcmd");
            jcmdLauncher.addToolArg("-l");
            output = ProcessTools.executeProcess(jcmdLauncher.getCommand());
            output.shouldHaveExitValue(0);

            // Search for a line starting with numbers (pid), follwed by the key.
            Pattern pattern = Pattern.compile("([0-9]+)\\s.*(" + key + ").*\\r?\\n");
            Matcher matcher = pattern.matcher(output.getStdout());

            int pid = -1;
            if (matcher.find()) {
                pid = Integer.parseInt(matcher.group(1));
                System.out.println("findJvmPid.pid: " + pid);
                if (matcher.find()) {
                    throw new Exception("Found multiple JVM pids for key: " + key);
                }
            }
            return pid;
        } catch (Throwable t) {
            System.out.println(String.format("Utils.findJvmPid(%s) failed: %s", key, t));
            throw t;
        }
    }

    /**
     * Adjusts the provided timeout value for the TIMEOUT_FACTOR
     * @param tOut the timeout value to be adjusted
     * @return The timeout value adjusted for the value of "test.timeout.factor"
     *         system property
     */
    public static long adjustTimeout(long tOut) {
        return Math.round(tOut * Utils.TIMEOUT_FACTOR);
    }

    /**
     * Return the contents of the named file as a single String,
     * or null if not found.
     * @param filename name of the file to read
     * @return String contents of file, or null if file not found.
     * @throws  IOException
     *          if an I/O error occurs reading from the file or a malformed or
     *          unmappable byte sequence is read
     */
    public static String fileAsString(String filename) throws IOException {
        Path filePath = Paths.get(filename);
        if (!Files.exists(filePath)) return null;
        return new String(Files.readAllBytes(filePath));
    }

    private static final char[] hexArray = new char[]{'0', '1', '2', '3', '4', '5', '6', '7', '8', '9', 'A', 'B', 'C', 'D', 'E', 'F'};

    /**
     * Returns hex view of byte array
     *
     * @param bytes byte array to process
     * @return Space separated hexadecimal string representation of bytes
     */

    public static String toHexString(byte[] bytes) {
        char[] hexView = new char[bytes.length * 3];
        int i = 0;
        for (byte b : bytes) {
            hexView[i++] = hexArray[(b >> 4) & 0x0F];
            hexView[i++] = hexArray[b & 0x0F];
            hexView[i++] = ' ';
        }
        return new String(hexView);
    }

    /**
     * Returns {@link java.util.Random} generator initialized with particular seed.
     * The seed could be provided via system property {@link Utils#SEED_PROPERTY_NAME}
     * In case no seed is provided, the method uses a random number.
     * The used seed printed to stdout.
     * @return {@link java.util.Random} generator with particular seed.
     */
    public static Random getRandomInstance() {
        if (RANDOM_GENERATOR == null) {
            synchronized (Utils.class) {
                if (RANDOM_GENERATOR == null) {
                    RANDOM_GENERATOR = new Random(SEED);
                    System.out.printf("For random generator using seed: %d%n", SEED);
                    System.out.printf("To re-run test with same seed value please add \"-D%s=%d\" to command line.%n", SEED_PROPERTY_NAME, SEED);
                }
            }
        }
        return RANDOM_GENERATOR;
    }

    /**
     * Returns random element of non empty collection
     *
     * @param <T> a type of collection element
     * @param collection collection of elements
     * @return random element of collection
     * @throws IllegalArgumentException if collection is empty
     */
    public static <T> T getRandomElement(Collection<T> collection)
            throws IllegalArgumentException {
        if (collection.isEmpty()) {
            throw new IllegalArgumentException("Empty collection");
        }
        Random random = getRandomInstance();
        int elementIndex = 1 + random.nextInt(collection.size() - 1);
        Iterator<T> iterator = collection.iterator();
        while (--elementIndex != 0) {
            iterator.next();
        }
        return iterator.next();
    }

    /**
     * Returns random element of non empty array
     *
     * @param <T> a type of array element
     * @param array array of elements
     * @return random element of array
     * @throws IllegalArgumentException if array is empty
     */
    public static <T> T getRandomElement(T[] array)
            throws IllegalArgumentException {
        if (array == null || array.length == 0) {
            throw new IllegalArgumentException("Empty or null array");
        }
        Random random = getRandomInstance();
        return array[random.nextInt(array.length)];
    }

    /**
     * Wait for condition to be true
     *
     * @param condition, a condition to wait for
     */
    public static final void waitForCondition(BooleanSupplier condition) {
        waitForCondition(condition, -1L, 100L);
    }

    /**
     * Wait until timeout for condition to be true
     *
     * @param condition, a condition to wait for
     * @param timeout a time in milliseconds to wait for condition to be true
     * specifying -1 will wait forever
     * @return condition value, to determine if wait was successful
     */
    public static final boolean waitForCondition(BooleanSupplier condition,
            long timeout) {
        return waitForCondition(condition, timeout, 100L);
    }

    /**
     * Wait until timeout for condition to be true for specified time
     *
     * @param condition, a condition to wait for
     * @param timeout a time in milliseconds to wait for condition to be true,
     * specifying -1 will wait forever
     * @param sleepTime a time to sleep value in milliseconds
     * @return condition value, to determine if wait was successful
     */
    public static final boolean waitForCondition(BooleanSupplier condition,
            long timeout, long sleepTime) {
        long startTime = System.currentTimeMillis();
        while (!(condition.getAsBoolean() || (timeout != -1L
                && ((System.currentTimeMillis() - startTime) > timeout)))) {
            try {
                Thread.sleep(sleepTime);
            } catch (InterruptedException e) {
                Thread.currentThread().interrupt();
                throw new Error(e);
            }
        }
        return condition.getAsBoolean();
    }

    /**
     * Interface same as java.lang.Runnable but with
     * method {@code run()} able to throw any Throwable.
     */
    public static interface ThrowingRunnable {
        void run() throws Throwable;
    }

    /**
     * Filters out an exception that may be thrown by the given
     * test according to the given filter.
     *
     * @param test - method that is invoked and checked for exception.
     * @param filter - function that checks if the thrown exception matches
     *                 criteria given in the filter's implementation.
     * @return - exception that matches the filter if it has been thrown or
     *           {@code null} otherwise.
     * @throws Throwable - if test has thrown an exception that does not
     *                     match the filter.
     */
    public static Throwable filterException(ThrowingRunnable test,
            Function<Throwable, Boolean> filter) throws Throwable {
        try {
            test.run();
        } catch (Throwable t) {
            if (filter.apply(t)) {
                return t;
            } else {
                throw t;
            }
        }
        return null;
    }

    /**
     * Ensures a requested class is loaded
     * @param aClass class to load
     */
    public static void ensureClassIsLoaded(Class<?> aClass) {
        if (aClass == null) {
            throw new Error("Requested null class");
        }
        try {
            Class.forName(aClass.getName(), /* initialize = */ true,
                    ClassLoader.getSystemClassLoader());
        } catch (ClassNotFoundException e) {
            throw new Error("Class not found", e);
        }
    }
    /**
     * @param parent a class loader to be the parent for the returned one
     * @return an UrlClassLoader with urls made of the 'test.class.path' jtreg
     *         property and with the given parent
     */
    public static URLClassLoader getTestClassPathURLClassLoader(ClassLoader parent) {
        URL[] urls = Arrays.stream(TEST_CLASS_PATH.split(File.pathSeparator))
                .map(Paths::get)
                .map(Path::toUri)
                .map(x -> {
                    try {
                        return x.toURL();
                    } catch (MalformedURLException ex) {
                        throw new Error("Test issue. JTREG property"
                                + " 'test.class.path'"
                                + " is not defined correctly", ex);
                    }
                }).toArray(URL[]::new);
        return new URLClassLoader(urls, parent);
    }

    /**
     * Runs runnable and checks that it throws expected exception. If exceptionException is null it means
     * that we expect no exception to be thrown.
     * @param runnable what we run
     * @param expectedException expected exception
     */
    public static void runAndCheckException(Runnable runnable, Class<? extends Throwable> expectedException) {
        runAndCheckException(runnable, t -> {
            if (t == null) {
                if (expectedException != null) {
                    throw new AssertionError("Didn't get expected exception " + expectedException.getSimpleName());
                }
            } else {
                String message = "Got unexpected exception " + t.getClass().getSimpleName();
                if (expectedException == null) {
                    throw new AssertionError(message, t);
                } else if (!expectedException.isAssignableFrom(t.getClass())) {
                    message += " instead of " + expectedException.getSimpleName();
                    throw new AssertionError(message, t);
                }
            }
        });
    }

    /**
     * Runs runnable and makes some checks to ensure that it throws expected exception.
     * @param runnable what we run
     * @param checkException a consumer which checks that we got expected exception and raises a new exception otherwise
     */
    public static void runAndCheckException(Runnable runnable, Consumer<Throwable> checkException) {
        try {
            runnable.run();
            checkException.accept(null);
        } catch (Throwable t) {
            checkException.accept(t);
        }
    }

    /**
     * Converts to VM type signature
     *
     * @param type Java type to convert
     * @return string representation of VM type
     */
    public static String toJVMTypeSignature(Class<?> type) {
        if (type.isPrimitive()) {
            if (type == boolean.class) {
                return "Z";
            } else if (type == byte.class) {
                return "B";
            } else if (type == char.class) {
                return "C";
            } else if (type == double.class) {
                return "D";
            } else if (type == float.class) {
                return "F";
            } else if (type == int.class) {
                return "I";
            } else if (type == long.class) {
                return "J";
            } else if (type == short.class) {
                return "S";
            } else if (type == void.class) {
                return "V";
            } else {
                throw new Error("Unsupported type: " + type);
            }
        }
        String result = type.getName().replaceAll("\\.", "/");
        if (!type.isArray()) {
            return "L" + result + ";";
        }
        return result;
    }

    public static Object[] getNullValues(Class<?>... types) {
        Object[] result = new Object[types.length];
        int i = 0;
        for (Class<?> type : types) {
            result[i++] = NULL_VALUES.get(type);
        }
        return result;
    }
    private static Map<Class<?>, Object> NULL_VALUES = new HashMap<>();
    static {
        NULL_VALUES.put(boolean.class, false);
        NULL_VALUES.put(byte.class, (byte) 0);
        NULL_VALUES.put(short.class, (short) 0);
        NULL_VALUES.put(char.class, '\0');
        NULL_VALUES.put(int.class, 0);
        NULL_VALUES.put(long.class, 0L);
        NULL_VALUES.put(float.class, 0.0f);
        NULL_VALUES.put(double.class, 0.0d);
    }

    /**
     * Returns mandatory property value
     * @param propName is a name of property to request
     * @return a String with requested property value
     */
    public static String getMandatoryProperty(String propName) {
        Objects.requireNonNull(propName, "Requested null property");
        String prop = System.getProperty(propName);
        Objects.requireNonNull(prop,
                String.format("A mandatory property '%s' isn't set", propName));
        return prop;
    }
}
<|MERGE_RESOLUTION|>--- conflicted
+++ resolved
@@ -85,7 +85,6 @@
      */
     public static final String TEST_SRC = System.getProperty("test.src", "").trim();
 
-<<<<<<< HEAD
     /*
      * Returns the value of 'test.jdk' system property
      */
@@ -96,10 +95,6 @@
      */
     public static final String TEST_CLASSES = System.getProperty("test.classes", ".");
 
-    private static Unsafe unsafe = null;
-
-=======
->>>>>>> 9f030cfc
     /**
      * Defines property name for seed value.
      */
