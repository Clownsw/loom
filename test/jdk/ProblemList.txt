###########################################################################
#
# Copyright (c) 2009, 2022, Oracle and/or its affiliates. All rights reserved.
# DO NOT ALTER OR REMOVE COPYRIGHT NOTICES OR THIS FILE HEADER.
#
# This code is free software; you can redistribute it and/or modify it
# under the terms of the GNU General Public License version 2 only, as
# published by the Free Software Foundation.
#
# This code is distributed in the hope that it will be useful, but WITHOUT
# ANY WARRANTY; without even the implied warranty of MERCHANTABILITY or
# FITNESS FOR A PARTICULAR PURPOSE.  See the GNU General Public License
# version 2 for more details (a copy is included in the LICENSE file that
# accompanied this code).
#
# You should have received a copy of the GNU General Public License version
# 2 along with this work; if not, write to the Free Software Foundation,
# Inc., 51 Franklin St, Fifth Floor, Boston, MA 02110-1301 USA.
#
# Please contact Oracle, 500 Oracle Parkway, Redwood Shores, CA 94065 USA
# or visit www.oracle.com if you need additional information or have any
# questions.
#
###########################################################################
#
# List of tests that should not be run by test/Makefile, for various reasons:
#   1. Does not run with jtreg -samevm mode
#   2. Causes problems in jtreg -samevm mode for jtreg or tests that follow it
#   3. The test is too slow or consumes too many system resources
#   4. The test fails when run on any official build systems
#
# It is possible that a test being on this list is a mistake, and that some
#   other test in samevm mode caused tests to fail, mistakes happen.
#
# Tests marked @ignore are not run by test/Makefile, but harmless to be listed.
#
# Tests that explicitly state "@run main/othervm ...", and are not listed here,
#   will be run in the same batch as the samevm tests.
#
# Shell tests are othervm by default.
#
# List items are testnames followed by labels, all MUST BE commented
#   as to why they are here and use a label:
#     generic-all   Problems on all platforms
#     generic-ARCH  Where ARCH is one of: x64, i586, ppc64, ppc64le, s390x, aarch64 etc.
#     OSNAME-all    Where OSNAME is one of: linux, windows, macosx, aix
#     OSNAME-ARCH   Specific on to one OSNAME and ARCH, e.g. macosx-x64
#     OSNAME-REV    Specific on to one OSNAME and REV, e.g. macosx-10.7.4
#
# More than one label is allowed but must be on the same line comma seperated,
# without spaces.
# If there are several lines mentioning the same test, the last one is used.
#
#############################################################################
#
# Running the tests:
#    cd test && make JT_HOME=jtreg_home PRODUCT_HOME=jdk_home jdk_all
#  Or instead of jdk_all, use any of the jdk_* targets.
#
# Samevm Notes:
#  * Although some tests may have only been seen to fail on some platforms,
#    they might be flagged as 'generic-all' because the problem they have
#    could cause hidden slowdowns on other platforms.
#    Most samevm problems will be generic-all, but windows usually dislikes
#    them the most.
#    Address already in use or connection errors indicate a generic port issue.
#    (this is not necessarily a samevm issue, but an issue for running the tests
#     on shared machines, two people or two test runs will collide).
#  * Samevm problem (windows in particular) is not closing all input/output
#  * Samevm problem when a test calls setSecurityManager()
#  * Samevm problem with setHttps*() is used? (not exactly sure here)
#  * Samevm problem when stuffing system properties with non Strings or anything
#  * Samevm problem when changing vm settings, or registering any vm actions
#  * Samevm problems with deleteOnExit(), if it must happen at end of test
#  * Samevm problems with URLClassLoader? (no details here)
#  * Samevm problems with dependence on predictable GC or finalizations
#
# Any of the above problems may mean the test needs to be flagged as "othervm".
#
#############################################################################
#
# Fixing the tests:
#
# Some tests just may need to be run with "othervm", and that can easily be
#   done by adding a @run line (or modifying any existing @run):
#      @run main/othervm NameOfMainClass
#   Make sure this @run follows any use of @library.
#   Otherwise, if the test is a samevm possibility, make sure the test is
#     cleaning up after itself, closing all streams, deleting temp files, etc.
#
# Keep in mind that the bug could be in many places, and even different per
#   platform, it could be a bug in any one of:
#      - the testcase
#      - the jdk (jdk classes, native code, or hotspot)
#      - the native compiler
#      - the javac compiler
#      - the OS (depends on what the testcase does)
#
# If you managed to really fix one of these tests, here is how you can
#    remove tests from this list:
#  1. Make sure test passes on all platforms with samevm, or mark it othervm
#  2. Make sure test passes on all platforms when run with it's entire group
#  3. Make sure both VMs are tested, -server and -client, if possible
#  4. Use your favorite build and test system to verify these results
#  5. Delete lines in this file, include the changes with your test changes
#
# You may need to repeat your testing 2 or even 3 times to verify good
#   results, some of these samevm failures are not very predictable.
#
#############################################################################

############################################################################

# jdk_awt

java/awt/event/MouseEvent/MouseClickTest/MouseClickTest.java 8168389 windows-all,macosx-all
java/awt/event/KeyEvent/SwallowKeyEvents/SwallowKeyEvents.java 8224055 macosx-all
java/awt/Focus/FocusOwnerFrameOnClick/FocusOwnerFrameOnClick.java 8081489 generic-all
java/awt/Focus/IconifiedFrameFocusChangeTest/IconifiedFrameFocusChangeTest.java 6849364 generic-all
java/awt/Focus/AutoRequestFocusTest/AutoRequestFocusToFrontTest.java 6848406 generic-all
java/awt/Focus/AutoRequestFocusTest/AutoRequestFocusSetVisibleTest.java 6848407 generic-all
java/awt/Focus/UnaccessibleChoice/AccessibleChoiceTest.java 8239801 macosx-all
java/awt/Frame/MaximizedUndecorated/MaximizedUndecorated.java 8022302 generic-all
java/awt/Frame/FrameLocation/FrameLocation.java 8238436 linux-all
java/awt/FileDialog/FileDialogIconTest/FileDialogIconTest.java 8160558 windows-all
java/awt/event/MouseWheelEvent/InfiniteRecursion/InfiniteRecursion.java 8060176 windows-all,macosx-all
java/awt/event/MouseWheelEvent/InfiniteRecursion/InfiniteRecursion_1.java 8060176 windows-all,macosx-all
java/awt/dnd/MissingEventsOnModalDialog/MissingEventsOnModalDialogTest.java 8164464 linux-all,macosx-all
java/awt/dnd/URIListBetweenJVMsTest/URIListBetweenJVMsTest.java 8171510 macosx-all
javax/swing/dnd/7171812/bug7171812.java 8041447 macosx-all
java/awt/Focus/ChoiceFocus/ChoiceFocus.java 8169103 windows-all,macosx-all
java/awt/Focus/ClearLwQueueBreakTest/ClearLwQueueBreakTest.java 8198618 macosx-all
java/awt/Focus/ConsumeNextKeyTypedOnModalShowTest/ConsumeNextKeyTypedOnModalShowTest.java 6986252 macosx-all
java/awt/Focus/MouseClickRequestFocusRaceTest/MouseClickRequestFocusRaceTest.java 8194753 linux-all,macosx-all
java/awt/Focus/NoAutotransferToDisabledCompTest/NoAutotransferToDisabledCompTest.java 7152980 macosx-all
java/awt/Focus/ToFrontFocusTest/ToFrontFocus.java 7156130 linux-all
java/awt/Focus/WrongKeyTypedConsumedTest/WrongKeyTypedConsumedTest.java 8169096 macosx-all
java/awt/EventQueue/6980209/bug6980209.java 8198615 macosx-all
java/awt/Frame/ExceptionOnSetExtendedStateTest/ExceptionOnSetExtendedStateTest.java 8198237 macosx-all
java/awt/grab/EmbeddedFrameTest1/EmbeddedFrameTest1.java 7080150 macosx-all
java/awt/event/InputEvent/EventWhenTest/EventWhenTest.java 8168646 generic-all
java/awt/KeyboardFocusmanager/TypeAhead/SubMenuShowTest/SubMenuShowTest.java 8273520 macosx-all
java/awt/Mixing/AWT_Mixing/HierarchyBoundsListenerMixingTest.java 8049405 macosx-all
java/awt/Mixing/AWT_Mixing/OpaqueOverlappingChoice.java 8048171 generic-all
java/awt/Mixing/AWT_Mixing/JMenuBarOverlapping.java 8159451 linux-all,windows-all,macosx-all
java/awt/Mixing/AWT_Mixing/JSplitPaneOverlapping.java 6986109 generic-all
java/awt/Mixing/AWT_Mixing/JInternalFrameMoveOverlapping.java 6986109 windows-all
java/awt/Mixing/AWT_Mixing/MixingPanelsResizing.java 8049405 generic-all
java/awt/Mixing/AWT_Mixing/JComboBoxOverlapping.java 8049405 macosx-all
java/awt/Mixing/AWT_Mixing/JPopupMenuOverlapping.java 8049405 macosx-all
java/awt/Mixing/AWT_Mixing/JButtonInGlassPaneOverlapping.java 8158801 windows-all
java/awt/Mixing/AWT_Mixing/JButtonOverlapping.java 8158801 windows-all
java/awt/Mixing/AWT_Mixing/JColorChooserOverlapping.java 8158801 windows-all
java/awt/Mixing/AWT_Mixing/JEditorPaneInGlassPaneOverlapping.java 8158801 windows-all
java/awt/Mixing/AWT_Mixing/JEditorPaneOverlapping.java 8158801 windows-all
java/awt/Mixing/AWT_Mixing/JLabelInGlassPaneOverlapping.java 8158801 windows-all
java/awt/Mixing/AWT_Mixing/JLabelOverlapping.java 8158801 windows-all
java/awt/Mixing/AWT_Mixing/JListInGlassPaneOverlapping.java 8158801 windows-all
java/awt/Mixing/AWT_Mixing/JListOverlapping.java 8158801 windows-all
java/awt/Mixing/AWT_Mixing/JPanelInGlassPaneOverlapping.java 8158801 windows-all
java/awt/Mixing/AWT_Mixing/JPanelOverlapping.java 8158801 windows-all
java/awt/Mixing/AWT_Mixing/JProgressBarInGlassPaneOverlapping.java 8158801 windows-all
java/awt/Mixing/AWT_Mixing/JProgressBarOverlapping.java 8158801 windows-all
java/awt/Mixing/AWT_Mixing/JScrollBarInGlassPaneOverlapping.java 8158801 windows-all
java/awt/Mixing/AWT_Mixing/JScrollBarOverlapping.java 8158801 windows-all
java/awt/Mixing/AWT_Mixing/JSliderInGlassPaneOverlapping.java 8158801 windows-all
java/awt/Mixing/AWT_Mixing/JSliderOverlapping.java 8158801 windows-all
java/awt/Mixing/AWT_Mixing/JSpinnerInGlassPaneOverlapping.java 8158801 windows-all
java/awt/Mixing/AWT_Mixing/JSpinnerOverlapping.java 8158801 windows-all
java/awt/Mixing/AWT_Mixing/JTableInGlassPaneOverlapping.java 8158801 windows-all
java/awt/Mixing/AWT_Mixing/JTableOverlapping.java 8158801 windows-all
java/awt/Mixing/AWT_Mixing/JTextAreaInGlassPaneOverlapping.java 8158801 windows-all
java/awt/Mixing/AWT_Mixing/JTextAreaOverlapping.java 8158801 windows-all
java/awt/Mixing/AWT_Mixing/JTextFieldInGlassPaneOverlapping.java 8158801 windows-all
java/awt/Mixing/AWT_Mixing/JTextFieldOverlapping.java 8158801 windows-all
java/awt/Mixing/AWT_Mixing/JToggleButtonInGlassPaneOverlapping.java 8158801 windows-all
java/awt/Mixing/AWT_Mixing/JToggleButtonOverlapping.java 8158801 windows-all
java/awt/Mixing/NonOpaqueInternalFrame.java 7124549 macosx-all
java/awt/Focus/ActualFocusedWindowTest/ActualFocusedWindowRetaining.java 6829264 generic-all
java/awt/datatransfer/DragImage/MultiResolutionDragImageTest.java 8080982 generic-all
java/awt/datatransfer/SystemFlavorMap/AddFlavorTest.java 8079268 linux-all
java/awt/Toolkit/RealSync/Test.java 6849383 linux-all
java/awt/LightweightComponent/LightweightEventTest/LightweightEventTest.java 8159252 windows-all
java/awt/EventDispatchThread/HandleExceptionOnEDT/HandleExceptionOnEDT.java 8072110 macosx-all
java/awt/EventDispatchThread/LoopRobustness/LoopRobustness.java 8073636 macosx-all
java/awt/FullScreen/FullScreenInsets/FullScreenInsets.java 7019055,8266245 windows-all,linux-all,macosx-all
java/awt/Focus/8013611/JDK8013611.java 8175366 windows-all,macosx-all
java/awt/Focus/6981400/Test1.java 8029675 windows-all,macosx-all
java/awt/Focus/6981400/Test3.java 8173264 generic-all
java/awt/event/KeyEvent/ExtendedKeyCode/ExtendedKeyCodeTest.java 8169476 windows-all,macosx-all
java/awt/event/KeyEvent/KeyChar/KeyCharTest.java 8169474,8224055 macosx-all,windows-all
java/awt/event/KeyEvent/KeyTyped/CtrlASCII.java 8252713 linux-all

java/awt/dnd/URIListToFileListBetweenJVMsTest/URIListToFileListBetweenJVMsTest.java 8194947 generic-all
java/awt/Frame/FramesGC/FramesGC.java 8079069 macosx-all
java/awt/GridLayout/LayoutExtraGaps/LayoutExtraGaps.java 8196100 windows-all
java/awt/Scrollbar/ScrollbarMouseWheelTest/ScrollbarMouseWheelTest.java 8196018 windows-all,linux-all
java/awt/TrayIcon/ActionCommand/ActionCommand.java 8150540 windows-all
java/awt/TrayIcon/ActionEventMask/ActionEventMask.java 8150540 windows-all
java/awt/TrayIcon/ActionEventTest/ActionEventTest.java 8150540,8242801 windows-all,macosx-all
java/awt/TrayIcon/ModalityTest/ModalityTest.java 8150540 windows-all,macosx-all
java/awt/TrayIcon/MouseEventMask/MouseEventMaskTest.java 8150540 windows-all
java/awt/TrayIcon/MouseMovedTest/MouseMovedTest.java 8150540 windows-all
java/awt/TrayIcon/SecurityCheck/FunctionalityCheck/FunctionalityCheck.java 8150540 windows-all
java/awt/TrayIcon/TrayIconEventModifiers/TrayIconEventModifiersTest.java 8150540 windows-all
java/awt/TrayIcon/TrayIconEvents/TrayIconEventsTest.java 8150540 windows-all
java/awt/TrayIcon/TrayIconMouseTest/TrayIconMouseTest.java 8150540 windows-all
java/awt/TrayIcon/TrayIconPopup/TrayIconPopupClickTest.java 8150540 windows-all,macosx-all
java/awt/TrayIcon/TrayIconPopup/TrayIconPopupTest.java 8150540 windows-all

java/awt/Window/ShapedAndTranslucentWindows/SetShapeAndClick.java 8197936 macosx-all
java/awt/Window/ShapedAndTranslucentWindows/SetShapeDynamicallyAndClick.java 8013450 macosx-all
java/awt/Window/ShapedAndTranslucentWindows/ShapedTranslucentWindowClick.java 8013450 macosx-all
java/awt/Window/ShapedAndTranslucentWindows/FocusAWTTest.java 8222328 windows-all,linux-all,macosx-all
java/awt/Window/ShapedAndTranslucentWindows/Shaped.java  8222328 windows-all,linux-all,macosx-all
java/awt/Window/ShapedAndTranslucentWindows/ShapedByAPI.java 8222328 windows-all,linux-all,macosx-all
java/awt/Window/ShapedAndTranslucentWindows/ShapedTranslucent.java 8222328 windows-all,linux-all,macosx-all
java/awt/Window/ShapedAndTranslucentWindows/StaticallyShaped.java 8165218,8222328 windows-all,macosx-all,linux-all
java/awt/Window/ShapedAndTranslucentWindows/Translucent.java 8222328 windows-all,linux-all,macosx-all
java/awt/Window/AlwaysOnTop/AutoTestOnTop.java 6847593 linux-all
java/awt/Window/GrabSequence/GrabSequence.java 6848409 macosx-all,linux-all
java/awt/Window/LocationAtScreenCorner/LocationAtScreenCorner.java 8203371 linux-all
java/awt/font/TextLayout/TextLayoutBounds.java 8169188 generic-all
java/awt/image/BufferedImage/ICMColorDataTest/ICMColorDataTest.java 8233028 generic-all
java/awt/image/DrawImage/IncorrectAlphaSurface2SW.java 8056077 linux-all
java/awt/image/multiresolution/MultiresolutionIconTest.java 8169187,8252812 macosx-all,windows-all,linux-x64
java/awt/print/Headless/HeadlessPrinterJob.java 8196088 windows-all
sun/awt/datatransfer/SuplementaryCharactersTransferTest.java 8011371 generic-all
sun/awt/shell/ShellFolderMemoryLeak.java 8197794 windows-all
sun/java2d/DirectX/MultiPaintEventTest/MultiPaintEventTest.java 8284825 windows-all
sun/java2d/DirectX/OnScreenRenderingResizeTest/OnScreenRenderingResizeTest.java 8022403 generic-all
sun/java2d/DirectX/OverriddenInsetsTest/OverriddenInsetsTest.java 8196102 generic-all
sun/java2d/DirectX/RenderingToCachedGraphicsTest/RenderingToCachedGraphicsTest.java 8196180 windows-all,macosx-all
sun/java2d/SunGraphics2D/EmptyClipRenderingTest.java 8144029 macosx-all,linux-all
sun/java2d/SunGraphics2D/DrawImageBilinear.java 8191406 generic-all
sun/java2d/SunGraphics2D/PolyVertTest.java 6986565 generic-all
sun/java2d/SunGraphics2D/SimplePrimQuality.java 6992007 generic-all
sun/java2d/SunGraphics2D/SourceClippingBlitTest/SourceClippingBlitTest.java 8196185 generic-all

sun/java2d/X11SurfaceData/SharedMemoryPixmapsTest/SharedMemoryPixmapsTest.sh 8221451 linux-all
java/awt/FullScreen/DisplayChangeVITest/DisplayChangeVITest.java 8169469,8273617 windows-all,macosx-aarch64
java/awt/FullScreen/UninitializedDisplayModeChangeTest/UninitializedDisplayModeChangeTest.java 8273617 macosx-all
java/awt/print/PrinterJob/PSQuestionMark.java 7003378 generic-all
java/awt/print/PrinterJob/GlyphPositions.java 7003378 generic-all
java/awt/Choice/ChoiceMouseWheelTest/ChoiceMouseWheelTest.java 6849371 macosx-all,linux-all
java/awt/Component/GetScreenLocTest/GetScreenLocTest.java 4753654 generic-all
java/awt/Component/SetEnabledPerformance/SetEnabledPerformance.java 8165863 macosx-all
java/awt/Clipboard/HTMLTransferTest/HTMLTransferTest.java 8017454 macosx-all
java/awt/Frame/MiscUndecorated/RepaintTest.java 8266244 macosx-aarch64
java/awt/Robot/ModifierRobotKey/ModifierRobotKeyTest.java 8157173 generic-all
java/awt/Modal/FileDialog/FileDialogAppModal1Test.java 7186009 macosx-all
java/awt/Modal/FileDialog/FileDialogAppModal2Test.java 7186009 macosx-all
java/awt/Modal/FileDialog/FileDialogAppModal3Test.java 7186009 macosx-all
java/awt/Modal/FileDialog/FileDialogAppModal4Test.java 7186009 macosx-all
java/awt/Modal/FileDialog/FileDialogAppModal5Test.java 7186009 macosx-all
java/awt/Modal/FileDialog/FileDialogAppModal6Test.java 7186009 macosx-all
java/awt/Modal/FileDialog/FileDialogDocModal1Test.java 7186009 macosx-all
java/awt/Modal/FileDialog/FileDialogDocModal2Test.java 7186009 macosx-all
java/awt/Modal/FileDialog/FileDialogDocModal3Test.java 7186009 macosx-all
java/awt/Modal/FileDialog/FileDialogDocModal4Test.java 7186009 macosx-all
java/awt/Modal/FileDialog/FileDialogDocModal5Test.java 7186009 macosx-all
java/awt/Modal/FileDialog/FileDialogDocModal6Test.java 7186009 macosx-all
java/awt/Modal/FileDialog/FileDialogDocModal7Test.java 7186009 macosx-all,linux-all
java/awt/Modal/FileDialog/FileDialogModal1Test.java 7186009 macosx-all
java/awt/Modal/FileDialog/FileDialogModal2Test.java 7186009 macosx-all
java/awt/Modal/FileDialog/FileDialogModal3Test.java 7186009 macosx-all
java/awt/Modal/FileDialog/FileDialogModal4Test.java 7186009 macosx-all
java/awt/Modal/FileDialog/FileDialogModal5Test.java 7186009 macosx-all
java/awt/Modal/FileDialog/FileDialogModal6Test.java 7186009 macosx-all
java/awt/Modal/FileDialog/FileDialogNonModal1Test.java 7186009 macosx-all
java/awt/Modal/FileDialog/FileDialogNonModal2Test.java 7186009 macosx-all,linux-all
java/awt/Modal/FileDialog/FileDialogNonModal3Test.java 7186009 macosx-all
java/awt/Modal/FileDialog/FileDialogNonModal4Test.java 7186009 macosx-all
java/awt/Modal/FileDialog/FileDialogNonModal5Test.java 7186009 macosx-all
java/awt/Modal/FileDialog/FileDialogNonModal6Test.java 7186009 macosx-all,linux-all
java/awt/Modal/FileDialog/FileDialogNonModal7Test.java 7186009 macosx-all,linux-all
java/awt/Modal/FileDialog/FileDialogTKModal1Test.java 8196430 generic-all
java/awt/Modal/FileDialog/FileDialogTKModal2Test.java 8196430 generic-all
java/awt/Modal/FileDialog/FileDialogTKModal3Test.java 8196430 generic-all
java/awt/Modal/FileDialog/FileDialogTKModal4Test.java 8196430 generic-all
java/awt/Modal/FileDialog/FileDialogTKModal5Test.java 8196430 generic-all
java/awt/Modal/FileDialog/FileDialogTKModal6Test.java 8196430 generic-all
java/awt/Modal/FileDialog/FileDialogTKModal7Test.java 8196430 macosx-all
java/awt/Modal/ModalBlockingTests/BlockingDDAppModalTest.java 8198665 macosx-all
java/awt/Modal/ModalBlockingTests/BlockingDDDocModalTest.java 8198665 macosx-all
java/awt/Modal/ModalBlockingTests/BlockingDDModelessTest.java 8198665 macosx-all
java/awt/Modal/ModalBlockingTests/BlockingDDNonModalTest.java 8198665 macosx-all
java/awt/Modal/ModalBlockingTests/BlockingDDSetModalTest.java 8198665 macosx-all
java/awt/Modal/ModalBlockingTests/BlockingDDToolkitModalTest.java 8198665 macosx-all
java/awt/Modal/ModalBlockingTests/BlockingDFAppModalTest.java 8198665 macosx-all
java/awt/Modal/ModalBlockingTests/BlockingDFSetModalTest.java 8198665 macosx-all
java/awt/Modal/ModalBlockingTests/BlockingDFToolkitModalTest.java 8198665 macosx-all
java/awt/Modal/ModalBlockingTests/BlockingDFWModeless1Test.java 8198665 macosx-all
java/awt/Modal/ModalBlockingTests/BlockingDFWModeless2Test.java 8198665 macosx-all
java/awt/Modal/ModalBlockingTests/BlockingDFWNonModal1Test.java 8198665 macosx-all
java/awt/Modal/ModalBlockingTests/BlockingDFWNonModal2Test.java 8198665 macosx-all
java/awt/Modal/ModalBlockingTests/BlockingDocModalTest.java 8198665 macosx-all
java/awt/Modal/ModalBlockingTests/BlockingFDModelessTest.java 8198665 macosx-all
java/awt/Modal/ModalBlockingTests/BlockingFDNonModalTest.java 8198665 macosx-all
java/awt/Modal/ModalBlockingTests/BlockingFDWDocModal1Test.java 8198665 macosx-all
java/awt/Modal/ModalBlockingTests/BlockingFDWDocModal2Test.java 8198665 macosx-all
java/awt/Modal/ModalBlockingTests/BlockingFDWDocModal3Test.java 8198665 macosx-all
java/awt/Modal/ModalBlockingTests/BlockingFDWDocModal4Test.java 8198665 macosx-all
java/awt/Modal/ModalBlockingTests/BlockingFDWModeless1Test.java 8198665 macosx-all
java/awt/Modal/ModalBlockingTests/BlockingFDWModeless2Test.java 8198665 macosx-all
java/awt/Modal/ModalBlockingTests/BlockingFDWModeless3Test.java 8198665 macosx-all
java/awt/Modal/ModalBlockingTests/BlockingFDWModeless4Test.java 8198665 macosx-all
java/awt/Modal/ModalBlockingTests/BlockingFDWNonModal1Test.java 8198665 macosx-all
java/awt/Modal/ModalBlockingTests/BlockingFDWNonModal2Test.java 8198665 macosx-all
java/awt/Modal/ModalBlockingTests/BlockingFDWNonModal3Test.java 8198665 macosx-all
java/awt/Modal/ModalBlockingTests/BlockingFDWNonModal4Test.java 8198665 macosx-all
java/awt/Modal/ModalBlockingTests/BlockingWindowsAppModal1Test.java 8198665 macosx-all
java/awt/Modal/ModalBlockingTests/BlockingWindowsAppModal2Test.java 8198665 macosx-all
java/awt/Modal/ModalBlockingTests/BlockingWindowsAppModal3Test.java 8198665 macosx-all
java/awt/Modal/ModalBlockingTests/BlockingWindowsAppModal4Test.java 8198665 macosx-all
java/awt/Modal/ModalBlockingTests/BlockingWindowsAppModal5Test.java 8198665 macosx-all
java/awt/Modal/ModalBlockingTests/BlockingWindowsAppModal6Test.java 8198665 macosx-all
java/awt/Modal/ModalBlockingTests/BlockingWindowsDocModal1Test.java 8198665 macosx-all
java/awt/Modal/ModalBlockingTests/BlockingWindowsDocModal2Test.java 8198665 macosx-all
java/awt/Modal/ModalBlockingTests/BlockingWindowsSetModal1Test.java 8198665 macosx-all
java/awt/Modal/ModalBlockingTests/BlockingWindowsSetModal2Test.java 8198665 macosx-all
java/awt/Modal/ModalBlockingTests/BlockingWindowsSetModal3Test.java 8198665 macosx-all
java/awt/Modal/ModalBlockingTests/BlockingWindowsSetModal4Test.java 8198665 macosx-all
java/awt/Modal/ModalBlockingTests/BlockingWindowsSetModal5Test.java 8198665 macosx-all
java/awt/Modal/ModalBlockingTests/BlockingWindowsSetModal6Test.java 8198665 macosx-all
java/awt/Modal/ModalBlockingTests/BlockingWindowsToolkitModal1Test.java 8198665 macosx-all
java/awt/Modal/ModalBlockingTests/BlockingWindowsToolkitModal2Test.java 8198665 macosx-all
java/awt/Modal/ModalBlockingTests/BlockingWindowsToolkitModal3Test.java 8198665 macosx-all
java/awt/Modal/ModalBlockingTests/BlockingWindowsToolkitModal4Test.java 8198665 macosx-all
java/awt/Modal/ModalBlockingTests/BlockingWindowsToolkitModal5Test.java 8198665 macosx-all
java/awt/Modal/ModalBlockingTests/BlockingWindowsToolkitModal6Test.java 8198665 macosx-all
java/awt/Modal/ModalBlockingTests/UnblockedDialogAppModalTest.java 8198665 macosx-all
java/awt/Modal/ModalBlockingTests/UnblockedDialogDocModalTest.java 8198665 macosx-all
java/awt/Modal/ModalBlockingTests/UnblockedDialogModelessTest.java 8198665 macosx-all
java/awt/Modal/ModalBlockingTests/UnblockedDialogNonModalTest.java 8198665 macosx-all
java/awt/Modal/ModalBlockingTests/UnblockedDialogSetModalTest.java 8198665 macosx-all
java/awt/Modal/ModalBlockingTests/UnblockedDialogToolkitModalTest.java 8198665 macosx-all
java/awt/Modal/ModalDialogOrderingTest/ModalDialogOrderingTest.java 8066259 macosx-all
java/awt/Modal/ModalExclusionTests/ApplicationExcludeFrameFileTest.java 8047179 linux-all,macosx-all
java/awt/Modal/ModalExclusionTests/ApplicationExcludeDialogFileTest.java 8047179 linux-all,macosx-all
java/awt/Modal/ModalExclusionTests/ApplicationExcludeDialogPageSetupTest.java 8196431 linux-all,macosx-all
java/awt/Modal/ModalExclusionTests/ApplicationExcludeDialogPrintSetupTest.java 8196431 linux-all,macosx-all
java/awt/Modal/ModalExclusionTests/ApplicationExcludeFramePageSetupTest.java 8196431 linux-all,macosx-all
java/awt/Modal/ModalExclusionTests/ApplicationExcludeFramePrintSetupTest.java 8196431 linux-all,macosx-all
java/awt/Modal/ModalExclusionTests/ToolkitExcludeFrameFileTest.java 8047179 linux-all,macosx-all
java/awt/Modal/ModalExclusionTests/ToolkitExcludeDialogFileTest.java 8047179 linux-all,macosx-all
java/awt/Modal/ModalExclusionTests/ToolkitExcludeDialogPageSetupTest.java 8196431 linux-all,macosx-all
java/awt/Modal/ModalExclusionTests/ToolkitExcludeDialogPrintSetupTest.java 8196431 linux-all,macosx-all
java/awt/Modal/ModalExclusionTests/ToolkitExcludeFramePageSetupTest.java 8196431 linux-all,macosx-all
java/awt/Modal/ModalExclusionTests/ToolkitExcludeFramePrintSetupTest.java 8196431 linux-all,macosx-all
java/awt/Modal/ModalFocusTransferTests/FocusTransferWDFAppModal2Test.java 8058813 windows-all
java/awt/Modal/ModalFocusTransferTests/FocusTransferWDFModeless2Test.java 8196191 windows-all
java/awt/Modal/ModalFocusTransferTests/FocusTransferDWFDocModalTest.java 8196432 linux-all,macosx-all
java/awt/Modal/ModalFocusTransferTests/FocusTransferDWFModelessTest.java 8196432 linux-all,macosx-all
java/awt/Modal/ModalFocusTransferTests/FocusTransferDWFNonModalTest.java 8196432 linux-all,macosx-all
java/awt/Modal/ModalFocusTransferTests/FocusTransferDialogsModelessTest.java 8196432 linux-all
java/awt/Modal/ModalFocusTransferTests/FocusTransferDialogsNonModalTest.java 8196432 linux-all
java/awt/Modal/ModalFocusTransferTests/FocusTransferFDWDocModalTest.java 8196432 linux-all
java/awt/Modal/ModalFocusTransferTests/FocusTransferFDWModelessTest.java 8196432 linux-all
java/awt/Modal/ModalFocusTransferTests/FocusTransferFDWNonModalTest.java 8196432 linux-all
java/awt/Modal/ModalFocusTransferTests/FocusTransferFWDAppModal1Test.java 8196432 linux-all,macosx-all
java/awt/Modal/ModalFocusTransferTests/FocusTransferFWDAppModal2Test.java 8196432 linux-all,macosx-all
java/awt/Modal/ModalFocusTransferTests/FocusTransferFWDAppModal3Test.java 8196432 linux-all,macosx-all
java/awt/Modal/ModalFocusTransferTests/FocusTransferFWDAppModal4Test.java 8196432 linux-all,macosx-all
java/awt/Modal/ModalFocusTransferTests/FocusTransferFWDDocModal1Test.java 8196432 linux-all,macosx-all
java/awt/Modal/ModalFocusTransferTests/FocusTransferFWDDocModal2Test.java 8196432 linux-all,macosx-all
java/awt/Modal/ModalFocusTransferTests/FocusTransferFWDDocModal3Test.java 8196432 linux-all,macosx-all
java/awt/Modal/ModalFocusTransferTests/FocusTransferFWDDocModal4Test.java 8196432 linux-all,macosx-all
java/awt/Modal/ModalFocusTransferTests/FocusTransferFWDModeless1Test.java 8196432 linux-all,macosx-all
java/awt/Modal/ModalFocusTransferTests/FocusTransferFWDModeless2Test.java 8196432 linux-all,macosx-all
java/awt/Modal/ModalFocusTransferTests/FocusTransferFWDModeless3Test.java 8196432 linux-all,macosx-all
java/awt/Modal/ModalFocusTransferTests/FocusTransferFWDModeless4Test.java 8196432 linux-all,macosx-all
java/awt/Modal/ModalFocusTransferTests/FocusTransferFWDNonModal1Test.java 8196432 linux-all,macosx-all
java/awt/Modal/ModalFocusTransferTests/FocusTransferFWDNonModal2Test.java 8196432 linux-all,macosx-all
java/awt/Modal/ModalFocusTransferTests/FocusTransferFWDNonModal3Test.java 8196432 linux-all,macosx-all
java/awt/Modal/ModalFocusTransferTests/FocusTransferFWDNonModal4Test.java 8196432 linux-all,macosx-all
java/awt/Modal/ModalFocusTransferTests/FocusTransferWDFDocModal2Test.java 8196432 linux-all
java/awt/Modal/ModalFocusTransferTests/FocusTransferWDFNonModal2Test.java 8196432 linux-all
java/awt/Modal/MultipleDialogs/MultipleDialogs1Test.java 8198665 macosx-all
java/awt/Modal/MultipleDialogs/MultipleDialogs2Test.java 8198665 macosx-all
java/awt/Modal/MultipleDialogs/MultipleDialogs3Test.java 8198665 macosx-all
java/awt/Modal/MultipleDialogs/MultipleDialogs4Test.java 8198665 macosx-all
java/awt/Modal/MultipleDialogs/MultipleDialogs5Test.java 8198665 macosx-all
java/awt/Mouse/EnterExitEvents/DragWindowOutOfFrameTest.java 8177326 macosx-all
java/awt/Mouse/EnterExitEvents/DragWindowTest.java 8023562 macosx-all
java/awt/Mouse/EnterExitEvents/ResizingFrameTest.java 8005021 macosx-all
java/awt/Mouse/EnterExitEvents/FullscreenEnterEventTest.java 8051455 macosx-all
java/awt/Mouse/MouseModifiersUnitTest/MouseModifiersUnitTest_Standard.java 7124407 macosx-all
java/awt/Mouse/RemovedComponentMouseListener/RemovedComponentMouseListener.java 8157170 macosx-all
java/awt/Modal/ToFront/DialogToFrontModeless1Test.java 8213530 linux-all
java/awt/Modal/ToFront/DialogToFrontNonModalTest.java 8221899 linux-all
java/awt/Modal/ToBack/ToBackAppModal1Test.java 8196441 linux-all,macosx-all
java/awt/Modal/ToBack/ToBackAppModal2Test.java 8196441 linux-all,macosx-all
java/awt/Modal/ToBack/ToBackAppModal3Test.java 8196441 linux-all,macosx-all
java/awt/Modal/ToBack/ToBackAppModal4Test.java 8196441 linux-all,macosx-all
java/awt/Modal/ToBack/ToBackAppModal5Test.java 8196441 macosx-all
java/awt/Modal/ToBack/ToBackAppModal6Test.java 8196441 linux-all
java/awt/Modal/ToBack/ToBackModal1Test.java 8196441 linux-all,macosx-all
java/awt/Modal/ToBack/ToBackModal2Test.java 8196441 linux-all,macosx-all
java/awt/Modal/ToBack/ToBackModal3Test.java 8196441 linux-all,macosx-all
java/awt/Modal/ToBack/ToBackModal4Test.java 8196441 linux-all,macosx-all
java/awt/Modal/ToBack/ToBackTKModal1Test.java 8196441 linux-all,macosx-all
java/awt/Modal/ToBack/ToBackTKModal2Test.java 8196441 linux-all,macosx-all
java/awt/Modal/ToBack/ToBackTKModal3Test.java 8196441 linux-all,macosx-all
java/awt/Modal/ToBack/ToBackTKModal4Test.java 8196441 linux-all,macosx-all
java/awt/Modal/ToBack/ToBackTKModal5Test.java 8196441 macosx-all
java/awt/Modal/ToBack/ToBackDocModal1Test.java 8196441 linux-all,macosx-all
java/awt/Modal/ToBack/ToBackDocModal2Test.java 8196441 linux-all,macosx-all
java/awt/Modal/ToBack/ToBackDocModal3Test.java 8196441 linux-all,macosx-all
java/awt/Modal/ToBack/ToBackDocModal4Test.java 8196441 linux-all,macosx-all
java/awt/Modal/ToBack/ToBackDocModal5Test.java 8196441 linux-all,macosx-all
java/awt/Modal/ToBack/ToBackModeless1Test.java 8196441 macosx-all,linux-all
java/awt/Modal/ToBack/ToBackModeless2Test.java 8196441 macosx-all,linux-all
java/awt/Modal/ToBack/ToBackModeless3Test.java 8196441 macosx-all,linux-all
java/awt/Modal/ToBack/ToBackModeless4Test.java 8196441 macosx-all,linux-all
java/awt/Modal/ToBack/ToBackModeless5Test.java 8196441 macosx-all
java/awt/Modal/ToBack/ToBackNonModal1Test.java 8196441 macosx-all,linux-all
java/awt/Modal/ToBack/ToBackNonModal2Test.java 8196441 macosx-all,linux-all
java/awt/Modal/ToBack/ToBackNonModal3Test.java 8196441 macosx-all,linux-all
java/awt/Modal/ToBack/ToBackNonModal4Test.java 8196441 macosx-all,linux-all
java/awt/Modal/ToBack/ToBackNonModal5Test.java 8196441 macosx-all
java/awt/SplashScreen/MultiResolutionSplash/MultiResolutionSplashTest.java 8061235 macosx-all
javax/print/PrintSEUmlauts/PrintSEUmlauts.java 8135174 generic-all
java/awt/font/TextLayout/LigatureCaretTest.java 8266312  generic-all
java/awt/image/VolatileImage/CustomCompositeTest.java 8199002 windows-all,linux-all
java/awt/image/VolatileImage/GradientPaints.java 8199003 linux-all
java/awt/JAWT/JAWT.sh 8197798 windows-all,linux-all
java/awt/datatransfer/ConstructFlavoredObjectTest/ConstructFlavoredObjectTest.java 8202860 linux-all
java/awt/FileDialog/FilenameFilterTest/FilenameFilterTest.java 8202882 linux-all
java/awt/Choice/ChoicePopupLocation/ChoicePopupLocation.java 8202931 macosx-all,linux-all
java/awt/Focus/NonFocusableBlockedOwnerTest/NonFocusableBlockedOwnerTest.java 7124275 macosx-all
java/awt/Focus/TranserFocusToWindow/TranserFocusToWindow.java 6848810 macosx-all,linux-all
java/awt/FileDialog/ModalFocus/FileDialogModalFocusTest.java 8194751 linux-all
java/awt/image/VolatileImage/BitmaskVolatileImage.java 8133102 linux-all
java/awt/SplashScreen/MultiResolutionSplash/unix/UnixMultiResolutionSplashTest.java 8203004 linux-all
java/awt/Robot/AcceptExtraMouseButtons/AcceptExtraMouseButtons.java 7107528 linux-all,macosx-all
java/awt/Mouse/MouseDragEvent/MouseDraggedTest.java 8080676 linux-all
java/awt/Mouse/MouseModifiersUnitTest/MouseModifiersInKeyEvent.java 8157147 linux-all,windows-all,macosx-all
java/awt/Mouse/TitleBarDoubleClick/TitleBarDoubleClick.java 8148041 linux-all
java/awt/Toolkit/DesktopProperties/rfe4758438.java 8193547 linux-all
java/awt/Toolkit/ToolkitPropertyTest/ToolkitPropertyTest_Enable.java 6847163
java/awt/xembed/server/RunTestXEmbed.java 7034201 linux-all
java/awt/Modal/ModalFocusTransferTests/FocusTransferDialogsDocModalTest.java 8164473 linux-all
java/awt/Frame/DisposeParentGC/DisposeParentGC.java 8079786 macosx-all

java/awt/GraphicsDevice/DisplayModes/CycleDMImage.java 7099223,8274106 macosx-aarch64,linux-all,windows-all
java/awt/keyboard/AllKeyCode/AllKeyCode.java 8242930 macosx-all
java/awt/FullScreen/8013581/bug8013581.java 8169471 macosx-all
java/awt/event/MouseEvent/RobotLWTest/RobotLWTest.java 8233568 macosx-all
java/awt/event/MouseEvent/MultipleMouseButtonsTest/MultipleMouseButtonsTest.java 8233568 macosx-all
java/awt/event/MouseEvent/ClickDuringKeypress/ClickDuringKeypress.java 8233568 macosx-all
java/awt/event/KeyEvent/DeadKey/DeadKeyMacOSXInputText.java 8233568 macosx-all
java/awt/event/KeyEvent/DeadKey/deadKeyMacOSX.java 8233568 macosx-all
java/awt/Choice/ChoiceKeyEventReaction/ChoiceKeyEventReaction.java 7185258 macosx-all
java/awt/TrayIcon/RightClickWhenBalloonDisplayed/RightClickWhenBalloonDisplayed.java 8238720 windows-all
java/awt/PopupMenu/PopupMenuLocation.java 8238720 windows-all
java/awt/GridLayout/ComponentPreferredSize/ComponentPreferredSize.java 8238720 windows-all
java/awt/GridLayout/ChangeGridSize/ChangeGridSize.java   8238720 windows-all
java/awt/event/MouseEvent/FrameMouseEventAbsoluteCoordsTest/FrameMouseEventAbsoluteCoordsTest.java

# Several tests which fail sometimes on macos11
java/awt/Window/MainKeyWindowTest/TestMainKeyWindow.java 8265985 macosx-all
java/awt/security/WarningWindowDisposeTest/WarningWindowDisposeTest.java 8266059 macosx-all
java/awt/Robot/Delay/InterruptOfDelay.java 8265986 macosx-all
java/awt/MenuBar/TestNoScreenMenuBar.java 8265987 macosx-all

java/awt/Graphics2D/DrawString/DrawRotatedStringUsingRotatedFont.java 8266283 generic-all
java/awt/KeyboardFocusmanager/TypeAhead/ButtonActionKeyTest/ButtonActionKeyTest.java 8257529 windows-x64

java/awt/Window/GetScreenLocation/GetScreenLocationTest.java 8225787 linux-x64
java/awt/Dialog/MakeWindowAlwaysOnTop/MakeWindowAlwaysOnTop.java 8266243 macosx-aarch64
java/awt/dnd/BadSerializationTest/BadSerializationTest.java 8277817 linux-x64,windows-x64
java/awt/GraphicsDevice/CheckDisplayModes.java 8266242 macosx-aarch64

############################################################################

# jdk_beans

java/beans/Introspector/8132566/OverridePropertyInfoTest.java   8132565 generic-all
java/beans/Introspector/8132566/OverrideUserDefPropertyInfoTest.java 8132565 generic-all

java/beans/XMLEncoder/Test6570354.java 8015593 macosx-all

############################################################################

# jdk_foreign

java/foreign/TestUpcallStack.java 8275584 macosx-aarch64
java/foreign/TestDowncallStack.java 8275584 macosx-aarch64

############################################################################

# jdk_lang

java/lang/ProcessHandle/InfoTest.java                           8211847 aix-ppc64
java/lang/invoke/LFCaching/LFMultiThreadCachingTest.java        8151492 generic-all
java/lang/invoke/LFCaching/LFGarbageCollectedTest.java          8078602 generic-all
java/lang/invoke/lambda/LambdaFileEncodingSerialization.java    8249079 linux-x64
java/lang/invoke/RicochetTest.java                              8251969 generic-all

############################################################################

# jdk_instrument

java/lang/instrument/RedefineBigClass.sh                        8065756 generic-all
java/lang/instrument/RetransformBigClass.sh                     8065756 generic-all

############################################################################

# jdk_io

java/io/pathNames/GeneralWin32.java                             8180264 windows-all
java/io/File/createTempFile/SpecialTempFile.java                8274122 windows11

############################################################################

# jdk_management

com/sun/management/OperatingSystemMXBean/GetProcessCpuLoad.java 8030957 aix-all
com/sun/management/OperatingSystemMXBean/GetSystemCpuLoad.java  8030957 aix-all

java/lang/management/MemoryMXBean/Pending.java                  8158837 generic-all
java/lang/management/MemoryMXBean/PendingAllGC.sh               8158837 generic-all
java/lang/management/ThreadMXBean/ThreadMXBeanStateTest.java    8247426 generic-all

sun/management/jdp/JdpDefaultsTest.java                         8241865 linux-aarch64,macosx-all
sun/management/jdp/JdpJmxRemoteDynamicPortTest.java             8241865 macosx-all
sun/management/jdp/JdpSpecificAddressTest.java                  8241865 macosx-all

############################################################################

# jdk_jmx

javax/management/MBeanServer/OldMBeanServerTest.java            8030957 aix-all

javax/management/monitor/DerivedGaugeMonitorTest.java           8042211 generic-all

javax/management/remote/mandatory/notif/NotifReconnectDeadlockTest.java 8042215 generic-all

javax/management/remote/mandatory/connection/RMIConnector_NPETest.java 8267887 generic-all

############################################################################

# jdk_net

java/net/MulticastSocket/NoLoopbackPackets.java                 7122846 macosx-all
java/net/MulticastSocket/SetLoopbackMode.java                   7122846 macosx-all

java/net/MulticastSocket/Test.java                              7145658 macosx-all

java/net/MulticastSocket/SetGetNetworkInterfaceTest.java        8219083 windows-all

java/net/ServerSocket/AcceptInheritHandle.java                  8211854 aix-ppc64

############################################################################

# jdk_nio

java/nio/channels/DatagramChannel/Unref.java                    8233519 generic-all

java/nio/channels/AsynchronousSocketChannel/StressLoopback.java 8211851 aix-ppc64

java/nio/channels/DatagramChannel/ManySourcesAndTargets.java    8264385 macosx-aarch64

############################################################################

# jdk_rmi

java/rmi/server/Unreferenced/finiteGCLatency/FiniteGCLatency.java 7140992 generic-all

java/rmi/transport/rapidExportUnexport/RapidExportUnexport.java 7146541 linux-all

java/rmi/transport/checkLeaseInfoLeak/CheckLeaseLeak.java       7191877 generic-all

java/rmi/registry/readTest/CodebaseTest.java                    8173324 windows-all

java/rmi/Naming/DefaultRegistryPort.java                        8005619 windows-all
java/rmi/Naming/legalRegistryNames/LegalRegistryNames.java      8005619 windows-all

############################################################################

# jdk_sctp

com/sun/nio/sctp/SctpMultiChannel/SendFailed.java               8141694 linux-all

com/sun/nio/sctp/SctpMultiChannel/SocketOptionTests.java        8141694 linux-all

com/sun/nio/sctp/SctpChannel/SocketOptionTests.java             8141694 linux-all

############################################################################

# jdk_security

sun/security/pkcs11/sslecc/ClientJSSEServerJSSE.java            8161536 generic-all

sun/security/tools/keytool/ListKeychainStore.sh                 8156889 macosx-all

sun/security/tools/jarsigner/warnings/BadKeyUsageTest.java      8026393 generic-all

javax/net/ssl/ServerName/SSLEngineExplorerMatchedSNI.java       8212096 generic-all
javax/net/ssl/DTLS/CipherSuite.java                             8202059 macosx-x64

sun/security/provider/KeyStore/DKSTest.sh                       8180266 windows-all

security/infra/java/security/cert/CertPathValidator/certification/ActalisCA.java  8224768 generic-all

sun/security/smartcardio/TestChannel.java                       8039280 generic-all
sun/security/smartcardio/TestConnect.java                       8039280 generic-all
sun/security/smartcardio/TestConnectAgain.java                  8039280 generic-all
sun/security/smartcardio/TestControl.java                       8039280 generic-all
sun/security/smartcardio/TestDefault.java                       8039280 generic-all
sun/security/smartcardio/TestDirect.java                        8039280 generic-all
sun/security/smartcardio/TestExclusive.java                     8039280 generic-all
sun/security/smartcardio/TestMultiplePresent.java               8039280 generic-all
sun/security/smartcardio/TestPresent.java                       8039280 generic-all
sun/security/smartcardio/TestTransmit.java                      8039280 generic-all
com/sun/crypto/provider/Cipher/DES/PerformanceTest.java         8039280 generic-all
com/sun/security/auth/callback/TextCallbackHandler/Default.java 8039280 generic-all
com/sun/security/auth/callback/TextCallbackHandler/Password.java 8039280 generic-all
com/sun/security/sasl/gsskerb/AuthOnly.java                     8039280 generic-all
com/sun/security/sasl/gsskerb/ConfSecurityLayer.java            8039280 generic-all
com/sun/security/sasl/gsskerb/NoSecurityLayer.java              8039280 generic-all
javax/security/auth/kerberos/KerberosHashEqualsTest.java        8039280 generic-all
javax/security/auth/kerberos/KerberosTixDateTest.java           8039280 generic-all
sun/security/provider/PolicyFile/GrantAllPermToExtWhenNoPolicy.java 8039280 generic-all
sun/security/provider/PolicyParser/ExtDirsChange.java           8039280 generic-all
sun/security/provider/PolicyParser/PrincipalExpansionError.java 8039280 generic-all
sun/security/ssl/SSLSessionImpl/NoInvalidateSocketException.java 8277970 linux-all,macosx-x64

sun/security/ssl/X509TrustManagerImpl/Symantec/Distrust.java    8287109 generic-all

############################################################################

# jdk_sound
javax/sound/sampled/DirectAudio/bug6372428.java                      8055097 generic-all
javax/sound/sampled/Clip/bug5070081.java                             8055097 generic-all
javax/sound/sampled/DataLine/LongFramePosition.java                  8055097 generic-all

javax/sound/sampled/Clip/Drain/ClipDrain.java          7062792 generic-all

javax/sound/sampled/Mixers/DisabledAssertionCrash.java 7067310 generic-all

javax/sound/midi/Sequencer/Recording.java 8167580,8265485 linux-all,macosx-aarch64
javax/sound/midi/Sequencer/MetaCallback.java 8178698 linux-all
javax/sound/midi/Sequencer/Looping.java 8136897 generic-all

############################################################################

# jdk_imageio

############################################################################

# jdk_swing

javax/swing/plaf/basic/BasicTextUI/8001470/bug8001470.java 8233177 linux-all,windows-all

javax/swing/border/TestTitledBorderLeak.java 8213531 linux-all
javax/swing/JWindow/ShapedAndTranslucentWindows/ShapedTranslucentPerPixelTranslucentGradient.java 8233582 linux-all
javax/swing/JWindow/ShapedAndTranslucentWindows/ShapedPerPixelTranslucentGradient.java 8233582 linux-all
javax/swing/JWindow/ShapedAndTranslucentWindows/PerPixelTranslucentSwing.java 8194128 macosx-all
javax/swing/JWindow/ShapedAndTranslucentWindows/SetShapeAndClickSwing.java 8013450 macosx-all
javax/swing/JWindow/ShapedAndTranslucentWindows/TranslucentJComboBox.java 8024627 macosx-all
# The next test below is an intermittent failure
javax/swing/JTree/DnD/LastNodeLowerHalfDrop.java 8159131 linux-all
javax/swing/JTree/4633594/JTreeFocusTest.java 8173125 macosx-all
javax/swing/AbstractButton/6711682/bug6711682.java 8060765 windows-all,macosx-all
javax/swing/JFileChooser/6396844/TwentyThousandTest.java 8198003 generic-all
javax/swing/JPopupMenu/6580930/bug6580930.java 7124313 macosx-all
javax/swing/JPopupMenu/6800513/bug6800513.java 7184956 macosx-all
javax/swing/JTabbedPane/8007563/Test8007563.java 8051591 generic-all
javax/swing/JTabbedPane/4624207/bug4624207.java 8064922 macosx-all
javax/swing/SwingUtilities/TestBadBreak/TestBadBreak.java 8160720 generic-all
javax/swing/text/DefaultCaret/HidingSelection/HidingSelectionTest.java 8194048 windows-all
javax/swing/text/DefaultCaret/HidingSelection/MultiSelectionTest.java 8213562 linux-all
javax/swing/JFileChooser/6798062/bug6798062.java 8146446 windows-all
javax/swing/JPopupMenu/4870644/bug4870644.java 8194130 macosx-all,linux-all
javax/swing/dnd/8139050/NativeErrorsInTableDnD.java 8202765  macosx-all,linux-all
javax/swing/Popup/TaskbarPositionTest.java 8065097 macosx-all,linux-all
javax/swing/JEditorPane/6917744/bug6917744.java 8213124 macosx-all
javax/swing/JMenuItem/ActionListenerCalledTwice/ActionListenerCalledTwiceTest.java 8273573 macosx-all

# Several tests which fail on some hidpi systems/macosx12-aarch64 system
java/awt/Window/8159168/SetShapeTest.java 8274106 macosx-aarch64
java/awt/image/multiresolution/MultiResolutionJOptionPaneIconTest.java 8274106 macosx-aarch64
javax/swing/JFrame/8175301/ScaledFrameBackgroundTest.java 8274106 macosx-aarch64

sanity/client/SwingSet/src/ToolTipDemoTest.java 8225012 windows-all,macosx-all
sanity/client/SwingSet/src/ButtonDemoScreenshotTest.java 8265770 macosx-all
javax/swing/JTable/8236907/LastVisibleRow.java 8284619 macosx-all

############################################################################

# jdk_text

############################################################################

# jdk_time

############################################################################

# core_tools

tools/jlink/plugins/CompressorPluginTest.java                   8247407 generic-all

############################################################################

# jdk_jdi

com/sun/jdi/RepStep.java                                        8043571 generic-all

com/sun/jdi/NashornPopFrameTest.java                            8225620 generic-all

com/sun/jdi/InvokeHangTest.java                                 8218463 linux-all

com/sun/jdi/AfterThreadDeathTest.java                           8232839 linux-all

############################################################################

# jdk_time

############################################################################

# jdk_util

java/util/Locale/LocaleProvidersRun.java                        8268379 macosx-x64
sun/util/locale/provider/CalendarDataRegression.java            8268379 macosx-x64

############################################################################

# jdk_instrument

############################################################################

# svc_tools

sun/tools/jhsdb/BasicLauncherTest.java                          8228649 linux-ppc64,linux-ppc64le

sun/tools/jstatd/TestJstatdDefaults.java                        8081569,8226420 windows-all
sun/tools/jstatd/TestJstatdRmiPort.java                         8226420,8251259 windows-all
sun/tools/jstatd/TestJstatdServer.java                          8081569,8226420 windows-all

sun/tools/jstat/jstatLineCounts1.sh                             8268211 linux-aarch64
sun/tools/jstat/jstatLineCounts2.sh                             8268211 linux-aarch64
sun/tools/jstat/jstatLineCounts3.sh                             8268211 linux-aarch64
sun/tools/jstat/jstatLineCounts4.sh                             8268211 linux-aarch64

############################################################################

# jdk_other

javax/rmi/ssl/SSLSocketParametersTest.sh                        8162906 generic-all

javax/script/Test7.java                                         8239361 generic-all

############################################################################

# jdk_jfr

jdk/jfr/event/compiler/TestCodeSweeper.java                     8225209 generic-all
jdk/jfr/event/os/TestThreadContextSwitches.java                 8247776 windows-all
jdk/jfr/startupargs/TestStartName.java                          8214685 windows-x64
jdk/jfr/startupargs/TestStartDuration.java                      8214685 windows-x64
jdk/jfr/jvm/TestWaste.java                                      8282427 generic-all

############################################################################

# jdk_internal

############################################################################

# jdk_jpackage

############################################################################

# Client manual tests

java/awt/event/MouseEvent/SpuriousExitEnter/SpuriousExitEnter_1.java 7131438,8022539 generic-all
java/awt/event/MouseEvent/SpuriousExitEnter/SpuriousExitEnter_2.java 7131438,8022539 generic-all
java/awt/Modal/WsDisabledStyle/CloseBlocker/CloseBlocker.java 7187741 linux-all,macosx-all
java/awt/xembed/server/TestXEmbedServerJava.java 8001150,8004031 generic-all
javax/swing/JFileChooser/6698013/bug6698013.java 8024419 macosx-all
javax/swing/JColorChooser/8065098/bug8065098.java 8065647 macosx-all
java/awt/Modal/PrintDialogsTest/PrintDialogsTest.java 8068378 generic-all
java/awt/dnd/DnDFileGroupDescriptor/DnDFileGroupDescriptor.html 8080185 macosx-all,linux-all
javax/swing/JTabbedPane/4666224/bug4666224.html 8144124  macosx-all
java/awt/event/MouseEvent/AltGraphModifierTest/AltGraphModifierTest.java 8162380 generic-all
java/awt/image/VolatileImage/VolatileImageConfigurationTest.java 8171069 macosx-all,linux-all
java/awt/Modal/InvisibleParentTest/InvisibleParentTest.java 8172245 linux-all
java/awt/print/Dialog/RestoreActiveWindowTest/RestoreActiveWindowTest.java 8185429 macosx-all
java/awt/TrayIcon/DblClickActionEventTest/DblClickActionEventTest.html 8203867 macosx-all
java/awt/Frame/FrameStateTest/FrameStateTest.html 8203920 macosx-all,linux-all
javax/swing/SwingUtilities/TestTextPosInPrint.java 8227025 windows-all
java/awt/print/PrinterJob/ScaledText/ScaledText.java 8231226 macosx-all
java/awt/font/TextLayout/TestJustification.html 8250791 macosx-all
java/awt/TrayIcon/DragEventSource/DragEventSource.java 8252242 macosx-all
java/awt/FileDialog/DefaultFocusOwner/DefaultFocusOwner.java 7187728 macosx-all,linux-all
java/awt/FileDialog/RegexpFilterTest/RegexpFilterTest.html 7187728 macosx-all,linux-all
java/awt/print/PageFormat/Orient.java 8016055 macosx-all
java/awt/TextArea/TextAreaCursorTest/HoveringAndDraggingTest.java 8024986 macosx-all,linux-all
java/awt/event/MouseEvent/SpuriousExitEnter/SpuriousExitEnter.java 8254841 macosx-all
java/awt/Focus/AppletInitialFocusTest/AppletInitialFocusTest1.java 8256289 windows-x64
java/awt/FullScreen/TranslucentWindow/TranslucentWindow.java 8258103 linux-all
java/awt/Focus/FrameMinimizeTest/FrameMinimizeTest.java 8016266 linux-x64

<<<<<<< HEAD
############################################################################

# Loom, fibers branch

java/lang/Thread/virtual/PreviewFeaturesNotEnabled.java                     0000000 generic-all
jdk/incubator/concurrent/StructuredTaskScope/PreviewFeaturesNotEnabled.java 0000000 generic-all
jdk/incubator/concurrent/ExtentLocal/Stress.java                            0000000 generic-all
=======
# Loom is not implemented on x86_32 yet

com/sun/jdi/JdbOptions.java                                     8286642 generic-i586
com/sun/management/HotSpotDiagnosticMXBean/DumpThreads.java     8286642 generic-i586
java/foreign/TestAdaptVarHandles.java                           8286642 generic-i586
java/foreign/TestArrayCopy.java                                 8286642 generic-i586
java/foreign/TestArrays.java                                    8286642 generic-i586
java/foreign/TestByteBuffer.java                                8286642 generic-i586
java/foreign/TestFree.java                                      8286642 generic-i586
java/foreign/TestHandshake.java                                 8286642 generic-i586
java/foreign/TestLayoutEquality.java                            8286642 generic-i586
java/foreign/TestLayoutPaths.java                               8286642 generic-i586
java/foreign/TestLayouts.java                                   8286642 generic-i586
java/foreign/TestMemoryAccess.java                              8286642 generic-i586
java/foreign/TestMemoryAccessInstance.java                      8286642 generic-i586
java/foreign/TestMemoryAlignment.java                           8286642 generic-i586
java/foreign/TestMemoryDereference.java                         8286642 generic-i586
java/foreign/TestMemorySession.java                             8286642 generic-i586
java/foreign/TestMismatch.java                                  8286642 generic-i586
java/foreign/TestReshape.java                                   8286642 generic-i586
java/foreign/TestSegmentAllocators.java                         8286642 generic-i586
java/foreign/TestSegmentCopy.java                               8286642 generic-i586
java/foreign/TestSegmentOffset.java                             8286642 generic-i586
java/foreign/TestSegmentOverlap.java                            8286642 generic-i586
java/foreign/TestSharedAccess.java                              8286642 generic-i586
java/foreign/TestSlices.java                                    8286642 generic-i586
java/foreign/TestSpliterator.java                               8286642 generic-i586
java/foreign/TestTypeAccess.java                                8286642 generic-i586
java/foreign/TestUnsupportedPlatform.java                       8286642 generic-i586
java/foreign/TestVarHandleCombinators.java                      8286642 generic-i586
java/foreign/callarranger/TestAarch64CallArranger.java          8286642 generic-i586
java/foreign/callarranger/TestSysVCallArranger.java             8286642 generic-i586
java/foreign/callarranger/TestWindowsCallArranger.java          8286642 generic-i586
java/foreign/channels/TestAsyncSocketChannels.java              8286642 generic-i586
java/foreign/channels/TestSocketChannels.java                   8286642 generic-i586
java/lang/instrument/ParallelTransformerLoaderTest.java         8286642 generic-i586
java/lang/management/ThreadMXBean/VirtualThreadDeadlocks.java   8286642 generic-i586
java/lang/management/ThreadMXBean/VirtualThreads.java           8286642 generic-i586
java/lang/invoke/VarHandles/VarHandleTestExact.java             8286642 generic-i586
java/lang/ref/CleanerTest.java                                  8286642 generic-i586
java/lang/runtime/SwitchBootstrapsTest.java                     8286642 generic-i586
java/lang/Thread/BuilderTest.java                               8286642 generic-i586
java/lang/Thread/virtual/Collectable.java                       8286642 generic-i586
java/lang/Thread/virtual/CustomScheduler.java                   8286642 generic-i586
java/lang/Thread/virtual/GetStackTrace.java                     8286642 generic-i586
java/lang/Thread/virtual/GetStackTraceWhenRunnable.java         8286642 generic-i586
java/lang/Thread/virtual/HoldsLock.java                         8286642 generic-i586
java/lang/Thread/virtual/JfrEvents.java                         8286642 generic-i586
java/lang/Thread/virtual/Locking.java                           8286642 generic-i586
java/lang/Thread/virtual/ParkWithFixedThreadPool.java           8286642 generic-i586
java/lang/Thread/virtual/Parking.java                           8286642 generic-i586
java/lang/Thread/virtual/Reflection.java                        8286642 generic-i586
java/lang/Thread/virtual/ShutdownHook.java                      8286642 generic-i586
java/lang/Thread/virtual/StackTraces.java                       8286642 generic-i586
java/lang/Thread/virtual/ThreadAPI.java                         8286642 generic-i586
java/lang/Thread/virtual/ThreadLocals.java                      8286642 generic-i586
java/lang/Thread/virtual/TracePinnedThreads.java                8286642 generic-i586
java/lang/Thread/virtual/WaitNotify.java                        8286642 generic-i586
java/lang/Thread/virtual/stress/GetStackTraceALot.java#id0      8286642 generic-i586
java/lang/Thread/virtual/stress/GetStackTraceALot.java#id1      8286642 generic-i586
java/lang/Thread/virtual/stress/PinALot.java#id0                8286642 generic-i586
java/lang/Thread/virtual/stress/PinALot.java#id1                8286642 generic-i586
java/lang/Thread/virtual/stress/PingPong.java                   8286642 generic-i586
java/lang/Thread/virtual/stress/Skynet.java#id0                 8286642 generic-i586
java/lang/Thread/virtual/stress/Skynet.java#id1                 8286642 generic-i586
java/lang/Thread/virtual/stress/SleepALot.java#id0              8286642 generic-i586
java/lang/Thread/virtual/stress/SleepALot.java#id1              8286642 generic-i586
java/lang/Thread/virtual/stress/TimedGet.java                   8286642 generic-i586
java/lang/Thread/virtual/stress/YieldALot.java#id0              8286642 generic-i586
java/lang/Thread/virtual/stress/YieldALot.java#id1              8286642 generic-i586
java/net/Socket/Timeouts.java                                   8286642 generic-i586
java/net/vthread/BlockingSocketOps.java                         8286642 generic-i586
java/net/vthread/HttpALot.java                                  8286642 generic-i586
java/net/vthread/InterruptHttp.java                             8286642 generic-i586
java/nio/channels/FileChannel/LargeMapTest.java                 8286642 generic-i586
java/nio/channels/FileChannel/MapToMemorySegmentTest.java       8286642 generic-i586
java/nio/channels/vthread/BlockingChannelOps.java               8286642 generic-i586
java/util/concurrent/ExecutorService/CloseTest.java             8286642 generic-i586
java/util/concurrent/ThreadPerTaskExecutor/ThreadPerTaskExecutorTest.java               8286642 generic-i586
java/util/stream/test/org/openjdk/tests/java/lang/invoke/DeserializeMethodTest.java     8286642 generic-i586
java/util/stream/test/org/openjdk/tests/java/lang/invoke/MHProxiesTest.java             8286642 generic-i586
java/util/stream/test/org/openjdk/tests/java/lang/invoke/SerializedLambdaTest.java      8286642 generic-i586
java/util/stream/test/org/openjdk/tests/java/util/FillableStringTest.java               8286642 generic-i586
java/util/stream/test/org/openjdk/tests/java/util/MapTest.java                          8286642 generic-i586
java/util/stream/test/org/openjdk/tests/java/util/SplittableRandomTest.java             8286642 generic-i586
java/util/stream/test/org/openjdk/tests/java/util/stream/CollectAndSummaryStatisticsTest.java   8286642 generic-i586
java/util/stream/test/org/openjdk/tests/java/util/stream/CollectionAndMapModifyStreamTest.java  8286642 generic-i586
java/util/stream/test/org/openjdk/tests/java/util/stream/CollectorExample.java          8286642 generic-i586
java/util/stream/test/org/openjdk/tests/java/util/stream/CollectorToUnmodListTest.java  8286642 generic-i586
java/util/stream/test/org/openjdk/tests/java/util/stream/CollectorsTest.java            8286642 generic-i586
java/util/stream/test/org/openjdk/tests/java/util/stream/ConcatOpTest.java              8286642 generic-i586
java/util/stream/test/org/openjdk/tests/java/util/stream/ConcatTest.java                8286642 generic-i586
java/util/stream/test/org/openjdk/tests/java/util/stream/CountLargeTest.java            8286642 generic-i586
java/util/stream/test/org/openjdk/tests/java/util/stream/CountTest.java                 8286642 generic-i586
java/util/stream/test/org/openjdk/tests/java/util/stream/DistinctOpTest.java            8286642 generic-i586
java/util/stream/test/org/openjdk/tests/java/util/stream/DoublePrimitiveOpsTests.java   8286642 generic-i586
java/util/stream/test/org/openjdk/tests/java/util/stream/FilterOpTest.java              8286642 generic-i586
java/util/stream/test/org/openjdk/tests/java/util/stream/FindAnyOpTest.java             8286642 generic-i586
java/util/stream/test/org/openjdk/tests/java/util/stream/FindFirstOpTest.java           8286642 generic-i586
java/util/stream/test/org/openjdk/tests/java/util/stream/FlatMapOpTest.java             8286642 generic-i586
java/util/stream/test/org/openjdk/tests/java/util/stream/ForEachOpTest.java             8286642 generic-i586
java/util/stream/test/org/openjdk/tests/java/util/stream/GroupByOpTest.java             8286642 generic-i586
java/util/stream/test/org/openjdk/tests/java/util/stream/InfiniteStreamWithLimitOpTest.java 8286642 generic-i586
java/util/stream/test/org/openjdk/tests/java/util/stream/IntPrimitiveOpsTests.java      8286642 generic-i586
java/util/stream/test/org/openjdk/tests/java/util/stream/IntReduceTest.java             8286642 generic-i586
java/util/stream/test/org/openjdk/tests/java/util/stream/IntSliceOpTest.java            8286642 generic-i586
java/util/stream/test/org/openjdk/tests/java/util/stream/IntUniqOpTest.java             8286642 generic-i586
java/util/stream/test/org/openjdk/tests/java/util/stream/IterateTest.java               8286642 generic-i586
java/util/stream/test/org/openjdk/tests/java/util/stream/LongPrimitiveOpsTests.java     8286642 generic-i586
java/util/stream/test/org/openjdk/tests/java/util/stream/MapOpTest.java                 8286642 generic-i586
java/util/stream/test/org/openjdk/tests/java/util/stream/MatchOpTest.java               8286642 generic-i586
java/util/stream/test/org/openjdk/tests/java/util/stream/MinMaxTest.java                8286642 generic-i586
java/util/stream/test/org/openjdk/tests/java/util/stream/PrimitiveAverageOpTest.java    8286642 generic-i586
java/util/stream/test/org/openjdk/tests/java/util/stream/PrimitiveSumTest.java          8286642 generic-i586
java/util/stream/test/org/openjdk/tests/java/util/stream/RangeTest.java                 8286642 generic-i586
java/util/stream/test/org/openjdk/tests/java/util/stream/ReduceByOpTest.java            8286642 generic-i586
java/util/stream/test/org/openjdk/tests/java/util/stream/ReduceTest.java                8286642 generic-i586
java/util/stream/test/org/openjdk/tests/java/util/stream/SegmentTestDataProvider.java   8286642 generic-i586
java/util/stream/test/org/openjdk/tests/java/util/stream/SequentialOpTest.java          8286642 generic-i586
java/util/stream/test/org/openjdk/tests/java/util/stream/SliceOpTest.java               8286642 generic-i586
java/util/stream/test/org/openjdk/tests/java/util/stream/SortedOpTest.java              8286642 generic-i586
java/util/stream/test/org/openjdk/tests/java/util/stream/SpliteratorTest.java           8286642 generic-i586
java/util/stream/test/org/openjdk/tests/java/util/stream/StreamBuilderTest.java         8286642 generic-i586
java/util/stream/test/org/openjdk/tests/java/util/stream/StreamCloseTest.java           8286642 generic-i586
java/util/stream/test/org/openjdk/tests/java/util/stream/StreamLinkTest.java            8286642 generic-i586
java/util/stream/test/org/openjdk/tests/java/util/stream/StreamParSeqTest.java          8286642 generic-i586
java/util/stream/test/org/openjdk/tests/java/util/stream/StreamSpliteratorTest.java     8286642 generic-i586
java/util/stream/test/org/openjdk/tests/java/util/stream/TeeOpTest.java                 8286642 generic-i586
java/util/stream/test/org/openjdk/tests/java/util/stream/ToArrayOpTest.java             8286642 generic-i586
java/util/stream/test/org/openjdk/tests/java/util/stream/ToListOpTest.java              8286642 generic-i586
java/util/stream/test/org/openjdk/tests/java/util/stream/WhileOpStatefulTest.java       8286642 generic-i586
java/util/stream/test/org/openjdk/tests/java/util/stream/WhileOpTest.java               8286642 generic-i586
java/util/stream/test/org/openjdk/tests/java/util/stream/mapMultiOpTest.java            8286642 generic-i586
jdk/incubator/vector/Byte128VectorLoadStoreTests.java           8286642 generic-i586
jdk/incubator/vector/Byte256VectorLoadStoreTests.java           8286642 generic-i586
jdk/incubator/vector/Byte512VectorLoadStoreTests.java           8286642 generic-i586
jdk/incubator/vector/Byte64VectorLoadStoreTests.java            8286642 generic-i586
jdk/incubator/vector/ByteMaxVectorLoadStoreTests.java           8286642 generic-i586
jdk/incubator/vector/Double128VectorLoadStoreTests.java         8286642 generic-i586
jdk/incubator/vector/Double256VectorLoadStoreTests.java         8286642 generic-i586
jdk/incubator/vector/Double512VectorLoadStoreTests.java         8286642 generic-i586
jdk/incubator/vector/Double64VectorLoadStoreTests.java          8286642 generic-i586
jdk/incubator/vector/DoubleMaxVectorLoadStoreTests.java         8286642 generic-i586
jdk/incubator/vector/Float128VectorLoadStoreTests.java          8286642 generic-i586
jdk/incubator/vector/Float256VectorLoadStoreTests.java          8286642 generic-i586
jdk/incubator/vector/Float512VectorLoadStoreTests.java          8286642 generic-i586
jdk/incubator/vector/Float64VectorLoadStoreTests.java           8286642 generic-i586
jdk/incubator/vector/FloatMaxVectorLoadStoreTests.java          8286642 generic-i586
jdk/incubator/vector/Int128VectorLoadStoreTests.java            8286642 generic-i586
jdk/incubator/vector/Int256VectorLoadStoreTests.java            8286642 generic-i586
jdk/incubator/vector/Int512VectorLoadStoreTests.java            8286642 generic-i586
jdk/incubator/vector/Int64VectorLoadStoreTests.java             8286642 generic-i586
jdk/incubator/vector/IntMaxVectorLoadStoreTests.java            8286642 generic-i586
jdk/incubator/vector/Long128VectorLoadStoreTests.java           8286642 generic-i586
jdk/incubator/vector/Long256VectorLoadStoreTests.java           8286642 generic-i586
jdk/incubator/vector/Long512VectorLoadStoreTests.java           8286642 generic-i586
jdk/incubator/vector/Long64VectorLoadStoreTests.java            8286642 generic-i586
jdk/incubator/vector/LongMaxVectorLoadStoreTests.java           8286642 generic-i586
jdk/incubator/vector/Short128VectorLoadStoreTests.java          8286642 generic-i586
jdk/incubator/vector/Short256VectorLoadStoreTests.java          8286642 generic-i586
jdk/incubator/vector/Short512VectorLoadStoreTests.java          8286642 generic-i586
jdk/incubator/vector/Short64VectorLoadStoreTests.java           8286642 generic-i586
jdk/incubator/vector/ShortMaxVectorLoadStoreTests.java          8286642 generic-i586
jdk/internal/misc/ThreadFlock/ThreadFlockTest.java              8286642 generic-i586
jdk/internal/vm/Continuation/Basic.java                         8286642 generic-i586
jdk/internal/vm/Continuation/ClassUnloading.java                8286642 generic-i586
jdk/internal/vm/Continuation/Fuzz.java                          8286642 generic-i586
jdk/internal/vm/Continuation/HumongousStack.java                8286642 generic-i586
jdk/internal/vm/Continuation/LiveFramesDriver.java              8286642 generic-i586
jdk/internal/vm/Continuation/Scoped.java                        8286642 generic-i586
jdk/jfr/event/runtime/TestThreadEndEvent.java                   8286642 generic-i586
jdk/jfr/event/runtime/TestThreadSleepEvent.java                 8286642 generic-i586
jdk/jfr/event/runtime/TestThreadStartEvent.java                 8286642 generic-i586
jdk/jfr/event/runtime/TestVirtualThreadEndEvent.java            8286642 generic-i586
jdk/jfr/event/runtime/TestVirtualThreadStartEvent.java          8286642 generic-i586
jdk/jfr/jvm/TestThreadExclusion.java                            8286642 generic-i586
jdk/jfr/jvm/TestVirtualThreadExclusion.java                     8286642 generic-i586
jdk/jfr/jvm/TestGetEventWriter.java                             8286642 generic-i586
jdk/jfr/threading/TestDeepVirtualStackTrace.java                8286642 generic-i586
jdk/jfr/threading/TestManyVirtualThreads.java                   8286642 generic-i586
jdk/jfr/threading/TestNestedVirtualThreads.java                 8286642 generic-i586
>>>>>>> 3d6d7b7e
<|MERGE_RESOLUTION|>--- conflicted
+++ resolved
@@ -802,15 +802,6 @@
 java/awt/FullScreen/TranslucentWindow/TranslucentWindow.java 8258103 linux-all
 java/awt/Focus/FrameMinimizeTest/FrameMinimizeTest.java 8016266 linux-x64
 
-<<<<<<< HEAD
-############################################################################
-
-# Loom, fibers branch
-
-java/lang/Thread/virtual/PreviewFeaturesNotEnabled.java                     0000000 generic-all
-jdk/incubator/concurrent/StructuredTaskScope/PreviewFeaturesNotEnabled.java 0000000 generic-all
-jdk/incubator/concurrent/ExtentLocal/Stress.java                            0000000 generic-all
-=======
 # Loom is not implemented on x86_32 yet
 
 com/sun/jdi/JdbOptions.java                                     8286642 generic-i586
@@ -992,4 +983,11 @@
 jdk/jfr/threading/TestDeepVirtualStackTrace.java                8286642 generic-i586
 jdk/jfr/threading/TestManyVirtualThreads.java                   8286642 generic-i586
 jdk/jfr/threading/TestNestedVirtualThreads.java                 8286642 generic-i586
->>>>>>> 3d6d7b7e
+
+############################################################################
+
+# Loom, fibers branch
+
+java/lang/Thread/virtual/PreviewFeaturesNotEnabled.java                     0000000 generic-all
+jdk/incubator/concurrent/StructuredTaskScope/PreviewFeaturesNotEnabled.java 0000000 generic-all
+jdk/incubator/concurrent/ExtentLocal/Stress.java                            0000000 generic-all