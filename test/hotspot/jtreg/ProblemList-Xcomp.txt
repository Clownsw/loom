#
# Copyright (c) 2018, 2022, Oracle and/or its affiliates. All rights reserved.
# DO NOT ALTER OR REMOVE COPYRIGHT NOTICES OR THIS FILE HEADER.
#
# This code is free software; you can redistribute it and/or modify it
# under the terms of the GNU General Public License version 2 only, as
# published by the Free Software Foundation.
#
# This code is distributed in the hope that it will be useful, but WITHOUT
# ANY WARRANTY; without even the implied warranty of MERCHANTABILITY or
# FITNESS FOR A PARTICULAR PURPOSE.  See the GNU General Public License
# version 2 for more details (a copy is included in the LICENSE file that
# accompanied this code).
#
# You should have received a copy of the GNU General Public License version
# 2 along with this work; if not, write to the Free Software Foundation,
# Inc., 51 Franklin St, Fifth Floor, Boston, MA 02110-1301 USA.
#
# Please contact Oracle, 500 Oracle Parkway, Redwood Shores, CA 94065 USA
# or visit www.oracle.com if you need additional information or have any
# questions.
#

#############################################################################
#
# List of quarantined tests for testing in Xcomp mode.
#
#############################################################################

vmTestbase/nsk/jvmti/AttachOnDemand/attach022/TestDescription.java 8277573 generic-all
vmTestbase/nsk/jvmti/SetFieldAccessWatch/setfldw001/TestDescription.java 8205957 generic-all
vmTestbase/nsk/jvmti/scenarios/sampling/SP07/sp07t002/TestDescription.java 8245680 windows-x64

vmTestbase/vm/mlvm/mixed/stress/regression/b6969574/INDIFY_Test.java 8265295 linux-x64,windows-x64

serviceability/sa/TestJhsdbJstackMixed.java 8248675 linux-aarch64

<<<<<<< HEAD
serviceability/jvmti/vthread/ContStackDepthTest/ContStackDepthTest.java 8288949 generic-all

############################################################################

# Loom, fibers branch

gc/g1/mixedgc/TestOldGenCollectionUsage.java                            8284404 generic-all
gc/whitebox/TestConcMarkCycleWB.java                                    8284404 generic-all

gc/g1/plab/TestPLABPromotion.java                                       8278126 generic-all
gc/g1/plab/TestPLABResize.java                                          8278126 generic-all

gc/stringdedup/TestStringDeduplicationInterned.java#G1                  8278127 generic-all
gc/stringdedup/TestStringDeduplicationInterned.java#Parallel            8278127 generic-all
gc/stringdedup/TestStringDeduplicationInterned.java#Serial              8278127 generic-all
gc/stringdedup/TestStringDeduplicationInterned.java#Z                   8278127 generic-all

gc/z/TestGarbageCollectorMXBean.java                                    8278129 generic-all
=======
serviceability/jvmti/VMObjectAlloc/VMObjectAllocTest.java 8288430 generic-all
serviceability/jvmti/GetLocalVariable/GetLocalWithoutSuspendTest.java 8290013 windows-x64
>>>>>>> 74ac5df9
<|MERGE_RESOLUTION|>--- conflicted
+++ resolved
@@ -35,8 +35,8 @@
 
 serviceability/sa/TestJhsdbJstackMixed.java 8248675 linux-aarch64
 
-<<<<<<< HEAD
-serviceability/jvmti/vthread/ContStackDepthTest/ContStackDepthTest.java 8288949 generic-all
+serviceability/jvmti/VMObjectAlloc/VMObjectAllocTest.java 8288430 generic-all
+serviceability/jvmti/GetLocalVariable/GetLocalWithoutSuspendTest.java 8290013 windows-x64
 
 ############################################################################
 
@@ -53,8 +53,4 @@
 gc/stringdedup/TestStringDeduplicationInterned.java#Serial              8278127 generic-all
 gc/stringdedup/TestStringDeduplicationInterned.java#Z                   8278127 generic-all
 
-gc/z/TestGarbageCollectorMXBean.java                                    8278129 generic-all
-=======
-serviceability/jvmti/VMObjectAlloc/VMObjectAllocTest.java 8288430 generic-all
-serviceability/jvmti/GetLocalVariable/GetLocalWithoutSuspendTest.java 8290013 windows-x64
->>>>>>> 74ac5df9
+gc/z/TestGarbageCollectorMXBean.java                                    8278129 generic-all