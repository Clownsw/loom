/*
 * Copyright (c) 2017, 2020, Oracle and/or its affiliates. All rights reserved.
 * DO NOT ALTER OR REMOVE COPYRIGHT NOTICES OR THIS FILE HEADER.
 *
 * This code is free software; you can redistribute it and/or modify it
 * under the terms of the GNU General Public License version 2 only, as
 * published by the Free Software Foundation.  Oracle designates this
 * particular file as subject to the "Classpath" exception as provided
 * by Oracle in the LICENSE file that accompanied this code.
 *
 * This code is distributed in the hope that it will be useful, but WITHOUT
 * ANY WARRANTY; without even the implied warranty of MERCHANTABILITY or
 * FITNESS FOR A PARTICULAR PURPOSE.  See the GNU General Public License
 * version 2 for more details (a copy is included in the LICENSE file that
 * accompanied this code).
 *
 * You should have received a copy of the GNU General Public License version
 * 2 along with this work; if not, write to the Free Software Foundation,
 * Inc., 51 Franklin St, Fifth Floor, Boston, MA 02110-1301 USA.
 *
 * Please contact Oracle, 500 Oracle Parkway, Redwood Shores, CA 94065 USA
 * or visit www.oracle.com if you need additional information or have any
 * questions.
 */

package jdk.jfr.internal;

import java.util.List;

import jdk.internal.vm.annotation.IntrinsicCandidate;
import jdk.jfr.Event;
import jdk.jfr.internal.EventWriter;
import jdk.jfr.internal.handlers.EventHandler;

/**
 * Interface against the JVM.
 *
 */
public final class JVM {
    private static final JVM jvm = new JVM();

    // JVM signals file changes by doing Object#notify on this object
    static final Object FILE_DELTA_CHANGE = new Object();

    static final long RESERVED_CLASS_ID_LIMIT = 500;

    private volatile boolean nativeOK;

    private static native void registerNatives();

    static {
        registerNatives();
        for (LogTag tag : LogTag.values()) {
            subscribeLogLevel(tag, tag.id);
        }
        Options.ensureInitialized();
    }

    /**
     * Get the one and only JVM.
     *
     * @return the JVM
     */
    public static JVM getJVM() {
        return jvm;
    }

    private JVM() {
    }

    /**
     * Marks current chunk as final
     * <p>
     * This allows streaming clients to read the chunk header and
     * close the stream when no more data will be written into
     * the current repository.
     */
    public native void markChunkFinal();

    /**
     * Begin recording events
     *
     * Requires that JFR has been started with {@link #createNativeJFR()}
     */
    public native void beginRecording();

    /**
     * Return true if the JVM is recording
     */
    public native boolean isRecording();

    /**
     * End recording events, which includes flushing data in thread buffers
     *
     * Requires that JFR has been started with {@link #createNativeJFR()}
     *
     */
    public native void endRecording();

    /**
     * Return ticks
     *
     * @return the time, in ticks
     *
     */
    @IntrinsicCandidate
    public static native long counterTime();

    /**
     * Emits native periodic event.
     *
     * @param eventTypeId type id
     *
     * @param timestamp commit time for event
     * @param when when it is being done {@link Periodic.When}
     *
     * @return true if the event was committed
     */
    public native boolean emitEvent(long eventTypeId, long timestamp, long when);

    /**
     * Return a list of all classes deriving from {@link jdk.internal.event.Event}
     *
     * @return list of event classes.
     */
    public native List<Class<? extends jdk.internal.event.Event>> getAllEventClasses();

    /**
     * Return a count of the number of unloaded classes deriving from {@link Event}
     *
     * @return number of unloaded event classes.
     */
    public native long getUnloadedEventClassCount();

    /**
     * Return a unique identifier for a class. The class is marked as being
     * "in use" in JFR.
     *
     * @param clazz clazz
     *
     * @return a unique class identifier
     */
<<<<<<< HEAD
=======
    @IntrinsicCandidate
>>>>>>> 4fe07ccc
    public static native long getClassId(Class<?> clazz);

    /**
     * Return process identifier.
     *
     * @return process identifier
     */
    public native String getPid();

    /**
     * Return unique identifier for stack trace.
     *
     * Requires that JFR has been started with {@link #createNativeJFR()}
     *
     * @param skipCount number of frames to skip
     * @return a unique stack trace identifier
     */
    public native long getStackTraceId(int skipCount);

    /**
     * Return identifier for thread
     *
     * @param t thread
     * @return a unique thread identifier
     */
    public native long getThreadId(Thread t);

    /**
     * Frequency, ticks per second
     *
     * @return frequency
     */
    public native long getTicksFrequency();

    /**
     * Write message to log. Should swallow null or empty message, and be able
     * to handle any Java character and not crash with very large message
     *
     * @param tagSetId the tagset id
     * @param level on level
     * @param message log message
     *
     */
    public static native void log(int tagSetId, int level, String message);

    /**
     * Subscribe to LogLevel updates for LogTag
     *
     * @param lt the log tag to subscribe
     * @param tagSetId the tagset id
     */
    public static native void subscribeLogLevel(LogTag lt, int tagSetId);

    /**
     * Call to invoke event tagging and retransformation of the passed classes
     *
     * @param classes
     *
     * @throws IllegalStateException if wrong JVMTI phase.
     */
    public native synchronized void retransformClasses(Class<?>[] classes);

    /**
     * Enable event
     *
     * @param eventTypeId event type id
     *
     * @param enabled enable event
     */
    public native void setEnabled(long eventTypeId, boolean enabled);

    /**
     * Interval at which the JVM should notify on {@link #FILE_DELTA_CHANGE}
     *
     * @param delta number of bytes, reset after file rotation
     */
    public native void setFileNotification(long delta);

    /**
     * Set the number of global buffers to use
     *
     * @param count
     *
     * @throws IllegalArgumentException if count is not within a valid range
     * @throws IllegalStateException if value can't be changed
     */
    public native void setGlobalBufferCount(long count) throws IllegalArgumentException, IllegalStateException;

    /**
     * Set size of a global buffer
     *
     * @param size
     *
     * @throws IllegalArgumentException if buffer size is not within a valid
     *         range
     */
    public native void setGlobalBufferSize(long size) throws IllegalArgumentException;

    /**
     * Set overall memory size
     *
     * @param size
     *
     * @throws IllegalArgumentException if memory size is not within a valid
     *         range
     */
    public native void setMemorySize(long size) throws IllegalArgumentException;

    /**
     * Set interval for method samples, in milliseconds.
     *
     * Setting interval to 0 turns off the method sampler.
     *
     * @param intervalMillis the sampling interval
     */
    public native void setMethodSamplingInterval(long type, long intervalMillis);

    /**
     * Sets the file where data should be written.
     *
     * Requires that JFR has been started with {@link #createNativeJFR()}
     *
     * <pre>
     * Recording  Previous  Current  Action
     * ==============================================
     *    true     null      null     Ignore, keep recording in-memory
     *    true     null      file1    Start disk recording
     *    true     file      null     Copy out metadata to disk and continue in-memory recording
     *    true     file1     file2    Copy out metadata and start with new File (file2)
     *    false     *        null     Ignore, but start recording to memory with {@link #beginRecording()}
     *    false     *        file     Ignore, but start recording to disk with {@link #beginRecording()}
     *
     * </pre>
     *
     * recording can be set to true/false with {@link #beginRecording()}
     * {@link #endRecording()}
     *
     * @param file the file where data should be written, or null if it should
     *        not be copied out (in memory).
     */
    public native void setOutput(String file);

    /**
     * Controls if a class deriving from jdk.jfr.Event should
     * always be instrumented on class load.
     *
     * @param force, true to force initialization, false otherwise
     */
    public native void setForceInstrumentation(boolean force);

    /**
     * Turn on/off thread sampling.
     *
     * @param sampleThreads true if threads should be sampled, false otherwise.
     *
     * @throws IllegalStateException if state can't be changed.
     */
    public native void setSampleThreads(boolean sampleThreads) throws IllegalStateException;

    /**
     * Turn on/off compressed integers.
     *
     * @param compressed true if compressed integers should be used, false
     *        otherwise.
     *
     * @throws IllegalStateException if state can't be changed.
     */
    public native void setCompressedIntegers(boolean compressed) throws IllegalStateException;

    /**
     * Set stack depth.
     *
     * @param depth
     *
     * @throws IllegalArgumentException if not within a valid range
     * @throws IllegalStateException if depth can't be changed
     */
    public native void setStackDepth(int depth) throws IllegalArgumentException, IllegalStateException;

    /**
     * Turn on stack trace for an event
     *
     * @param eventTypeId the event id
     *
     * @param enabled if stack traces should be enabled
     */
    public native void setStackTraceEnabled(long eventTypeId, boolean enabled);

    /**
     * Set thread buffer size.
     *
     * @param size
     *
     * @throws IllegalArgumentException if size is not within a valid range
     * @throws IllegalStateException if size can't be changed
     */
    public native void setThreadBufferSize(long size) throws IllegalArgumentException, IllegalStateException;

    /**
     * Set threshold for event,
     *
     * Long.MAXIMUM_VALUE = no limit
     *
     * @param eventTypeId the id of the event type
     * @param ticks threshold in ticks,
     * @return true, if it could be set
     */
    public native boolean setThreshold(long eventTypeId, long ticks);

    /**
     * Store the metadata descriptor that is to be written at the end of a
     * chunk, data should be written after GMT offset and size of metadata event
     * should be adjusted
     *
     * Requires that JFR has been started with {@link #createNativeJFR()}
     *
     * @param bytes binary representation of metadata descriptor
     */
    public native void storeMetadataDescriptor(byte[] bytes);

    /**
     * If the JVM supports JVM TI and retransformation has not been disabled this
     * method will return true. This flag can not change during the lifetime of
     * the JVM.
     *
     * @return if transform is allowed
     */
    public native boolean getAllowedToDoEventRetransforms();

    /**
     * Set up native resources, data structures, threads etc. for JFR
     *
     * @param simulateFailure simulate a initialization failure and rollback in
     *        native, used for testing purposes
     *
     * @throws IllegalStateException if native part of JFR could not be created.
     *
     */
    private native boolean createJFR(boolean simulateFailure) throws IllegalStateException;

    /**
     * Destroys native part of JFR. If already destroy, call is ignored.
     *
     * Requires that JFR has been started with {@link #createNativeJFR()}
     *
     * @return if an instance was actually destroyed.
     *
     */
    private native boolean destroyJFR();

    public boolean createFailedNativeJFR() throws IllegalStateException {
        return createJFR(true);
    }

    public void createNativeJFR() {
        nativeOK = createJFR(false);
    }

    public boolean destroyNativeJFR() {
        boolean result = destroyJFR();
        nativeOK = !result;
        return result;
    }

    public boolean hasNativeJFR() {
        return nativeOK;
    }

    /**
     * Cheap test to check if JFR functionality is available.
     *
     * @return
     */
    public native boolean isAvailable();

    /**
     * To convert ticks to wall clock time.
     */
    public native double getTimeConversionFactor();

    /**
     * Return a unique identifier for a class. Compared to {@link #getClassId(Class)},
     * this method does not tag the class as being "in-use".
     *
     * @param clazz class
     *
     * @return a unique class identifier
     */
    public native long getTypeId(Class<?> clazz);

    /**
     * Fast path fetching the EventWriter using VM intrinsics
     *
     * @return thread local EventWriter
     */
<<<<<<< HEAD
    @HotSpotIntrinsicCandidate
    public static native EventWriter getEventWriter();
=======
    @IntrinsicCandidate
    public static native Object getEventWriter();
>>>>>>> 4fe07ccc

    /**
     * Create a new EventWriter
     *
     * @return thread local EventWriter
     */
    public static native EventWriter newEventWriter();

    /**
     * Flushes the EventWriter for this thread.
     */
    public static native boolean flush(EventWriter writer, int uncommittedSize, int requestedSize);

    /**
     * Flushes all thread buffers to disk and the constant pool data needed to read
     * them.
     * <p>
     * When the method returns, the chunk header should be updated with valid
     * pointers to the metadata event, last check point event, correct file size and
     * the generation id.
     *
     */
    public native void flush();

    /**
     * Sets the location of the disk repository, to be used at an emergency
     * dump.
     *
     * @param dirText
     */
    public native void setRepositoryLocation(String dirText);

   /**
    * Access to VM termination support.
    *
    * @param errorMsg descriptive message to be include in VM termination sequence
    */
    public native void abort(String errorMsg);

    /**
     * Adds a string to the string constant pool.
     *
     * If the same string is added twice, two entries will be created.
     *
     * @param id identifier associated with the string, not negative
     *
     * @param s string constant to be added, not null
     *
     * @return the current epoch of this insertion attempt
     */
    public static native boolean addStringConstant(boolean epoch, long id, String s);

    /**
     * Gets the address of the jboolean epoch.
     *
     * The epoch alternates every checkpoint.
     *
     * @return The address of the jboolean.
     */
    public native long getEpochAddress();

    public native void uncaughtException(Thread thread, Throwable t);

    /**
     * Sets cutoff for event.
     *
     * Determines how long the event should be allowed to run.
     *
     * Long.MAXIMUM_VALUE = no limit
     *
     * @param eventTypeId the id of the event type
     * @param cutoffTicks cutoff in ticks,
     * @return true, if it could be set
     */
    public native boolean setCutoff(long eventTypeId, long cutoffTicks);

    /**
     * Emit old object sample events.
     *
     * @param cutoff the cutoff in ticks
     * @param emitAll emit all samples in old object queue
     * @param skipBFS don't use BFS when searching for path to GC root
     */
    public native void emitOldObjectSamples(long cutoff, boolean emitAll, boolean skipBFS);

    /**
     * Test if a chunk rotation is warranted.
     *
     * @return if it is time to perform a chunk rotation
     */
    public native boolean shouldRotateDisk();

    /**
     * Exclude a thread from the jfr system
     *
     */
    public native void exclude(Thread thread);

    /**
     * Include a thread back into the jfr system
     *
     */
    public native void include(Thread thread);

    /**
     * Test if a thread ius currently excluded from the jfr system.
     *
     * @return is thread currently excluded
     */
    public native boolean isExcluded(Thread thread);

    /**
     * Get the start time in nanos from the header of the current chunk
     *
     * @return start time of the recording in nanos, -1 in case of in-memory
     */
    public native long getChunkStartNanos();

    /**
     * Stores an EventHandler to the eventHandler field of an event class.
     *
     * @param eventClass the class, not {@code null}
     *
     * @param handler the handler, may be {@code null}
     *
     * @return if the field could be set
     */
    public native boolean setHandler(Class<? extends jdk.internal.event.Event> eventClass, EventHandler handler);

    /**
     * Retrieves the EventHandler for an event class.
     *
     * @param eventClass the class, not {@code null}
     *
     * @return the handler, may be {@code null}
     */
    public native Object getHandler(Class<? extends jdk.internal.event.Event> eventClass);

    /**
     * Returns the id for the Java types defined in metadata.xml.
     *
     * @param name the name of the type
     *
     * @return the id, or a negative value if it does not exists.
     */
    public native long getTypeId(String name);
}<|MERGE_RESOLUTION|>--- conflicted
+++ resolved
@@ -140,10 +140,6 @@
      *
      * @return a unique class identifier
      */
-<<<<<<< HEAD
-=======
-    @IntrinsicCandidate
->>>>>>> 4fe07ccc
     public static native long getClassId(Class<?> clazz);
 
     /**
@@ -439,13 +435,8 @@
      *
      * @return thread local EventWriter
      */
-<<<<<<< HEAD
-    @HotSpotIntrinsicCandidate
+    @IntrinsicCandidate
     public static native EventWriter getEventWriter();
-=======
-    @IntrinsicCandidate
-    public static native Object getEventWriter();
->>>>>>> 4fe07ccc
 
     /**
      * Create a new EventWriter
