/*
 * Copyright (c) 2016, 2024, Oracle and/or its affiliates. All rights reserved.
 * DO NOT ALTER OR REMOVE COPYRIGHT NOTICES OR THIS FILE HEADER.
 *
 * This code is free software; you can redistribute it and/or modify it
 * under the terms of the GNU General Public License version 2 only, as
 * published by the Free Software Foundation.  Oracle designates this
 * particular file as subject to the "Classpath" exception as provided
 * by Oracle in the LICENSE file that accompanied this code.
 *
 * This code is distributed in the hope that it will be useful, but WITHOUT
 * ANY WARRANTY; without even the implied warranty of MERCHANTABILITY or
 * FITNESS FOR A PARTICULAR PURPOSE.  See the GNU General Public License
 * version 2 for more details (a copy is included in the LICENSE file that
 * accompanied this code).
 *
 * You should have received a copy of the GNU General Public License version
 * 2 along with this work; if not, write to the Free Software Foundation,
 * Inc., 51 Franklin St, Fifth Floor, Boston, MA 02110-1301 USA.
 *
 * Please contact Oracle, 500 Oracle Parkway, Redwood Shores, CA 94065 USA
 * or visit www.oracle.com if you need additional information or have any
 * questions.
 */
package jdk.jfr.internal;

import java.util.Map;
import java.util.concurrent.ConcurrentHashMap;

import jdk.jfr.events.DeserializationEvent;
import jdk.jfr.events.ErrorThrownEvent;
import jdk.jfr.events.ExceptionStatisticsEvent;
import jdk.jfr.events.ExceptionThrownEvent;
import jdk.jfr.events.ProcessStartEvent;
import jdk.jfr.events.SecurityPropertyModificationEvent;
import jdk.jfr.events.SecurityProviderServiceEvent;
import jdk.jfr.events.SerializationMisdeclarationEvent;
import jdk.jfr.events.SocketReadEvent;
import jdk.jfr.events.SocketWriteEvent;
import jdk.jfr.events.TLSHandshakeEvent;
import jdk.jfr.events.ThreadSleepEvent;
import jdk.jfr.events.VirtualThreadEndEvent;
import jdk.jfr.events.VirtualThreadStartEvent;
import jdk.jfr.events.VirtualThreadSubmitFailedEvent;
import jdk.jfr.events.X509CertificateEvent;
import jdk.jfr.events.X509ValidationEvent;

<<<<<<< HEAD
public final class MirrorEvents {
    private static final Class<?>[] mirrorEventClasses = {
        DeserializationEvent.class,
        ProcessStartEvent.class,
        SecurityPropertyModificationEvent.class,
        SecurityProviderServiceEvent.class,
        SerializationMisdeclarationEvent.class,
        SocketReadEvent.class,
        SocketWriteEvent.class,
        ThreadSleepEvent.class,
        TLSHandshakeEvent.class,
        VirtualThreadStartEvent.class,
        VirtualThreadEndEvent.class,
        VirtualThreadSubmitFailedEvent.class,
        X509CertificateEvent.class,
        X509ValidationEvent.class,
        ErrorThrownEvent.class,
        ExceptionStatisticsEvent.class,
        ExceptionThrownEvent.class,
=======
/**
 * This class registers all mirror events.
 */
final class MirrorEvents {
    private static final Map<String, Class<? extends MirrorEvent>> mirrorLookup = new ConcurrentHashMap<>();

    // Add mirror event mapping here. See MirrorEvent class for details.
    static {
        register("jdk.internal.event.DeserializationEvent", DeserializationEvent.class);
        register("jdk.internal.event.ProcessStartEvent", ProcessStartEvent.class);
        register("jdk.internal.event.SecurityPropertyModificationEvent", SecurityPropertyModificationEvent.class);
        register("jdk.internal.event.SecurityProviderServiceEvent", SecurityProviderServiceEvent.class);
        register("jdk.internal.event.SerializationMisdeclarationEvent", SerializationMisdeclarationEvent.class);
        register("jdk.internal.event.SocketReadEvent", SocketReadEvent.class);
        register("jdk.internal.event.SocketWriteEvent", SocketWriteEvent.class);
        register("jdk.internal.event.ThreadSleepEvent", ThreadSleepEvent.class);
        register("jdk.internal.event.TLSHandshakeEvent", TLSHandshakeEvent.class);
        register("jdk.internal.event.VirtualThreadStartEvent", VirtualThreadStartEvent.class);
        register("jdk.internal.event.VirtualThreadEndEvent", VirtualThreadEndEvent.class);
        register("jdk.internal.event.VirtualThreadPinnedEvent", VirtualThreadPinnedEvent.class);
        register("jdk.internal.event.VirtualThreadSubmitFailedEvent", VirtualThreadSubmitFailedEvent.class);
        register("jdk.internal.event.X509CertificateEvent", X509CertificateEvent.class);
        register("jdk.internal.event.X509ValidationEvent", X509ValidationEvent.class);
        register("jdk.internal.event.ErrorThrownEvent", ErrorThrownEvent.class);
        register("jdk.internal.event.ExceptionStatisticsEvent", ExceptionStatisticsEvent.class);
        register("jdk.internal.event.ExceptionThrownEvent", ExceptionThrownEvent.class);
>>>>>>> aa2edd49
    };

    private static void register(String eventClassName, Class<? extends MirrorEvent> mirrorClass) {
        mirrorLookup.put(eventClassName, mirrorClass);
    }

    static Class<? extends MirrorEvent> find(Class<? extends jdk.internal.event.Event> eventClass) {
        return find(eventClass.getClassLoader() == null, eventClass.getName());
    }

    static Class<? extends MirrorEvent> find(boolean bootClassLoader, String name) {
        if (bootClassLoader) {
            return mirrorLookup.get(name);
        }
        return null;
    }
}<|MERGE_RESOLUTION|>--- conflicted
+++ resolved
@@ -45,27 +45,6 @@
 import jdk.jfr.events.X509CertificateEvent;
 import jdk.jfr.events.X509ValidationEvent;
 
-<<<<<<< HEAD
-public final class MirrorEvents {
-    private static final Class<?>[] mirrorEventClasses = {
-        DeserializationEvent.class,
-        ProcessStartEvent.class,
-        SecurityPropertyModificationEvent.class,
-        SecurityProviderServiceEvent.class,
-        SerializationMisdeclarationEvent.class,
-        SocketReadEvent.class,
-        SocketWriteEvent.class,
-        ThreadSleepEvent.class,
-        TLSHandshakeEvent.class,
-        VirtualThreadStartEvent.class,
-        VirtualThreadEndEvent.class,
-        VirtualThreadSubmitFailedEvent.class,
-        X509CertificateEvent.class,
-        X509ValidationEvent.class,
-        ErrorThrownEvent.class,
-        ExceptionStatisticsEvent.class,
-        ExceptionThrownEvent.class,
-=======
 /**
  * This class registers all mirror events.
  */
@@ -85,14 +64,12 @@
         register("jdk.internal.event.TLSHandshakeEvent", TLSHandshakeEvent.class);
         register("jdk.internal.event.VirtualThreadStartEvent", VirtualThreadStartEvent.class);
         register("jdk.internal.event.VirtualThreadEndEvent", VirtualThreadEndEvent.class);
-        register("jdk.internal.event.VirtualThreadPinnedEvent", VirtualThreadPinnedEvent.class);
         register("jdk.internal.event.VirtualThreadSubmitFailedEvent", VirtualThreadSubmitFailedEvent.class);
         register("jdk.internal.event.X509CertificateEvent", X509CertificateEvent.class);
         register("jdk.internal.event.X509ValidationEvent", X509ValidationEvent.class);
         register("jdk.internal.event.ErrorThrownEvent", ErrorThrownEvent.class);
         register("jdk.internal.event.ExceptionStatisticsEvent", ExceptionStatisticsEvent.class);
         register("jdk.internal.event.ExceptionThrownEvent", ExceptionThrownEvent.class);
->>>>>>> aa2edd49
     };
 
     private static void register(String eventClassName, Class<? extends MirrorEvent> mirrorClass) {
