--- conflicted
+++ resolved
@@ -792,25 +792,6 @@
     }
 
     /**
-<<<<<<< HEAD
-=======
-     * Determine if the target VM supports virtual threads.
-     *
-     * @return {@code true} if the feature is supported, {@code false} otherwise
-     *
-     * @apiNote
-     * This is a temporary method to test the capability of the target VM. It
-     * is not intended for the main-line.
-     *
-     * @implSpec
-     * The default implementation returns {@code false}.
-     */
-    default boolean supportsVirtualThreads() {
-        return false;
-    }
-
-    /**
->>>>>>> f459eec6
      * Set this VM's default stratum (see {@link Location} for a
      * discussion of strata).  Overrides the per-class default set
      * in the class file.
