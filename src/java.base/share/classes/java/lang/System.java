/*
 * Copyright (c) 1994, 2019, Oracle and/or its affiliates. All rights reserved.
 * DO NOT ALTER OR REMOVE COPYRIGHT NOTICES OR THIS FILE HEADER.
 *
 * This code is free software; you can redistribute it and/or modify it
 * under the terms of the GNU General Public License version 2 only, as
 * published by the Free Software Foundation.  Oracle designates this
 * particular file as subject to the "Classpath" exception as provided
 * by Oracle in the LICENSE file that accompanied this code.
 *
 * This code is distributed in the hope that it will be useful, but WITHOUT
 * ANY WARRANTY; without even the implied warranty of MERCHANTABILITY or
 * FITNESS FOR A PARTICULAR PURPOSE.  See the GNU General Public License
 * version 2 for more details (a copy is included in the LICENSE file that
 * accompanied this code).
 *
 * You should have received a copy of the GNU General Public License version
 * 2 along with this work; if not, write to the Free Software Foundation,
 * Inc., 51 Franklin St, Fifth Floor, Boston, MA 02110-1301 USA.
 *
 * Please contact Oracle, 500 Oracle Parkway, Redwood Shores, CA 94065 USA
 * or visit www.oracle.com if you need additional information or have any
 * questions.
 */
package java.lang;

import java.io.BufferedInputStream;
import java.io.BufferedOutputStream;
import java.io.Console;
import java.io.FileDescriptor;
import java.io.FileInputStream;
import java.io.FileOutputStream;
import java.io.IOException;
import java.io.InputStream;
import java.io.PrintStream;
import java.io.UnsupportedEncodingException;
import java.lang.annotation.Annotation;
import java.lang.module.ModuleDescriptor;
import java.lang.reflect.Constructor;
import java.lang.reflect.Executable;
import java.lang.reflect.Method;
import java.lang.reflect.Modifier;
import java.net.URI;
import java.nio.charset.CharacterCodingException;
import java.security.AccessControlContext;
import java.security.ProtectionDomain;
import java.security.AccessController;
import java.security.PrivilegedAction;
import java.nio.channels.Channel;
import java.nio.channels.spi.SelectorProvider;
import java.nio.charset.Charset;
import java.util.Iterator;
import java.util.List;
import java.util.Map;
import java.util.Objects;
import java.util.Properties;
import java.util.PropertyPermission;
import java.util.ResourceBundle;
import java.util.concurrent.Callable;
import java.util.function.Supplier;
import java.util.concurrent.ConcurrentHashMap;
import java.util.stream.Stream;

import jdk.internal.util.StaticProperty;
import jdk.internal.module.ModuleBootstrap;
import jdk.internal.module.ServicesCatalog;
import jdk.internal.reflect.CallerSensitive;
import jdk.internal.reflect.Reflection;
import jdk.internal.HotSpotIntrinsicCandidate;
import jdk.internal.access.JavaLangAccess;
import jdk.internal.access.SharedSecrets;
import jdk.internal.misc.VM;
import jdk.internal.logger.LoggerFinderLoader;
import jdk.internal.logger.LazyLoggers;
import jdk.internal.logger.LocalizedLoggerWrapper;
import jdk.internal.util.SystemProps;
import jdk.internal.vm.annotation.Stable;
import sun.reflect.annotation.AnnotationType;
import sun.nio.ch.Interruptible;
import sun.security.util.SecurityConstants;

/**
 * The {@code System} class contains several useful class fields
 * and methods. It cannot be instantiated.
 *
 * Among the facilities provided by the {@code System} class
 * are standard input, standard output, and error output streams;
 * access to externally defined properties and environment
 * variables; a means of loading files and libraries; and a utility
 * method for quickly copying a portion of an array.
 *
 * @since   1.0
 */
public final class System {
    /* Register the natives via the static initializer.
     *
     * VM will invoke the initializeSystemClass method to complete
     * the initialization for this class separated from clinit.
     * Note that to use properties set by the VM, see the constraints
     * described in the initializeSystemClass method.
     */
    private static native void registerNatives();
    static {
        registerNatives();
    }

    /** Don't let anyone instantiate this class */
    private System() {
    }

    /**
     * The "standard" input stream. This stream is already
     * open and ready to supply input data. Typically this stream
     * corresponds to keyboard input or another input source specified by
     * the host environment or user.
     */
    public static final InputStream in = null;

    /**
     * The "standard" output stream. This stream is already
     * open and ready to accept output data. Typically this stream
     * corresponds to display output or another output destination
     * specified by the host environment or user.
     * <p>
     * For simple stand-alone Java applications, a typical way to write
     * a line of output data is:
     * <blockquote><pre>
     *     System.out.println(data)
     * </pre></blockquote>
     * <p>
     * See the {@code println} methods in class {@code PrintStream}.
     *
     * @see     java.io.PrintStream#println()
     * @see     java.io.PrintStream#println(boolean)
     * @see     java.io.PrintStream#println(char)
     * @see     java.io.PrintStream#println(char[])
     * @see     java.io.PrintStream#println(double)
     * @see     java.io.PrintStream#println(float)
     * @see     java.io.PrintStream#println(int)
     * @see     java.io.PrintStream#println(long)
     * @see     java.io.PrintStream#println(java.lang.Object)
     * @see     java.io.PrintStream#println(java.lang.String)
     */
    public static final PrintStream out = null;

    /**
     * The "standard" error output stream. This stream is already
     * open and ready to accept output data.
     * <p>
     * Typically this stream corresponds to display output or another
     * output destination specified by the host environment or user. By
     * convention, this output stream is used to display error messages
     * or other information that should come to the immediate attention
     * of a user even if the principal output stream, the value of the
     * variable {@code out}, has been redirected to a file or other
     * destination that is typically not continuously monitored.
     */
    public static final PrintStream err = null;

    // indicates if a security manager is possible
    private static final int NEVER = 1;
    private static final int MAYBE = 2;
    private static @Stable int allowSecurityManager;

    // current security manager
    private static volatile SecurityManager security;   // read by VM

    // return true if a security manager is allowed
    private static boolean allowSecurityManager() {
        return (allowSecurityManager != NEVER);
    }

    /**
     * Reassigns the "standard" input stream.
     *
     * First, if there is a security manager, its {@code checkPermission}
     * method is called with a {@code RuntimePermission("setIO")} permission
     *  to see if it's ok to reassign the "standard" input stream.
     *
     * @param in the new standard input stream.
     *
     * @throws SecurityException
     *        if a security manager exists and its
     *        {@code checkPermission} method doesn't allow
     *        reassigning of the standard input stream.
     *
     * @see SecurityManager#checkPermission
     * @see java.lang.RuntimePermission
     *
     * @since   1.1
     */
    public static void setIn(InputStream in) {
        checkIO();
        setIn0(in);
    }

    /**
     * Reassigns the "standard" output stream.
     *
     * First, if there is a security manager, its {@code checkPermission}
     * method is called with a {@code RuntimePermission("setIO")} permission
     *  to see if it's ok to reassign the "standard" output stream.
     *
     * @param out the new standard output stream
     *
     * @throws SecurityException
     *        if a security manager exists and its
     *        {@code checkPermission} method doesn't allow
     *        reassigning of the standard output stream.
     *
     * @see SecurityManager#checkPermission
     * @see java.lang.RuntimePermission
     *
     * @since   1.1
     */
    public static void setOut(PrintStream out) {
        checkIO();
        setOut0(out);
    }

    /**
     * Reassigns the "standard" error output stream.
     *
     * First, if there is a security manager, its {@code checkPermission}
     * method is called with a {@code RuntimePermission("setIO")} permission
     *  to see if it's ok to reassign the "standard" error output stream.
     *
     * @param err the new standard error output stream.
     *
     * @throws SecurityException
     *        if a security manager exists and its
     *        {@code checkPermission} method doesn't allow
     *        reassigning of the standard error output stream.
     *
     * @see SecurityManager#checkPermission
     * @see java.lang.RuntimePermission
     *
     * @since   1.1
     */
    public static void setErr(PrintStream err) {
        checkIO();
        setErr0(err);
    }

    private static volatile Console cons;

    /**
     * Returns the unique {@link java.io.Console Console} object associated
     * with the current Java virtual machine, if any.
     *
     * @return  The system console, if any, otherwise {@code null}.
     *
     * @since   1.6
     */
     public static Console console() {
         Console c;
         if ((c = cons) == null) {
             synchronized (System.class) {
                 if ((c = cons) == null) {
                     cons = c = SharedSecrets.getJavaIOAccess().console();
                 }
             }
         }
         return c;
     }

    /**
     * Returns the channel inherited from the entity that created this
     * Java virtual machine.
     *
     * This method returns the channel obtained by invoking the
     * {@link java.nio.channels.spi.SelectorProvider#inheritedChannel
     * inheritedChannel} method of the system-wide default
     * {@link java.nio.channels.spi.SelectorProvider} object.
     *
     * <p> In addition to the network-oriented channels described in
     * {@link java.nio.channels.spi.SelectorProvider#inheritedChannel
     * inheritedChannel}, this method may return other kinds of
     * channels in the future.
     *
     * @return  The inherited channel, if any, otherwise {@code null}.
     *
     * @throws  IOException
     *          If an I/O error occurs
     *
     * @throws  SecurityException
     *          If a security manager is present and it does not
     *          permit access to the channel.
     *
     * @since 1.5
     */
    public static Channel inheritedChannel() throws IOException {
        return SelectorProvider.provider().inheritedChannel();
    }

    private static void checkIO() {
        SecurityManager sm = getSecurityManager();
        if (sm != null) {
            sm.checkPermission(new RuntimePermission("setIO"));
        }
    }

    private static native void setIn0(InputStream in);
    private static native void setOut0(PrintStream out);
    private static native void setErr0(PrintStream err);

    /**
     * Sets the system-wide security manager.
     *
     * If there is a security manager already installed, this method first
     * calls the security manager's {@code checkPermission} method
     * with a {@code RuntimePermission("setSecurityManager")}
     * permission to ensure it's ok to replace the existing
     * security manager.
     * This may result in throwing a {@code SecurityException}.
     *
     * <p> Otherwise, the argument is established as the current
     * security manager. If the argument is {@code null} and no
     * security manager has been established, then no action is taken and
     * the method simply returns.
     *
     * @implNote In the JDK implementation, if the Java virtual machine is
     * started with the system property {@code java.security.manager} set to
     * the special token "{@code disallow}" then the {@code setSecurityManager}
     * method cannot be used to set a security manager.
     *
     * @param  sm the security manager or {@code null}
     * @throws SecurityException
     *         if the security manager has already been set and its {@code
     *         checkPermission} method doesn't allow it to be replaced
     * @throws UnsupportedOperationException
     *         if {@code sm} is non-null and a security manager is not allowed
     *         to be set dynamically
     * @see #getSecurityManager
     * @see SecurityManager#checkPermission
     * @see java.lang.RuntimePermission
     */
    public static void setSecurityManager(SecurityManager sm) {
        if (allowSecurityManager()) {
            if (security == null) {
                // ensure image reader is initialized
                Object.class.getResource("java/lang/ANY");
            }
            if (sm != null) {
                try {
                    // pre-populates the SecurityManager.packageAccess cache
                    // to avoid recursive permission checking issues with custom
                    // SecurityManager implementations
                    sm.checkPackageAccess("java.lang");
                } catch (Exception e) {
                    // no-op
                }
            }
            setSecurityManager0(sm);
        } else {
            // security manager not allowed
            if (sm != null) {
                throw new UnsupportedOperationException(
                    "Runtime configured to disallow security manager");
            }
        }
    }

    private static synchronized
    void setSecurityManager0(final SecurityManager s) {
        SecurityManager sm = getSecurityManager();
        if (sm != null) {
            // ask the currently installed security manager if we
            // can replace it.
            sm.checkPermission(new RuntimePermission("setSecurityManager"));
        }

        if ((s != null) && (s.getClass().getClassLoader() != null)) {
            // New security manager class is not on bootstrap classpath.
            // Force policy to get initialized before we install the new
            // security manager, in order to prevent infinite loops when
            // trying to initialize the policy (which usually involves
            // accessing some security and/or system properties, which in turn
            // calls the installed security manager's checkPermission method
            // which will loop infinitely if there is a non-system class
            // (in this case: the new security manager class) on the stack).
            AccessController.doPrivileged(new PrivilegedAction<>() {
                public Object run() {
                    s.getClass().getProtectionDomain().implies
                        (SecurityConstants.ALL_PERMISSION);
                    return null;
                }
            });
        }

        security = s;
    }

    /**
     * Gets the system-wide security manager.
     *
     * @return  if a security manager has already been established for the
     *          current application, then that security manager is returned;
     *          otherwise, {@code null} is returned.
     * @see     #setSecurityManager
     */
    public static SecurityManager getSecurityManager() {
        if (allowSecurityManager()) {
            return security;
        } else {
            return null;
        }
    }

    /**
     * Returns the current time in milliseconds.  Note that
     * while the unit of time of the return value is a millisecond,
     * the granularity of the value depends on the underlying
     * operating system and may be larger.  For example, many
     * operating systems measure time in units of tens of
     * milliseconds.
     *
     * <p> See the description of the class {@code Date} for
     * a discussion of slight discrepancies that may arise between
     * "computer time" and coordinated universal time (UTC).
     *
     * @return  the difference, measured in milliseconds, between
     *          the current time and midnight, January 1, 1970 UTC.
     * @see     java.util.Date
     */
    @HotSpotIntrinsicCandidate
    public static native long currentTimeMillis();

    /**
     * Returns the current value of the running Java Virtual Machine's
     * high-resolution time source, in nanoseconds.
     *
     * This method can only be used to measure elapsed time and is
     * not related to any other notion of system or wall-clock time.
     * The value returned represents nanoseconds since some fixed but
     * arbitrary <i>origin</i> time (perhaps in the future, so values
     * may be negative).  The same origin is used by all invocations of
     * this method in an instance of a Java virtual machine; other
     * virtual machine instances are likely to use a different origin.
     *
     * <p>This method provides nanosecond precision, but not necessarily
     * nanosecond resolution (that is, how frequently the value changes)
     * - no guarantees are made except that the resolution is at least as
     * good as that of {@link #currentTimeMillis()}.
     *
     * <p>Differences in successive calls that span greater than
     * approximately 292 years (2<sup>63</sup> nanoseconds) will not
     * correctly compute elapsed time due to numerical overflow.
     *
     * <p>The values returned by this method become meaningful only when
     * the difference between two such values, obtained within the same
     * instance of a Java virtual machine, is computed.
     *
     * <p>For example, to measure how long some code takes to execute:
     * <pre> {@code
     * long startTime = System.nanoTime();
     * // ... the code being measured ...
     * long elapsedNanos = System.nanoTime() - startTime;}</pre>
     *
     * <p>To compare elapsed time against a timeout, use <pre> {@code
     * if (System.nanoTime() - startTime >= timeoutNanos) ...}</pre>
     * instead of <pre> {@code
     * if (System.nanoTime() >= startTime + timeoutNanos) ...}</pre>
     * because of the possibility of numerical overflow.
     *
     * @return the current value of the running Java Virtual Machine's
     *         high-resolution time source, in nanoseconds
     * @since 1.5
     */
    @HotSpotIntrinsicCandidate
    public static native long nanoTime();

    /**
     * Copies an array from the specified source array, beginning at the
     * specified position, to the specified position of the destination array.
     * A subsequence of array components are copied from the source
     * array referenced by {@code src} to the destination array
     * referenced by {@code dest}. The number of components copied is
     * equal to the {@code length} argument. The components at
     * positions {@code srcPos} through
     * {@code srcPos+length-1} in the source array are copied into
     * positions {@code destPos} through
     * {@code destPos+length-1}, respectively, of the destination
     * array.
     * <p>
     * If the {@code src} and {@code dest} arguments refer to the
     * same array object, then the copying is performed as if the
     * components at positions {@code srcPos} through
     * {@code srcPos+length-1} were first copied to a temporary
     * array with {@code length} components and then the contents of
     * the temporary array were copied into positions
     * {@code destPos} through {@code destPos+length-1} of the
     * destination array.
     * <p>
     * If {@code dest} is {@code null}, then a
     * {@code NullPointerException} is thrown.
     * <p>
     * If {@code src} is {@code null}, then a
     * {@code NullPointerException} is thrown and the destination
     * array is not modified.
     * <p>
     * Otherwise, if any of the following is true, an
     * {@code ArrayStoreException} is thrown and the destination is
     * not modified:
     * <ul>
     * <li>The {@code src} argument refers to an object that is not an
     *     array.
     * <li>The {@code dest} argument refers to an object that is not an
     *     array.
     * <li>The {@code src} argument and {@code dest} argument refer
     *     to arrays whose component types are different primitive types.
     * <li>The {@code src} argument refers to an array with a primitive
     *    component type and the {@code dest} argument refers to an array
     *     with a reference component type.
     * <li>The {@code src} argument refers to an array with a reference
     *    component type and the {@code dest} argument refers to an array
     *     with a primitive component type.
     * </ul>
     * <p>
     * Otherwise, if any of the following is true, an
     * {@code IndexOutOfBoundsException} is
     * thrown and the destination is not modified:
     * <ul>
     * <li>The {@code srcPos} argument is negative.
     * <li>The {@code destPos} argument is negative.
     * <li>The {@code length} argument is negative.
     * <li>{@code srcPos+length} is greater than
     *     {@code src.length}, the length of the source array.
     * <li>{@code destPos+length} is greater than
     *     {@code dest.length}, the length of the destination array.
     * </ul>
     * <p>
     * Otherwise, if any actual component of the source array from
     * position {@code srcPos} through
     * {@code srcPos+length-1} cannot be converted to the component
     * type of the destination array by assignment conversion, an
     * {@code ArrayStoreException} is thrown. In this case, let
     * <b><i>k</i></b> be the smallest nonnegative integer less than
     * length such that {@code src[srcPos+}<i>k</i>{@code ]}
     * cannot be converted to the component type of the destination
     * array; when the exception is thrown, source array components from
     * positions {@code srcPos} through
     * {@code srcPos+}<i>k</i>{@code -1}
     * will already have been copied to destination array positions
     * {@code destPos} through
     * {@code destPos+}<i>k</I>{@code -1} and no other
     * positions of the destination array will have been modified.
     * (Because of the restrictions already itemized, this
     * paragraph effectively applies only to the situation where both
     * arrays have component types that are reference types.)
     *
     * @param      src      the source array.
     * @param      srcPos   starting position in the source array.
     * @param      dest     the destination array.
     * @param      destPos  starting position in the destination data.
     * @param      length   the number of array elements to be copied.
     * @throws     IndexOutOfBoundsException  if copying would cause
     *             access of data outside array bounds.
     * @throws     ArrayStoreException  if an element in the {@code src}
     *             array could not be stored into the {@code dest} array
     *             because of a type mismatch.
     * @throws     NullPointerException if either {@code src} or
     *             {@code dest} is {@code null}.
     */
    @HotSpotIntrinsicCandidate
    public static native void arraycopy(Object src,  int  srcPos,
                                        Object dest, int destPos,
                                        int length);

    /**
     * Returns the same hash code for the given object as
     * would be returned by the default method hashCode(),
     * whether or not the given object's class overrides
     * hashCode().
     * The hash code for the null reference is zero.
     *
     * @param x object for which the hashCode is to be calculated
     * @return  the hashCode
     * @since   1.1
     * @see Object#hashCode
     * @see java.util.Objects#hashCode(Object)
     */
    @HotSpotIntrinsicCandidate
    public static native int identityHashCode(Object x);

    /**
     * System properties. The following properties are guaranteed to be defined:
     * <dl>
     * <dt>java.version         <dd>Java version number
     * <dt>java.version.date    <dd>Java version date
     * <dt>java.vendor          <dd>Java vendor specific string
     * <dt>java.vendor.url      <dd>Java vendor URL
     * <dt>java.vendor.version  <dd>Java vendor version
     * <dt>java.home            <dd>Java installation directory
     * <dt>java.class.version   <dd>Java class version number
     * <dt>java.class.path      <dd>Java classpath
     * <dt>os.name              <dd>Operating System Name
     * <dt>os.arch              <dd>Operating System Architecture
     * <dt>os.version           <dd>Operating System Version
     * <dt>file.separator       <dd>File separator ("/" on Unix)
     * <dt>path.separator       <dd>Path separator (":" on Unix)
     * <dt>line.separator       <dd>Line separator ("\n" on Unix)
     * <dt>user.name            <dd>User account name
     * <dt>user.home            <dd>User home directory
     * <dt>user.dir             <dd>User's current working directory
     * </dl>
     */

    private static Properties props;

    /**
     * Determines the current system properties.
     *
     * First, if there is a security manager, its
     * {@code checkPropertiesAccess} method is called with no
     * arguments. This may result in a security exception.
     * <p>
     * The current set of system properties for use by the
     * {@link #getProperty(String)} method is returned as a
     * {@code Properties} object. If there is no current set of
     * system properties, a set of system properties is first created and
     * initialized. This set of system properties includes a value
     * for each of the following keys unless the description of the associated
     * value indicates that the value is optional.
     * <table class="striped" style="text-align:left">
     * <caption style="display:none">Shows property keys and associated values</caption>
     * <thead>
     * <tr><th scope="col">Key</th>
     *     <th scope="col">Description of Associated Value</th></tr>
     * </thead>
     * <tbody>
     * <tr><th scope="row">{@systemProperty java.version}</th>
     *     <td>Java Runtime Environment version, which may be interpreted
     *     as a {@link Runtime.Version}</td></tr>
     * <tr><th scope="row">{@systemProperty java.version.date}</th>
     *     <td>Java Runtime Environment version date, in ISO-8601 YYYY-MM-DD
     *     format, which may be interpreted as a {@link
     *     java.time.LocalDate}</td></tr>
     * <tr><th scope="row">{@systemProperty java.vendor}</th>
     *     <td>Java Runtime Environment vendor</td></tr>
     * <tr><th scope="row">{@systemProperty java.vendor.url}</th>
     *     <td>Java vendor URL</td></tr>
     * <tr><th scope="row">{@systemProperty java.vendor.version}</th>
     *     <td>Java vendor version <em>(optional)</em> </td></tr>
     * <tr><th scope="row">{@systemProperty java.home}</th>
     *     <td>Java installation directory</td></tr>
     * <tr><th scope="row">{@systemProperty java.vm.specification.version}</th>
     *     <td>Java Virtual Machine specification version, whose value is the
     *     {@linkplain Runtime.Version#feature feature} element of the
     *     {@linkplain Runtime#version() runtime version}</td></tr>
     * <tr><th scope="row">{@systemProperty java.vm.specification.vendor}</th>
     *     <td>Java Virtual Machine specification vendor</td></tr>
     * <tr><th scope="row">{@systemProperty java.vm.specification.name}</th>
     *     <td>Java Virtual Machine specification name</td></tr>
     * <tr><th scope="row">{@systemProperty java.vm.version}</th>
     *     <td>Java Virtual Machine implementation version which may be
     *     interpreted as a {@link Runtime.Version}</td></tr>
     * <tr><th scope="row">{@systemProperty java.vm.vendor}</th>
     *     <td>Java Virtual Machine implementation vendor</td></tr>
     * <tr><th scope="row">{@systemProperty java.vm.name}</th>
     *     <td>Java Virtual Machine implementation name</td></tr>
     * <tr><th scope="row">{@systemProperty java.specification.version}</th>
     *     <td>Java Runtime Environment specification version, whose value is
     *     the {@linkplain Runtime.Version#feature feature} element of the
     *     {@linkplain Runtime#version() runtime version}</td></tr>
     * <tr><th scope="row">{@systemProperty java.specification.vendor}</th>
     *     <td>Java Runtime Environment specification  vendor</td></tr>
     * <tr><th scope="row">{@systemProperty java.specification.name}</th>
     *     <td>Java Runtime Environment specification  name</td></tr>
     * <tr><th scope="row">{@systemProperty java.class.version}</th>
     *     <td>Java class format version number</td></tr>
     * <tr><th scope="row">{@systemProperty java.class.path}</th>
     *     <td>Java class path  (refer to
     *        {@link ClassLoader#getSystemClassLoader()} for details)</td></tr>
     * <tr><th scope="row">{@systemProperty java.library.path}</th>
     *     <td>List of paths to search when loading libraries</td></tr>
     * <tr><th scope="row">{@systemProperty java.io.tmpdir}</th>
     *     <td>Default temp file path</td></tr>
     * <tr><th scope="row">{@systemProperty java.compiler}</th>
     *     <td>Name of JIT compiler to use</td></tr>
     * <tr><th scope="row">{@systemProperty os.name}</th>
     *     <td>Operating system name</td></tr>
     * <tr><th scope="row">{@systemProperty os.arch}</th>
     *     <td>Operating system architecture</td></tr>
     * <tr><th scope="row">{@systemProperty os.version}</th>
     *     <td>Operating system version</td></tr>
     * <tr><th scope="row">{@systemProperty file.separator}</th>
     *     <td>File separator ("/" on UNIX)</td></tr>
     * <tr><th scope="row">{@systemProperty path.separator}</th>
     *     <td>Path separator (":" on UNIX)</td></tr>
     * <tr><th scope="row">{@systemProperty line.separator}</th>
     *     <td>Line separator ("\n" on UNIX)</td></tr>
     * <tr><th scope="row">{@systemProperty user.name}</th>
     *     <td>User's account name</td></tr>
     * <tr><th scope="row">{@systemProperty user.home}</th>
     *     <td>User's home directory</td></tr>
     * <tr><th scope="row">{@systemProperty user.dir}</th>
     *     <td>User's current working directory</td></tr>
     * </tbody>
     * </table>
     * <p>
     * Multiple paths in a system property value are separated by the path
     * separator character of the platform.
     * <p>
     * Note that even if the security manager does not permit the
     * {@code getProperties} operation, it may choose to permit the
     * {@link #getProperty(String)} operation.
     *
     * @apiNote
     * <strong>Changing a standard system property may have unpredictable results
     * unless otherwise specified.</strong>
     * Property values may be cached during initialization or on first use.
     * Setting a standard property after initialization using {@link #getProperties()},
     * {@link #setProperties(Properties)}, {@link #setProperty(String, String)}, or
     * {@link #clearProperty(String)} may not have the desired effect.
     *
     * @implNote
     * In addition to the standard system properties, the system
     * properties may include the following keys:
     * <table class="striped">
     * <caption style="display:none">Shows property keys and associated values</caption>
     * <thead>
     * <tr><th scope="col">Key</th>
     *     <th scope="col">Description of Associated Value</th></tr>
     * </thead>
     * <tbody>
     * <tr><th scope="row">{@systemProperty jdk.module.path}</th>
     *     <td>The application module path</td></tr>
     * <tr><th scope="row">{@systemProperty jdk.module.upgrade.path}</th>
     *     <td>The upgrade module path</td></tr>
     * <tr><th scope="row">{@systemProperty jdk.module.main}</th>
     *     <td>The module name of the initial/main module</td></tr>
     * <tr><th scope="row">{@systemProperty jdk.module.main.class}</th>
     *     <td>The main class name of the initial module</td></tr>
     * </tbody>
     * </table>
     *
     * @return     the system properties
     * @throws     SecurityException  if a security manager exists and its
     *             {@code checkPropertiesAccess} method doesn't allow access
     *             to the system properties.
     * @see        #setProperties
     * @see        java.lang.SecurityException
     * @see        java.lang.SecurityManager#checkPropertiesAccess()
     * @see        java.util.Properties
     */
    public static Properties getProperties() {
        SecurityManager sm = getSecurityManager();
        if (sm != null) {
            sm.checkPropertiesAccess();
        }

        return props;
    }

    /**
     * Returns the system-dependent line separator string.  It always
     * returns the same value - the initial value of the {@linkplain
     * #getProperty(String) system property} {@code line.separator}.
     *
     * <p>On UNIX systems, it returns {@code "\n"}; on Microsoft
     * Windows systems it returns {@code "\r\n"}.
     *
     * @return the system-dependent line separator string
     * @since 1.7
     */
    public static String lineSeparator() {
        return lineSeparator;
    }

    private static String lineSeparator;

    /**
     * Sets the system properties to the {@code Properties} argument.
     *
     * First, if there is a security manager, its
     * {@code checkPropertiesAccess} method is called with no
     * arguments. This may result in a security exception.
     * <p>
     * The argument becomes the current set of system properties for use
     * by the {@link #getProperty(String)} method. If the argument is
     * {@code null}, then the current set of system properties is
     * forgotten.
     *
     * @apiNote
     * <strong>Changing a standard system property may have unpredictable results
     * unless otherwise specified</strong>.
     * See {@linkplain #getProperties getProperties} for details.
     *
     * @param      props   the new system properties.
     * @throws     SecurityException  if a security manager exists and its
     *             {@code checkPropertiesAccess} method doesn't allow access
     *             to the system properties.
     * @see        #getProperties
     * @see        java.util.Properties
     * @see        java.lang.SecurityException
     * @see        java.lang.SecurityManager#checkPropertiesAccess()
     */
    public static void setProperties(Properties props) {
        SecurityManager sm = getSecurityManager();
        if (sm != null) {
            sm.checkPropertiesAccess();
        }

        if (props == null) {
            Map<String, String> tempProps = SystemProps.initProperties();
            VersionProps.init(tempProps);
            props = createProperties(tempProps);
        }
        System.props = props;
    }

    /**
     * Gets the system property indicated by the specified key.
     *
     * First, if there is a security manager, its
     * {@code checkPropertyAccess} method is called with the key as
     * its argument. This may result in a SecurityException.
     * <p>
     * If there is no current set of system properties, a set of system
     * properties is first created and initialized in the same manner as
     * for the {@code getProperties} method.
     *
     * @apiNote
     * <strong>Changing a standard system property may have unpredictable results
     * unless otherwise specified</strong>.
     * See {@linkplain #getProperties getProperties} for details.
     *
     * @param      key   the name of the system property.
     * @return     the string value of the system property,
     *             or {@code null} if there is no property with that key.
     *
     * @throws     SecurityException  if a security manager exists and its
     *             {@code checkPropertyAccess} method doesn't allow
     *             access to the specified system property.
     * @throws     NullPointerException if {@code key} is {@code null}.
     * @throws     IllegalArgumentException if {@code key} is empty.
     * @see        #setProperty
     * @see        java.lang.SecurityException
     * @see        java.lang.SecurityManager#checkPropertyAccess(java.lang.String)
     * @see        java.lang.System#getProperties()
     */
    public static String getProperty(String key) {
        checkKey(key);
        SecurityManager sm = getSecurityManager();
        if (sm != null) {
            sm.checkPropertyAccess(key);
        }

        return props.getProperty(key);
    }

    /**
     * Gets the system property indicated by the specified key.
     *
     * First, if there is a security manager, its
     * {@code checkPropertyAccess} method is called with the
     * {@code key} as its argument.
     * <p>
     * If there is no current set of system properties, a set of system
     * properties is first created and initialized in the same manner as
     * for the {@code getProperties} method.
     *
     * @param      key   the name of the system property.
     * @param      def   a default value.
     * @return     the string value of the system property,
     *             or the default value if there is no property with that key.
     *
     * @throws     SecurityException  if a security manager exists and its
     *             {@code checkPropertyAccess} method doesn't allow
     *             access to the specified system property.
     * @throws     NullPointerException if {@code key} is {@code null}.
     * @throws     IllegalArgumentException if {@code key} is empty.
     * @see        #setProperty
     * @see        java.lang.SecurityManager#checkPropertyAccess(java.lang.String)
     * @see        java.lang.System#getProperties()
     */
    public static String getProperty(String key, String def) {
        checkKey(key);
        SecurityManager sm = getSecurityManager();
        if (sm != null) {
            sm.checkPropertyAccess(key);
        }

        return props.getProperty(key, def);
    }

    /**
     * Sets the system property indicated by the specified key.
     *
     * First, if a security manager exists, its
     * {@code SecurityManager.checkPermission} method
     * is called with a {@code PropertyPermission(key, "write")}
     * permission. This may result in a SecurityException being thrown.
     * If no exception is thrown, the specified property is set to the given
     * value.
     *
     * @apiNote
     * <strong>Changing a standard system property may have unpredictable results
     * unless otherwise specified</strong>.
     * See {@linkplain #getProperties getProperties} for details.
     *
     * @param      key   the name of the system property.
     * @param      value the value of the system property.
     * @return     the previous value of the system property,
     *             or {@code null} if it did not have one.
     *
     * @throws     SecurityException  if a security manager exists and its
     *             {@code checkPermission} method doesn't allow
     *             setting of the specified property.
     * @throws     NullPointerException if {@code key} or
     *             {@code value} is {@code null}.
     * @throws     IllegalArgumentException if {@code key} is empty.
     * @see        #getProperty
     * @see        java.lang.System#getProperty(java.lang.String)
     * @see        java.lang.System#getProperty(java.lang.String, java.lang.String)
     * @see        java.util.PropertyPermission
     * @see        SecurityManager#checkPermission
     * @since      1.2
     */
    public static String setProperty(String key, String value) {
        checkKey(key);
        SecurityManager sm = getSecurityManager();
        if (sm != null) {
            sm.checkPermission(new PropertyPermission(key,
                SecurityConstants.PROPERTY_WRITE_ACTION));
        }

        return (String) props.setProperty(key, value);
    }

    /**
     * Removes the system property indicated by the specified key.
     *
     * First, if a security manager exists, its
     * {@code SecurityManager.checkPermission} method
     * is called with a {@code PropertyPermission(key, "write")}
     * permission. This may result in a SecurityException being thrown.
     * If no exception is thrown, the specified property is removed.
     *
     * @apiNote
     * <strong>Changing a standard system property may have unpredictable results
     * unless otherwise specified</strong>.
     * See {@linkplain #getProperties getProperties} method for details.
     *
     * @param      key   the name of the system property to be removed.
     * @return     the previous string value of the system property,
     *             or {@code null} if there was no property with that key.
     *
     * @throws     SecurityException  if a security manager exists and its
     *             {@code checkPropertyAccess} method doesn't allow
     *              access to the specified system property.
     * @throws     NullPointerException if {@code key} is {@code null}.
     * @throws     IllegalArgumentException if {@code key} is empty.
     * @see        #getProperty
     * @see        #setProperty
     * @see        java.util.Properties
     * @see        java.lang.SecurityException
     * @see        java.lang.SecurityManager#checkPropertiesAccess()
     * @since 1.5
     */
    public static String clearProperty(String key) {
        checkKey(key);
        SecurityManager sm = getSecurityManager();
        if (sm != null) {
            sm.checkPermission(new PropertyPermission(key, "write"));
        }

        return (String) props.remove(key);
    }

    private static void checkKey(String key) {
        if (key == null) {
            throw new NullPointerException("key can't be null");
        }
        if (key.isEmpty()) {
            throw new IllegalArgumentException("key can't be empty");
        }
    }

    /**
     * Gets the value of the specified environment variable. An
     * environment variable is a system-dependent external named
     * value.
     *
     * <p>If a security manager exists, its
     * {@link SecurityManager#checkPermission checkPermission}
     * method is called with a
     * {@link RuntimePermission RuntimePermission("getenv."+name)}
     * permission.  This may result in a {@link SecurityException}
     * being thrown.  If no exception is thrown the value of the
     * variable {@code name} is returned.
     *
     * <p><a id="EnvironmentVSSystemProperties"><i>System
     * properties</i> and <i>environment variables</i></a> are both
     * conceptually mappings between names and values.  Both
     * mechanisms can be used to pass user-defined information to a
     * Java process.  Environment variables have a more global effect,
     * because they are visible to all descendants of the process
     * which defines them, not just the immediate Java subprocess.
     * They can have subtly different semantics, such as case
     * insensitivity, on different operating systems.  For these
     * reasons, environment variables are more likely to have
     * unintended side effects.  It is best to use system properties
     * where possible.  Environment variables should be used when a
     * global effect is desired, or when an external system interface
     * requires an environment variable (such as {@code PATH}).
     *
     * <p>On UNIX systems the alphabetic case of {@code name} is
     * typically significant, while on Microsoft Windows systems it is
     * typically not.  For example, the expression
     * {@code System.getenv("FOO").equals(System.getenv("foo"))}
     * is likely to be true on Microsoft Windows.
     *
     * @param  name the name of the environment variable
     * @return the string value of the variable, or {@code null}
     *         if the variable is not defined in the system environment
     * @throws NullPointerException if {@code name} is {@code null}
     * @throws SecurityException
     *         if a security manager exists and its
     *         {@link SecurityManager#checkPermission checkPermission}
     *         method doesn't allow access to the environment variable
     *         {@code name}
     * @see    #getenv()
     * @see    ProcessBuilder#environment()
     */
    public static String getenv(String name) {
        SecurityManager sm = getSecurityManager();
        if (sm != null) {
            sm.checkPermission(new RuntimePermission("getenv."+name));
        }

        return ProcessEnvironment.getenv(name);
    }


    /**
     * Returns an unmodifiable string map view of the current system environment.
     * The environment is a system-dependent mapping from names to
     * values which is passed from parent to child processes.
     *
     * <p>If the system does not support environment variables, an
     * empty map is returned.
     *
     * <p>The returned map will never contain null keys or values.
     * Attempting to query the presence of a null key or value will
     * throw a {@link NullPointerException}.  Attempting to query
     * the presence of a key or value which is not of type
     * {@link String} will throw a {@link ClassCastException}.
     *
     * <p>The returned map and its collection views may not obey the
     * general contract of the {@link Object#equals} and
     * {@link Object#hashCode} methods.
     *
     * <p>The returned map is typically case-sensitive on all platforms.
     *
     * <p>If a security manager exists, its
     * {@link SecurityManager#checkPermission checkPermission}
     * method is called with a
     * {@link RuntimePermission RuntimePermission("getenv.*")} permission.
     * This may result in a {@link SecurityException} being thrown.
     *
     * <p>When passing information to a Java subprocess,
     * <a href=#EnvironmentVSSystemProperties>system properties</a>
     * are generally preferred over environment variables.
     *
     * @return the environment as a map of variable names to values
     * @throws SecurityException
     *         if a security manager exists and its
     *         {@link SecurityManager#checkPermission checkPermission}
     *         method doesn't allow access to the process environment
     * @see    #getenv(String)
     * @see    ProcessBuilder#environment()
     * @since  1.5
     */
    public static java.util.Map<String,String> getenv() {
        SecurityManager sm = getSecurityManager();
        if (sm != null) {
            sm.checkPermission(new RuntimePermission("getenv.*"));
        }

        return ProcessEnvironment.getenv();
    }

    /**
     * {@code System.Logger} instances log messages that will be
     * routed to the underlying logging framework the {@link System.LoggerFinder
     * LoggerFinder} uses.
     *
     * {@code System.Logger} instances are typically obtained from
     * the {@link java.lang.System System} class, by calling
     * {@link java.lang.System#getLogger(java.lang.String) System.getLogger(loggerName)}
     * or {@link java.lang.System#getLogger(java.lang.String, java.util.ResourceBundle)
     * System.getLogger(loggerName, bundle)}.
     *
     * @see java.lang.System#getLogger(java.lang.String)
     * @see java.lang.System#getLogger(java.lang.String, java.util.ResourceBundle)
     * @see java.lang.System.LoggerFinder
     *
     * @since 9
     */
    public interface Logger {

        /**
         * System {@linkplain Logger loggers} levels.
         *
         * A level has a {@linkplain #getName() name} and {@linkplain
         * #getSeverity() severity}.
         * Level values are {@link #ALL}, {@link #TRACE}, {@link #DEBUG},
         * {@link #INFO}, {@link #WARNING}, {@link #ERROR}, {@link #OFF},
         * by order of increasing severity.
         * <br>
         * {@link #ALL} and {@link #OFF}
         * are simple markers with severities mapped respectively to
         * {@link java.lang.Integer#MIN_VALUE Integer.MIN_VALUE} and
         * {@link java.lang.Integer#MAX_VALUE Integer.MAX_VALUE}.
         * <p>
         * <b>Severity values and Mapping to {@code java.util.logging.Level}.</b>
         * <p>
         * {@linkplain System.Logger.Level System logger levels} are mapped to
         * {@linkplain java.util.logging.Level  java.util.logging levels}
         * of corresponding severity.
         * <br>The mapping is as follows:
         * <br><br>
         * <table class="striped">
         * <caption>System.Logger Severity Level Mapping</caption>
         * <thead>
         * <tr><th scope="col">System.Logger Levels</th>
         *     <th scope="col">java.util.logging Levels</th>
         * </thead>
         * <tbody>
         * <tr><th scope="row">{@link Logger.Level#ALL ALL}</th>
         *     <td>{@link java.util.logging.Level#ALL ALL}</td>
         * <tr><th scope="row">{@link Logger.Level#TRACE TRACE}</th>
         *     <td>{@link java.util.logging.Level#FINER FINER}</td>
         * <tr><th scope="row">{@link Logger.Level#DEBUG DEBUG}</th>
         *     <td>{@link java.util.logging.Level#FINE FINE}</td>
         * <tr><th scope="row">{@link Logger.Level#INFO INFO}</th>
         *     <td>{@link java.util.logging.Level#INFO INFO}</td>
         * <tr><th scope="row">{@link Logger.Level#WARNING WARNING}</th>
         *     <td>{@link java.util.logging.Level#WARNING WARNING}</td>
         * <tr><th scope="row">{@link Logger.Level#ERROR ERROR}</th>
         *     <td>{@link java.util.logging.Level#SEVERE SEVERE}</td>
         * <tr><th scope="row">{@link Logger.Level#OFF OFF}</th>
         *     <td>{@link java.util.logging.Level#OFF OFF}</td>
         * </tbody>
         * </table>
         *
         * @since 9
         *
         * @see java.lang.System.LoggerFinder
         * @see java.lang.System.Logger
         */
        public enum Level {

            // for convenience, we're reusing java.util.logging.Level int values
            // the mapping logic in sun.util.logging.PlatformLogger depends
            // on this.
            /**
             * A marker to indicate that all levels are enabled.
             * This level {@linkplain #getSeverity() severity} is
             * {@link Integer#MIN_VALUE}.
             */
            ALL(Integer.MIN_VALUE),  // typically mapped to/from j.u.l.Level.ALL
            /**
             * {@code TRACE} level: usually used to log diagnostic information.
             * This level {@linkplain #getSeverity() severity} is
             * {@code 400}.
             */
            TRACE(400),   // typically mapped to/from j.u.l.Level.FINER
            /**
             * {@code DEBUG} level: usually used to log debug information traces.
             * This level {@linkplain #getSeverity() severity} is
             * {@code 500}.
             */
            DEBUG(500),   // typically mapped to/from j.u.l.Level.FINEST/FINE/CONFIG
            /**
             * {@code INFO} level: usually used to log information messages.
             * This level {@linkplain #getSeverity() severity} is
             * {@code 800}.
             */
            INFO(800),    // typically mapped to/from j.u.l.Level.INFO
            /**
             * {@code WARNING} level: usually used to log warning messages.
             * This level {@linkplain #getSeverity() severity} is
             * {@code 900}.
             */
            WARNING(900), // typically mapped to/from j.u.l.Level.WARNING
            /**
             * {@code ERROR} level: usually used to log error messages.
             * This level {@linkplain #getSeverity() severity} is
             * {@code 1000}.
             */
            ERROR(1000),  // typically mapped to/from j.u.l.Level.SEVERE
            /**
             * A marker to indicate that all levels are disabled.
             * This level {@linkplain #getSeverity() severity} is
             * {@link Integer#MAX_VALUE}.
             */
            OFF(Integer.MAX_VALUE);  // typically mapped to/from j.u.l.Level.OFF

            private final int severity;

            private Level(int severity) {
                this.severity = severity;
            }

            /**
             * Returns the name of this level.
             * @return this level {@linkplain #name()}.
             */
            public final String getName() {
                return name();
            }

            /**
             * Returns the severity of this level.
             * A higher severity means a more severe condition.
             * @return this level severity.
             */
            public final int getSeverity() {
                return severity;
            }
        }

        /**
         * Returns the name of this logger.
         *
         * @return the logger name.
         */
        public String getName();

        /**
         * Checks if a message of the given level would be logged by
         * this logger.
         *
         * @param level the log message level.
         * @return {@code true} if the given log message level is currently
         *         being logged.
         *
         * @throws NullPointerException if {@code level} is {@code null}.
         */
        public boolean isLoggable(Level level);

        /**
         * Logs a message.
         *
         * @implSpec The default implementation for this method calls
         * {@code this.log(level, (ResourceBundle)null, msg, (Object[])null);}
         *
         * @param level the log message level.
         * @param msg the string message (or a key in the message catalog, if
         * this logger is a {@link
         * LoggerFinder#getLocalizedLogger(java.lang.String,
         * java.util.ResourceBundle, java.lang.Module) localized logger});
         * can be {@code null}.
         *
         * @throws NullPointerException if {@code level} is {@code null}.
         */
        public default void log(Level level, String msg) {
            log(level, (ResourceBundle) null, msg, (Object[]) null);
        }

        /**
         * Logs a lazily supplied message.
         *
         * If the logger is currently enabled for the given log message level
         * then a message is logged that is the result produced by the
         * given supplier function.  Otherwise, the supplier is not operated on.
         *
         * @implSpec When logging is enabled for the given level, the default
         * implementation for this method calls
         * {@code this.log(level, (ResourceBundle)null, msgSupplier.get(), (Object[])null);}
         *
         * @param level the log message level.
         * @param msgSupplier a supplier function that produces a message.
         *
         * @throws NullPointerException if {@code level} is {@code null},
         *         or {@code msgSupplier} is {@code null}.
         */
        public default void log(Level level, Supplier<String> msgSupplier) {
            Objects.requireNonNull(msgSupplier);
            if (isLoggable(Objects.requireNonNull(level))) {
                log(level, (ResourceBundle) null, msgSupplier.get(), (Object[]) null);
            }
        }

        /**
         * Logs a message produced from the given object.
         *
         * If the logger is currently enabled for the given log message level then
         * a message is logged that, by default, is the result produced from
         * calling  toString on the given object.
         * Otherwise, the object is not operated on.
         *
         * @implSpec When logging is enabled for the given level, the default
         * implementation for this method calls
         * {@code this.log(level, (ResourceBundle)null, obj.toString(), (Object[])null);}
         *
         * @param level the log message level.
         * @param obj the object to log.
         *
         * @throws NullPointerException if {@code level} is {@code null}, or
         *         {@code obj} is {@code null}.
         */
        public default void log(Level level, Object obj) {
            Objects.requireNonNull(obj);
            if (isLoggable(Objects.requireNonNull(level))) {
                this.log(level, (ResourceBundle) null, obj.toString(), (Object[]) null);
            }
        }

        /**
         * Logs a message associated with a given throwable.
         *
         * @implSpec The default implementation for this method calls
         * {@code this.log(level, (ResourceBundle)null, msg, thrown);}
         *
         * @param level the log message level.
         * @param msg the string message (or a key in the message catalog, if
         * this logger is a {@link
         * LoggerFinder#getLocalizedLogger(java.lang.String,
         * java.util.ResourceBundle, java.lang.Module) localized logger});
         * can be {@code null}.
         * @param thrown a {@code Throwable} associated with the log message;
         *        can be {@code null}.
         *
         * @throws NullPointerException if {@code level} is {@code null}.
         */
        public default void log(Level level, String msg, Throwable thrown) {
            this.log(level, null, msg, thrown);
        }

        /**
         * Logs a lazily supplied message associated with a given throwable.
         *
         * If the logger is currently enabled for the given log message level
         * then a message is logged that is the result produced by the
         * given supplier function.  Otherwise, the supplier is not operated on.
         *
         * @implSpec When logging is enabled for the given level, the default
         * implementation for this method calls
         * {@code this.log(level, (ResourceBundle)null, msgSupplier.get(), thrown);}
         *
         * @param level one of the log message level identifiers.
         * @param msgSupplier a supplier function that produces a message.
         * @param thrown a {@code Throwable} associated with log message;
         *               can be {@code null}.
         *
         * @throws NullPointerException if {@code level} is {@code null}, or
         *                               {@code msgSupplier} is {@code null}.
         */
        public default void log(Level level, Supplier<String> msgSupplier,
                Throwable thrown) {
            Objects.requireNonNull(msgSupplier);
            if (isLoggable(Objects.requireNonNull(level))) {
                this.log(level, null, msgSupplier.get(), thrown);
            }
        }

        /**
         * Logs a message with an optional list of parameters.
         *
         * @implSpec The default implementation for this method calls
         * {@code this.log(level, (ResourceBundle)null, format, params);}
         *
         * @param level one of the log message level identifiers.
         * @param format the string message format in {@link
         * java.text.MessageFormat} format, (or a key in the message
         * catalog, if this logger is a {@link
         * LoggerFinder#getLocalizedLogger(java.lang.String,
         * java.util.ResourceBundle, java.lang.Module) localized logger});
         * can be {@code null}.
         * @param params an optional list of parameters to the message (may be
         * none).
         *
         * @throws NullPointerException if {@code level} is {@code null}.
         */
        public default void log(Level level, String format, Object... params) {
            this.log(level, null, format, params);
        }

        /**
         * Logs a localized message associated with a given throwable.
         *
         * If the given resource bundle is non-{@code null},  the {@code msg}
         * string is localized using the given resource bundle.
         * Otherwise the {@code msg} string is not localized.
         *
         * @param level the log message level.
         * @param bundle a resource bundle to localize {@code msg}; can be
         * {@code null}.
         * @param msg the string message (or a key in the message catalog,
         *            if {@code bundle} is not {@code null}); can be {@code null}.
         * @param thrown a {@code Throwable} associated with the log message;
         *        can be {@code null}.
         *
         * @throws NullPointerException if {@code level} is {@code null}.
         */
        public void log(Level level, ResourceBundle bundle, String msg,
                Throwable thrown);

        /**
         * Logs a message with resource bundle and an optional list of
         * parameters.
         *
         * If the given resource bundle is non-{@code null},  the {@code format}
         * string is localized using the given resource bundle.
         * Otherwise the {@code format} string is not localized.
         *
         * @param level the log message level.
         * @param bundle a resource bundle to localize {@code format}; can be
         * {@code null}.
         * @param format the string message format in {@link
         * java.text.MessageFormat} format, (or a key in the message
         * catalog if {@code bundle} is not {@code null}); can be {@code null}.
         * @param params an optional list of parameters to the message (may be
         * none).
         *
         * @throws NullPointerException if {@code level} is {@code null}.
         */
        public void log(Level level, ResourceBundle bundle, String format,
                Object... params);
    }

    /**
     * The {@code LoggerFinder} service is responsible for creating, managing,
     * and configuring loggers to the underlying framework it uses.
     *
     * A logger finder is a concrete implementation of this class that has a
     * zero-argument constructor and implements the abstract methods defined
     * by this class.
     * The loggers returned from a logger finder are capable of routing log
     * messages to the logging backend this provider supports.
     * A given invocation of the Java Runtime maintains a single
     * system-wide LoggerFinder instance that is loaded as follows:
     * <ul>
     *    <li>First it finds any custom {@code LoggerFinder} provider
     *        using the {@link java.util.ServiceLoader} facility with the
     *        {@linkplain ClassLoader#getSystemClassLoader() system class
     *        loader}.</li>
     *    <li>If no {@code LoggerFinder} provider is found, the system default
     *        {@code LoggerFinder} implementation will be used.</li>
     * </ul>
     * <p>
     * An application can replace the logging backend
     * <i>even when the java.logging module is present</i>, by simply providing
     * and declaring an implementation of the {@link LoggerFinder} service.
     * <p>
     * <b>Default Implementation</b>
     * <p>
     * The system default {@code LoggerFinder} implementation uses
     * {@code java.util.logging} as the backend framework when the
     * {@code java.logging} module is present.
     * It returns a {@linkplain System.Logger logger} instance
     * that will route log messages to a {@link java.util.logging.Logger
     * java.util.logging.Logger}. Otherwise, if {@code java.logging} is not
     * present, the default implementation will return a simple logger
     * instance that will route log messages of {@code INFO} level and above to
     * the console ({@code System.err}).
     * <p>
     * <b>Logging Configuration</b>
     * <p>
     * {@linkplain Logger Logger} instances obtained from the
     * {@code LoggerFinder} factory methods are not directly configurable by
     * the application. Configuration is the responsibility of the underlying
     * logging backend, and usually requires using APIs specific to that backend.
     * <p>For the default {@code LoggerFinder} implementation
     * using {@code java.util.logging} as its backend, refer to
     * {@link java.util.logging java.util.logging} for logging configuration.
     * For the default {@code LoggerFinder} implementation returning simple loggers
     * when the {@code java.logging} module is absent, the configuration
     * is implementation dependent.
     * <p>
     * Usually an application that uses a logging framework will log messages
     * through a logger facade defined (or supported) by that framework.
     * Applications that wish to use an external framework should log
     * through the facade associated with that framework.
     * <p>
     * A system class that needs to log messages will typically obtain
     * a {@link System.Logger} instance to route messages to the logging
     * framework selected by the application.
     * <p>
     * Libraries and classes that only need loggers to produce log messages
     * should not attempt to configure loggers by themselves, as that
     * would make them dependent from a specific implementation of the
     * {@code LoggerFinder} service.
     * <p>
     * In addition, when a security manager is present, loggers provided to
     * system classes should not be directly configurable through the logging
     * backend without requiring permissions.
     * <br>
     * It is the responsibility of the provider of
     * the concrete {@code LoggerFinder} implementation to ensure that
     * these loggers are not configured by untrusted code without proper
     * permission checks, as configuration performed on such loggers usually
     * affects all applications in the same Java Runtime.
     * <p>
     * <b>Message Levels and Mapping to backend levels</b>
     * <p>
     * A logger finder is responsible for mapping from a {@code
     * System.Logger.Level} to a level supported by the logging backend it uses.
     * <br>The default LoggerFinder using {@code java.util.logging} as the backend
     * maps {@code System.Logger} levels to
     * {@linkplain java.util.logging.Level java.util.logging} levels
     * of corresponding severity - as described in {@link Logger.Level
     * Logger.Level}.
     *
     * @see java.lang.System
     * @see java.lang.System.Logger
     *
     * @since 9
     */
    public static abstract class LoggerFinder {
        /**
         * The {@code RuntimePermission("loggerFinder")} is
         * necessary to subclass and instantiate the {@code LoggerFinder} class,
         * as well as to obtain loggers from an instance of that class.
         */
        static final RuntimePermission LOGGERFINDER_PERMISSION =
                new RuntimePermission("loggerFinder");

        /**
         * Creates a new instance of {@code LoggerFinder}.
         *
         * @implNote It is recommended that a {@code LoggerFinder} service
         *   implementation does not perform any heavy initialization in its
         *   constructor, in order to avoid possible risks of deadlock or class
         *   loading cycles during the instantiation of the service provider.
         *
         * @throws SecurityException if a security manager is present and its
         *         {@code checkPermission} method doesn't allow the
         *         {@code RuntimePermission("loggerFinder")}.
         */
        protected LoggerFinder() {
            this(checkPermission());
        }

        private LoggerFinder(Void unused) {
            // nothing to do.
        }

        private static Void checkPermission() {
            final SecurityManager sm = System.getSecurityManager();
            if (sm != null) {
                sm.checkPermission(LOGGERFINDER_PERMISSION);
            }
            return null;
        }

        /**
         * Returns an instance of {@link Logger Logger}
         * for the given {@code module}.
         *
         * @param name the name of the logger.
         * @param module the module for which the logger is being requested.
         *
         * @return a {@link Logger logger} suitable for use within the given
         *         module.
         * @throws NullPointerException if {@code name} is {@code null} or
         *        {@code module} is {@code null}.
         * @throws SecurityException if a security manager is present and its
         *         {@code checkPermission} method doesn't allow the
         *         {@code RuntimePermission("loggerFinder")}.
         */
        public abstract Logger getLogger(String name, Module module);

        /**
         * Returns a localizable instance of {@link Logger Logger}
         * for the given {@code module}.
         * The returned logger will use the provided resource bundle for
         * message localization.
         *
         * @implSpec By default, this method calls {@link
         * #getLogger(java.lang.String, java.lang.Module)
         * this.getLogger(name, module)} to obtain a logger, then wraps that
         * logger in a {@link Logger} instance where all methods that do not
         * take a {@link ResourceBundle} as parameter are redirected to one
         * which does - passing the given {@code bundle} for
         * localization. So for instance, a call to {@link
         * Logger#log(Logger.Level, String) Logger.log(Level.INFO, msg)}
         * will end up as a call to {@link
         * Logger#log(Logger.Level, ResourceBundle, String, Object...)
         * Logger.log(Level.INFO, bundle, msg, (Object[])null)} on the wrapped
         * logger instance.
         * Note however that by default, string messages returned by {@link
         * java.util.function.Supplier Supplier&lt;String&gt;} will not be
         * localized, as it is assumed that such strings are messages which are
         * already constructed, rather than keys in a resource bundle.
         * <p>
         * An implementation of {@code LoggerFinder} may override this method,
         * for example, when the underlying logging backend provides its own
         * mechanism for localizing log messages, then such a
         * {@code LoggerFinder} would be free to return a logger
         * that makes direct use of the mechanism provided by the backend.
         *
         * @param name    the name of the logger.
         * @param bundle  a resource bundle; can be {@code null}.
         * @param module  the module for which the logger is being requested.
         * @return an instance of {@link Logger Logger}  which will use the
         * provided resource bundle for message localization.
         *
         * @throws NullPointerException if {@code name} is {@code null} or
         *         {@code module} is {@code null}.
         * @throws SecurityException if a security manager is present and its
         *         {@code checkPermission} method doesn't allow the
         *         {@code RuntimePermission("loggerFinder")}.
         */
        public Logger getLocalizedLogger(String name, ResourceBundle bundle,
                                         Module module) {
            return new LocalizedLoggerWrapper<>(getLogger(name, module), bundle);
        }

        /**
         * Returns the {@code LoggerFinder} instance. There is one
         * single system-wide {@code LoggerFinder} instance in
         * the Java Runtime.  See the class specification of how the
         * {@link LoggerFinder LoggerFinder} implementation is located and
         * loaded.

         * @return the {@link LoggerFinder LoggerFinder} instance.
         * @throws SecurityException if a security manager is present and its
         *         {@code checkPermission} method doesn't allow the
         *         {@code RuntimePermission("loggerFinder")}.
         */
        public static LoggerFinder getLoggerFinder() {
            final SecurityManager sm = System.getSecurityManager();
            if (sm != null) {
                sm.checkPermission(LOGGERFINDER_PERMISSION);
            }
            return accessProvider();
        }


        private static volatile LoggerFinder service;
        static LoggerFinder accessProvider() {
            // We do not need to synchronize: LoggerFinderLoader will
            // always return the same instance, so if we don't have it,
            // just fetch it again.
            if (service == null) {
                PrivilegedAction<LoggerFinder> pa =
                        () -> LoggerFinderLoader.getLoggerFinder();
                service = AccessController.doPrivileged(pa, null,
                        LOGGERFINDER_PERMISSION);
            }
            return service;
        }

    }


    /**
     * Returns an instance of {@link Logger Logger} for the caller's
     * use.
     *
     * @implSpec
     * Instances returned by this method route messages to loggers
     * obtained by calling {@link LoggerFinder#getLogger(java.lang.String,
     * java.lang.Module) LoggerFinder.getLogger(name, module)}, where
     * {@code module} is the caller's module.
     * In cases where {@code System.getLogger} is called from a context where
     * there is no caller frame on the stack (e.g when called directly
     * from a JNI attached thread), {@code IllegalCallerException} is thrown.
     * To obtain a logger in such a context, use an auxiliary class that will
     * implicitly be identified as the caller, or use the system {@link
     * LoggerFinder#getLoggerFinder() LoggerFinder} to obtain a logger instead.
     * Note that doing the latter may eagerly initialize the underlying
     * logging system.
     *
     * @apiNote
     * This method may defer calling the {@link
     * LoggerFinder#getLogger(java.lang.String, java.lang.Module)
     * LoggerFinder.getLogger} method to create an actual logger supplied by
     * the logging backend, for instance, to allow loggers to be obtained during
     * the system initialization time.
     *
     * @param name the name of the logger.
     * @return an instance of {@link Logger} that can be used by the calling
     *         class.
     * @throws NullPointerException if {@code name} is {@code null}.
     * @throws IllegalCallerException if there is no Java caller frame on the
     *         stack.
     *
     * @since 9
     */
    @CallerSensitive
    public static Logger getLogger(String name) {
        Objects.requireNonNull(name);
        final Class<?> caller = Reflection.getCallerClass();
        if (caller == null) {
            throw new IllegalCallerException("no caller frame");
        }
        return LazyLoggers.getLogger(name, caller.getModule());
    }

    /**
     * Returns a localizable instance of {@link Logger
     * Logger} for the caller's use.
     * The returned logger will use the provided resource bundle for message
     * localization.
     *
     * @implSpec
     * The returned logger will perform message localization as specified
     * by {@link LoggerFinder#getLocalizedLogger(java.lang.String,
     * java.util.ResourceBundle, java.lang.Module)
     * LoggerFinder.getLocalizedLogger(name, bundle, module)}, where
     * {@code module} is the caller's module.
     * In cases where {@code System.getLogger} is called from a context where
     * there is no caller frame on the stack (e.g when called directly
     * from a JNI attached thread), {@code IllegalCallerException} is thrown.
     * To obtain a logger in such a context, use an auxiliary class that
     * will implicitly be identified as the caller, or use the system {@link
     * LoggerFinder#getLoggerFinder() LoggerFinder} to obtain a logger instead.
     * Note that doing the latter may eagerly initialize the underlying
     * logging system.
     *
     * @apiNote
     * This method is intended to be used after the system is fully initialized.
     * This method may trigger the immediate loading and initialization
     * of the {@link LoggerFinder} service, which may cause issues if the
     * Java Runtime is not ready to initialize the concrete service
     * implementation yet.
     * System classes which may be loaded early in the boot sequence and
     * need to log localized messages should create a logger using
     * {@link #getLogger(java.lang.String)} and then use the log methods that
     * take a resource bundle as parameter.
     *
     * @param name    the name of the logger.
     * @param bundle  a resource bundle.
     * @return an instance of {@link Logger} which will use the provided
     * resource bundle for message localization.
     * @throws NullPointerException if {@code name} is {@code null} or
     *         {@code bundle} is {@code null}.
     * @throws IllegalCallerException if there is no Java caller frame on the
     *         stack.
     *
     * @since 9
     */
    @CallerSensitive
    public static Logger getLogger(String name, ResourceBundle bundle) {
        final ResourceBundle rb = Objects.requireNonNull(bundle);
        Objects.requireNonNull(name);
        final Class<?> caller = Reflection.getCallerClass();
        if (caller == null) {
            throw new IllegalCallerException("no caller frame");
        }
        final SecurityManager sm = System.getSecurityManager();
        // We don't use LazyLoggers if a resource bundle is specified.
        // Bootstrap sensitive classes in the JDK do not use resource bundles
        // when logging. This could be revisited later, if it needs to.
        if (sm != null) {
            final PrivilegedAction<Logger> pa =
                    () -> LoggerFinder.accessProvider()
                            .getLocalizedLogger(name, rb, caller.getModule());
            return AccessController.doPrivileged(pa, null,
                                         LoggerFinder.LOGGERFINDER_PERMISSION);
        }
        return LoggerFinder.accessProvider()
                .getLocalizedLogger(name, rb, caller.getModule());
    }

    /**
     * Terminates the currently running Java Virtual Machine. The
     * argument serves as a status code; by convention, a nonzero status
     * code indicates abnormal termination.
     * <p>
     * This method calls the {@code exit} method in class
     * {@code Runtime}. This method never returns normally.
     * <p>
     * The call {@code System.exit(n)} is effectively equivalent to
     * the call:
     * <blockquote><pre>
     * Runtime.getRuntime().exit(n)
     * </pre></blockquote>
     *
     * @param      status   exit status.
     * @throws  SecurityException
     *        if a security manager exists and its {@code checkExit}
     *        method doesn't allow exit with the specified status.
     * @see        java.lang.Runtime#exit(int)
     */
    public static void exit(int status) {
        Runtime.getRuntime().exit(status);
    }

    /**
     * Runs the garbage collector in the Java Virtual Machine.
     * <p>
     * Calling the {@code gc} method suggests that the Java Virtual Machine
     * expend effort toward recycling unused objects in order to
     * make the memory they currently occupy available for reuse
     * by the Java Virtual Machine.
     * When control returns from the method call, the Java Virtual Machine
     * has made a best effort to reclaim space from all unused objects.
     * There is no guarantee that this effort will recycle any particular
     * number of unused objects, reclaim any particular amount of space, or
     * complete at any particular time, if at all, before the method returns or ever.
     * <p>
     * The call {@code System.gc()} is effectively equivalent to the
     * call:
     * <blockquote><pre>
     * Runtime.getRuntime().gc()
     * </pre></blockquote>
     *
     * @see     java.lang.Runtime#gc()
     */
    public static void gc() {
        Runtime.getRuntime().gc();
    }

    /**
     * Runs the finalization methods of any objects pending finalization.
     *
     * Calling this method suggests that the Java Virtual Machine expend
     * effort toward running the {@code finalize} methods of objects
     * that have been found to be discarded but whose {@code finalize}
     * methods have not yet been run. When control returns from the
     * method call, the Java Virtual Machine has made a best effort to
     * complete all outstanding finalizations.
     * <p>
     * The call {@code System.runFinalization()} is effectively
     * equivalent to the call:
     * <blockquote><pre>
     * Runtime.getRuntime().runFinalization()
     * </pre></blockquote>
     *
     * @see     java.lang.Runtime#runFinalization()
     */
    public static void runFinalization() {
        Runtime.getRuntime().runFinalization();
    }

    /**
     * Loads the native library specified by the filename argument.  The filename
     * argument must be an absolute path name.
     *
     * If the filename argument, when stripped of any platform-specific library
     * prefix, path, and file extension, indicates a library whose name is,
     * for example, L, and a native library called L is statically linked
     * with the VM, then the JNI_OnLoad_L function exported by the library
     * is invoked rather than attempting to load a dynamic library.
     * A filename matching the argument does not have to exist in the
     * file system.
     * See the <a href="{@docRoot}/../specs/jni/index.html"> JNI Specification</a>
     * for more details.
     *
     * Otherwise, the filename argument is mapped to a native library image in
     * an implementation-dependent manner.
     *
     * <p>
     * The call {@code System.load(name)} is effectively equivalent
     * to the call:
     * <blockquote><pre>
     * Runtime.getRuntime().load(name)
     * </pre></blockquote>
     *
     * @param      filename   the file to load.
     * @throws     SecurityException  if a security manager exists and its
     *             {@code checkLink} method doesn't allow
     *             loading of the specified dynamic library
     * @throws     UnsatisfiedLinkError  if either the filename is not an
     *             absolute path name, the native library is not statically
     *             linked with the VM, or the library cannot be mapped to
     *             a native library image by the host system.
     * @throws     NullPointerException if {@code filename} is {@code null}
     * @see        java.lang.Runtime#load(java.lang.String)
     * @see        java.lang.SecurityManager#checkLink(java.lang.String)
     */
    @CallerSensitive
    public static void load(String filename) {
        Runtime.getRuntime().load0(Reflection.getCallerClass(), filename);
    }

    /**
     * Loads the native library specified by the {@code libname}
     * argument.  The {@code libname} argument must not contain any platform
     * specific prefix, file extension or path. If a native library
     * called {@code libname} is statically linked with the VM, then the
     * JNI_OnLoad_{@code libname} function exported by the library is invoked.
     * See the <a href="{@docRoot}/../specs/jni/index.html"> JNI Specification</a>
     * for more details.
     *
     * Otherwise, the libname argument is loaded from a system library
     * location and mapped to a native library image in an implementation-
     * dependent manner.
     * <p>
     * The call {@code System.loadLibrary(name)} is effectively
     * equivalent to the call
     * <blockquote><pre>
     * Runtime.getRuntime().loadLibrary(name)
     * </pre></blockquote>
     *
     * @param      libname   the name of the library.
     * @throws     SecurityException  if a security manager exists and its
     *             {@code checkLink} method doesn't allow
     *             loading of the specified dynamic library
     * @throws     UnsatisfiedLinkError if either the libname argument
     *             contains a file path, the native library is not statically
     *             linked with the VM,  or the library cannot be mapped to a
     *             native library image by the host system.
     * @throws     NullPointerException if {@code libname} is {@code null}
     * @see        java.lang.Runtime#loadLibrary(java.lang.String)
     * @see        java.lang.SecurityManager#checkLink(java.lang.String)
     */
    @CallerSensitive
    public static void loadLibrary(String libname) {
        Runtime.getRuntime().loadLibrary0(Reflection.getCallerClass(), libname);
    }

    /**
     * Maps a library name into a platform-specific string representing
     * a native library.
     *
     * @param      libname the name of the library.
     * @return     a platform-dependent native library name.
     * @throws     NullPointerException if {@code libname} is {@code null}
     * @see        java.lang.System#loadLibrary(java.lang.String)
     * @see        java.lang.ClassLoader#findLibrary(java.lang.String)
     * @since      1.2
     */
    public static native String mapLibraryName(String libname);

    /**
     * Create PrintStream for stdout/err based on encoding.
     */
    private static PrintStream newPrintStream(FileOutputStream fos, String enc) {
       if (enc != null) {
            try {
                return new PrintStream(new BufferedOutputStream(fos, 128), true, enc);
            } catch (UnsupportedEncodingException uee) {}
        }
        return new PrintStream(new BufferedOutputStream(fos, 128), true);
    }

    /**
     * Logs an exception/error at initialization time to stdout or stderr.
     *
     * @param printToStderr to print to stderr rather than stdout
     * @param printStackTrace to print the stack trace
     * @param msg the message to print before the exception, can be {@code null}
     * @param e the exception or error
     */
    private static void logInitException(boolean printToStderr,
                                         boolean printStackTrace,
                                         String msg,
                                         Throwable e) {
        if (VM.initLevel() < 1) {
            throw new InternalError("system classes not initialized");
        }
        PrintStream log = (printToStderr) ? err : out;
        if (msg != null) {
            log.println(msg);
        }
        if (printStackTrace) {
            e.printStackTrace(log);
        } else {
            log.println(e);
            for (Throwable suppressed : e.getSuppressed()) {
                log.println("Suppressed: " + suppressed);
            }
            Throwable cause = e.getCause();
            if (cause != null) {
                log.println("Caused by: " + cause);
            }
        }
    }

    /**
     * Create the Properties object from a map - masking out system properties
     * that are not intended for public access.
     */
    private static Properties createProperties(Map<String, String> initialProps) {
        Properties properties = new Properties(initialProps.size());
        for (var entry : initialProps.entrySet()) {
            String prop = entry.getKey();
            switch (prop) {
                // Do not add private system properties to the Properties
                case "sun.nio.MaxDirectMemorySize":
                case "sun.nio.PageAlignDirectMemory":
                    // used by java.lang.Integer.IntegerCache
                case "java.lang.Integer.IntegerCache.high":
                    // used by sun.launcher.LauncherHelper
                case "sun.java.launcher.diag":
                    // used by jdk.internal.loader.ClassLoaders
                case "jdk.boot.class.path.append":
                    break;
                default:
                    properties.put(prop, entry.getValue());
            }
        }
        return properties;
    }

    /**
     * Initialize the system class.  Called after thread initialization.
     */
    private static void initPhase1() {
        // VM might invoke JNU_NewStringPlatform() to set those encoding
        // sensitive properties (user.home, user.name, boot.class.path, etc.)
        // during "props" initialization.
        // The charset is initialized in System.c and does not depend on the Properties.
        Map<String, String> tempProps = SystemProps.initProperties();
        VersionProps.init(tempProps);

        // There are certain system configurations that may be controlled by
        // VM options such as the maximum amount of direct memory and
        // Integer cache size used to support the object identity semantics
        // of autoboxing.  Typically, the library will obtain these values
        // from the properties set by the VM.  If the properties are for
        // internal implementation use only, these properties should be
        // masked from the system properties.
        //
        // Save a private copy of the system properties object that
        // can only be accessed by the internal implementation.
        VM.saveProperties(tempProps);
        props = createProperties(tempProps);

        StaticProperty.javaHome();          // Load StaticProperty to cache the property values

        lineSeparator = props.getProperty("line.separator");

        FileInputStream fdIn = new FileInputStream(FileDescriptor.in);
        FileOutputStream fdOut = new FileOutputStream(FileDescriptor.out);
        FileOutputStream fdErr = new FileOutputStream(FileDescriptor.err);
        setIn0(new BufferedInputStream(fdIn));
        setOut0(newPrintStream(fdOut, props.getProperty("sun.stdout.encoding")));
        setErr0(newPrintStream(fdErr, props.getProperty("sun.stderr.encoding")));

        // Setup Java signal handlers for HUP, TERM, and INT (where available).
        Terminator.setup();

        // Initialize any miscellaneous operating system settings that need to be
        // set for the class libraries. Currently this is no-op everywhere except
        // for Windows where the process-wide error mode is set before the java.io
        // classes are used.
        VM.initializeOSEnvironment();

        // The main thread is not added to its thread group in the same
        // way as other threads; we must do it ourselves here.
        Thread current = Thread.currentThread();
        current.getThreadGroup().add(current);

        // register shared secrets
        setJavaLangAccess();

        // Subsystems that are invoked during initialization can invoke
        // VM.isBooted() in order to avoid doing things that should
        // wait until the VM is fully initialized. The initialization level
        // is incremented from 0 to 1 here to indicate the first phase of
        // initialization has completed.
        // IMPORTANT: Ensure that this remains the last initialization action!
        VM.initLevel(1);
    }

    // @see #initPhase2()
    static ModuleLayer bootLayer;

    /*
     * Invoked by VM.  Phase 2 module system initialization.
     * Only classes in java.base can be loaded in this phase.
     *
     * @param printToStderr print exceptions to stderr rather than stdout
     * @param printStackTrace print stack trace when exception occurs
     *
     * @return JNI_OK for success, JNI_ERR for failure
     */
    private static int initPhase2(boolean printToStderr, boolean printStackTrace) {
        try {
            bootLayer = ModuleBootstrap.boot();
        } catch (Exception | Error e) {
            logInitException(printToStderr, printStackTrace,
                             "Error occurred during initialization of boot layer", e);
            return -1; // JNI_ERR
        }

        // module system initialized
        VM.initLevel(2);

        return 0; // JNI_OK
    }

    /*
     * Invoked by VM.  Phase 3 is the final system initialization:
     * 1. set security manager
     * 2. set system class loader
     * 3. set TCCL
     *
     * This method must be called after the module system initialization.
     * The security manager and system class loader may be a custom class from
     * the application classpath or modulepath.
     */
    private static void initPhase3() {
        String smProp = System.getProperty("java.security.manager");
        if (smProp != null) {
            switch (smProp) {
                case "disallow":
                    allowSecurityManager = NEVER;
                    break;
                case "allow":
                    allowSecurityManager = MAYBE;
                    break;
                case "":
                case "default":
                    setSecurityManager(new SecurityManager());
                    allowSecurityManager = MAYBE;
                    break;
                default:
                    try {
                        ClassLoader cl = ClassLoader.getBuiltinAppClassLoader();
                        Class<?> c = Class.forName(smProp, false, cl);
                        Constructor<?> ctor = c.getConstructor();
                        // Must be a public subclass of SecurityManager with
                        // a public no-arg constructor
                        if (!SecurityManager.class.isAssignableFrom(c) ||
                            !Modifier.isPublic(c.getModifiers()) ||
                            !Modifier.isPublic(ctor.getModifiers())) {
                            throw new Error("Could not create SecurityManager: "
                                             + ctor.toString());
                        }
                        // custom security manager may be in non-exported package
                        ctor.setAccessible(true);
                        SecurityManager sm = (SecurityManager) ctor.newInstance();
                        setSecurityManager(sm);
                    } catch (Exception e) {
                        throw new InternalError("Could not create SecurityManager", e);
                    }
                    allowSecurityManager = MAYBE;
            }
        } else {
            allowSecurityManager = MAYBE;
        }

        // initializing the system class loader
        VM.initLevel(3);

        // system class loader initialized
        ClassLoader scl = ClassLoader.initSystemClassLoader();

        // set TCCL
        Thread.currentThread().setContextClassLoader(scl);

        // system is fully initialized
        VM.initLevel(4);
    }

    private static void setJavaLangAccess() {
        // Allow privileged classes outside of java.lang
        SharedSecrets.setJavaLangAccess(new JavaLangAccess() {
            public List<Method> getDeclaredPublicMethods(Class<?> klass, String name, Class<?>... parameterTypes) {
                return klass.getDeclaredPublicMethods(name, parameterTypes);
            }
            public jdk.internal.reflect.ConstantPool getConstantPool(Class<?> klass) {
                return klass.getConstantPool();
            }
            public boolean casAnnotationType(Class<?> klass, AnnotationType oldType, AnnotationType newType) {
                return klass.casAnnotationType(oldType, newType);
            }
            public AnnotationType getAnnotationType(Class<?> klass) {
                return klass.getAnnotationType();
            }
            public Map<Class<? extends Annotation>, Annotation> getDeclaredAnnotationMap(Class<?> klass) {
                return klass.getDeclaredAnnotationMap();
            }
            public byte[] getRawClassAnnotations(Class<?> klass) {
                return klass.getRawAnnotations();
            }
            public byte[] getRawClassTypeAnnotations(Class<?> klass) {
                return klass.getRawTypeAnnotations();
            }
            public byte[] getRawExecutableTypeAnnotations(Executable executable) {
                return Class.getExecutableTypeAnnotationBytes(executable);
            }
            public <E extends Enum<E>>
            E[] getEnumConstantsShared(Class<E> klass) {
                return klass.getEnumConstantsShared();
            }
            public void blockedOn(Interruptible b) {
                Thread.blockedOn(b);
            }
            public void registerShutdownHook(int slot, boolean registerShutdownInProgress, Runnable hook) {
                Shutdown.add(slot, registerShutdownInProgress, hook);
            }
            public Thread newThreadWithAcc(Runnable target, AccessControlContext acc) {
                return new Thread(target, acc);
            }
            @SuppressWarnings("deprecation")
            public void invokeFinalize(Object o) throws Throwable {
                o.finalize();
            }
            public ConcurrentHashMap<?, ?> createOrGetClassLoaderValueMap(ClassLoader cl) {
                return cl.createOrGetClassLoaderValueMap();
            }
            public Class<?> defineClass(ClassLoader loader, String name, byte[] b, ProtectionDomain pd, String source) {
                return ClassLoader.defineClass1(loader, name, b, 0, b.length, pd, source);
            }
            public Class<?> findBootstrapClassOrNull(ClassLoader cl, String name) {
                return cl.findBootstrapClassOrNull(name);
            }
            public Package definePackage(ClassLoader cl, String name, Module module) {
                return cl.definePackage(name, module);
            }
            public String fastUUID(long lsb, long msb) {
                return Long.fastUUID(lsb, msb);
            }
            public void addNonExportedPackages(ModuleLayer layer) {
                SecurityManager.addNonExportedPackages(layer);
            }
            public void invalidatePackageAccessCache() {
                SecurityManager.invalidatePackageAccessCache();
            }
            public Module defineModule(ClassLoader loader,
                                       ModuleDescriptor descriptor,
                                       URI uri) {
                return new Module(null, loader, descriptor, uri);
            }
            public Module defineUnnamedModule(ClassLoader loader) {
                return new Module(loader);
            }
            public void addReads(Module m1, Module m2) {
                m1.implAddReads(m2);
            }
            public void addReadsAllUnnamed(Module m) {
                m.implAddReadsAllUnnamed();
            }
            public void addExports(Module m, String pn, Module other) {
                m.implAddExports(pn, other);
            }
            public void addExportsToAllUnnamed(Module m, String pn) {
                m.implAddExportsToAllUnnamed(pn);
            }
            public void addOpens(Module m, String pn, Module other) {
                m.implAddOpens(pn, other);
            }
            public void addOpensToAllUnnamed(Module m, String pn) {
                m.implAddOpensToAllUnnamed(pn);
            }
            public void addOpensToAllUnnamed(Module m, Iterator<String> packages) {
                m.implAddOpensToAllUnnamed(packages);
            }
            public void addUses(Module m, Class<?> service) {
                m.implAddUses(service);
            }
            public boolean isReflectivelyExported(Module m, String pn, Module other) {
                return m.isReflectivelyExported(pn, other);
            }
            public boolean isReflectivelyOpened(Module m, String pn, Module other) {
                return m.isReflectivelyOpened(pn, other);
            }
            public ServicesCatalog getServicesCatalog(ModuleLayer layer) {
                return layer.getServicesCatalog();
            }
            public Stream<ModuleLayer> layers(ModuleLayer layer) {
                return layer.layers();
            }
            public Stream<ModuleLayer> layers(ClassLoader loader) {
                return ModuleLayer.layers(loader);
            }

            public String newStringNoRepl(byte[] bytes, Charset cs) throws CharacterCodingException  {
                return StringCoding.newStringNoRepl(bytes, cs);
            }

            public byte[] getBytesNoRepl(String s, Charset cs) throws CharacterCodingException {
                return StringCoding.getBytesNoRepl(s, cs);
            }

            public String newStringUTF8NoRepl(byte[] bytes, int off, int len) {
                return StringCoding.newStringUTF8NoRepl(bytes, off, len);
            }

            public byte[] getBytesUTF8NoRepl(String s) {
                return StringCoding.getBytesUTF8NoRepl(s);
            }

            public void setCause(Throwable t, Throwable cause) {
                t.setCause(cause);
            }

<<<<<<< HEAD
            public Thread currentCarrierThread() {
                return Thread.currentCarrierThread();
            }
            public <R> R executeOnCarrierThread(Callable<R> task) throws Exception {
                Thread t = Thread.currentCarrierThread();
                Fiber<?> f = t.getFiber();
                if (f != null) t.setFiber(null);
                try {
                    return task.call();
                } finally {
                    if (f != null) t.setFiber(f);
                }
            }
            public <T> T getCarrierThreadLocal(ThreadLocal<T> local) {
                return local.getCarrierThreadLocal();
            }
            public Fiber<?> getFiber(Thread t) {
                if (t instanceof ShadowThread) {
                    return ((ShadowThread) t).fiber();
                } else {
                    return null;
                }
            }
            public Thread getShadowThread(Fiber<?> f) {
                return f.shadowThreadOrNull();
            }
            public Object currentStrand() {
                Thread thread = Thread.currentCarrierThread();
                Fiber<?> fiber = thread.getFiber();
                return (fiber != null) ? fiber : thread;
            }
            public void interrupt(Object strand) {
                if (strand instanceof Fiber) {
                    ((Fiber) strand).interrupt();
                } else {
                    ((Thread) strand).interrupt();
                }
            }
            public boolean isInterrupted() {
                Object strand = currentStrand();
                if (strand instanceof Fiber) {
                    return ((Fiber) strand).isInterrupted();
                } else {
                    return ((Thread) strand).isInterrupted();
                }
            }
            public boolean clearInterrupt() {
                if (currentStrand() instanceof Fiber) {
                    return Fiber.clearInterrupt();
                } else {
                    return Thread.interrupted();
                }
            }
            public void parkFiber() {
                Fiber.park();
            }
            public void parkFiber(long nanos) {
                Fiber.parkNanos(nanos);
            }
            public void unparkFiber(Fiber<?> fiber) {
                fiber.unpark();
=======
            public void loadLibrary(Class<?> caller, String library) {
                assert library.indexOf(java.io.File.separatorChar) < 0;
                ClassLoader.loadLibrary(caller, library, false);
>>>>>>> 9152fc36
            }
        });
    }
}<|MERGE_RESOLUTION|>--- conflicted
+++ resolved
@@ -2276,7 +2276,11 @@
                 t.setCause(cause);
             }
 
-<<<<<<< HEAD
+            public void loadLibrary(Class<?> caller, String library) {
+                assert library.indexOf(java.io.File.separatorChar) < 0;
+                ClassLoader.loadLibrary(caller, library, false);
+            }
+
             public Thread currentCarrierThread() {
                 return Thread.currentCarrierThread();
             }
@@ -2338,11 +2342,6 @@
             }
             public void unparkFiber(Fiber<?> fiber) {
                 fiber.unpark();
-=======
-            public void loadLibrary(Class<?> caller, String library) {
-                assert library.indexOf(java.io.File.separatorChar) < 0;
-                ClassLoader.loadLibrary(caller, library, false);
->>>>>>> 9152fc36
             }
         });
     }
