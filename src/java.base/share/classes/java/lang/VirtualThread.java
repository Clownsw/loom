/*
 * Copyright (c) 2018, 2022, Oracle and/or its affiliates. All rights reserved.
 * DO NOT ALTER OR REMOVE COPYRIGHT NOTICES OR THIS FILE HEADER.
 *
 * This code is free software; you can redistribute it and/or modify it
 * under the terms of the GNU General Public License version 2 only, as
 * published by the Free Software Foundation.  Oracle designates this
 * particular file as subject to the "Classpath" exception as provided
 * by Oracle in the LICENSE file that accompanied this code.
 *
 * This code is distributed in the hope that it will be useful, but WITHOUT
 * ANY WARRANTY; without even the implied warranty of MERCHANTABILITY or
 * FITNESS FOR A PARTICULAR PURPOSE.  See the GNU General Public License
 * version 2 for more details (a copy is included in the LICENSE file that
 * accompanied this code).
 *
 * You should have received a copy of the GNU General Public License version
 * 2 along with this work; if not, write to the Free Software Foundation,
 * Inc., 51 Franklin St, Fifth Floor, Boston, MA 02110-1301 USA.
 *
 * Please contact Oracle, 500 Oracle Parkway, Redwood Shores, CA 94065 USA
 * or visit www.oracle.com if you need additional information or have any
 * questions.
 */
package java.lang;

import java.lang.ref.Reference;
import java.security.AccessController;
import java.security.PrivilegedAction;
import java.util.Locale;
import java.util.Objects;
import java.util.concurrent.Callable;
import java.util.concurrent.CountDownLatch;
import java.util.concurrent.Executor;
import java.util.concurrent.Executors;
import java.util.concurrent.ForkJoinPool;
import java.util.concurrent.ForkJoinPool.ForkJoinWorkerThreadFactory;
import java.util.concurrent.ForkJoinTask;
import java.util.concurrent.ForkJoinWorkerThread;
import java.util.concurrent.Future;
import java.util.concurrent.RejectedExecutionException;
import java.util.concurrent.ScheduledExecutorService;
import java.util.concurrent.ScheduledThreadPoolExecutor;
import jdk.internal.event.VirtualThreadEndEvent;
import jdk.internal.event.VirtualThreadPinnedEvent;
import jdk.internal.event.VirtualThreadStartEvent;
import jdk.internal.event.VirtualThreadSubmitFailedEvent;
import jdk.internal.misc.CarrierThread;
import jdk.internal.misc.InnocuousThread;
import jdk.internal.misc.Unsafe;
import jdk.internal.vm.Continuation;
import jdk.internal.vm.ContinuationScope;
import jdk.internal.vm.StackableScope;
import jdk.internal.vm.ThreadContainer;
import jdk.internal.vm.ThreadContainers;
import jdk.internal.vm.annotation.ChangesCurrentThread;
import jdk.internal.vm.annotation.ForceInline;
import jdk.internal.vm.annotation.Hidden;
import jdk.internal.vm.annotation.IntrinsicCandidate;
import jdk.internal.vm.annotation.JvmtiMountTransition;
import jdk.internal.vm.annotation.ReservedStackAccess;
import sun.nio.ch.Interruptible;
import sun.security.action.GetPropertyAction;
import static java.util.concurrent.TimeUnit.*;

/**
 * A thread that is scheduled by the Java virtual machine rather than the operating
 * system.
 */
final class VirtualThread extends BaseVirtualThread {
    private static final Unsafe U = Unsafe.getUnsafe();
    private static final ContinuationScope VTHREAD_SCOPE = new ContinuationScope("VirtualThreads");
    private static final ForkJoinPool DEFAULT_SCHEDULER = createDefaultScheduler();
    private static final ScheduledExecutorService UNPARKER = createDelayedTaskScheduler();
    private static final int TRACE_PINNING_MODE = tracePinningMode();

    private static final long STATE = U.objectFieldOffset(VirtualThread.class, "state");
    private static final long PARK_PERMIT = U.objectFieldOffset(VirtualThread.class, "parkPermit");
    private static final long CARRIER_THREAD = U.objectFieldOffset(VirtualThread.class, "carrierThread");
    private static final long TERMINATION = U.objectFieldOffset(VirtualThread.class, "termination");

    // scheduler and continuation
    private final Executor scheduler;
    private final Continuation cont;
    private final Runnable runContinuation;

    // virtual thread state, accessed by VM
    private volatile int state;

    /*
     * Virtual thread state and transitions:
     *
     *      NEW -> STARTED         // Thread.start
     *  STARTED -> TERMINATED      // failed to start
     *  STARTED -> RUNNING         // first run
     *
     *  RUNNING -> PARKING         // Thread attempts to park
     *  PARKING -> PARKED          // cont.yield successful, thread is parked
     *  PARKING -> PINNED          // cont.yield failed, thread is pinned
     *
     *   PARKED -> RUNNABLE        // unpark or interrupted
     *   PINNED -> RUNNABLE        // unpark or interrupted
     *
     * RUNNABLE -> RUNNING         // continue execution
     *
     *  RUNNING -> YIELDING        // Thread.yield
     * YIELDING -> RUNNABLE        // yield successful
     * YIELDING -> RUNNING         // yield failed
     *
     *  RUNNING -> TERMINATED      // done
     */
    private static final int NEW      = 0;
    private static final int STARTED  = 1;
    private static final int RUNNABLE = 2;     // runnable-unmounted
    private static final int RUNNING  = 3;     // runnable-mounted
    private static final int PARKING  = 4;
    private static final int PARKED   = 5;     // unmounted
    private static final int PINNED   = 6;     // mounted
    private static final int YIELDING = 7;     // Thread.yield
    private static final int TERMINATED = 99;  // final state

    // can be suspended from scheduling when unmounted
    private static final int SUSPENDED = 1 << 8;
    private static final int RUNNABLE_SUSPENDED = (RUNNABLE | SUSPENDED);
    private static final int PARKED_SUSPENDED   = (PARKED | SUSPENDED);

    // parking permit
    private volatile boolean parkPermit;

    // carrier thread when mounted, accessed by VM
    private volatile Thread carrierThread;

    // termination object when joining, created lazily if needed
    private volatile CountDownLatch termination;

    /**
     * Returns the continuation scope used for virtual threads.
     */
    static ContinuationScope continuationScope() {
        return VTHREAD_SCOPE;
    }

    /**
     * Creates a new {@code VirtualThread} to run the given task with the given
     * scheduler. If the given scheduler is {@code null} and the current thread
     * is a platform thread then the newly created virtual thread will use the
     * default scheduler. If given scheduler is {@code null} and the current
     * thread is a virtual thread then the current thread's scheduler is used.
     *
     * @param scheduler the scheduler or null
     * @param name thread name
     * @param characteristics characteristics
     * @param task the task to execute
     */
    VirtualThread(Executor scheduler, String name, int characteristics, Runnable task) {
        super(name, characteristics, /*bound*/ false);
        Objects.requireNonNull(task);

        // choose scheduler if not specified
        if (scheduler == null) {
            Thread parent = Thread.currentThread();
            if (parent instanceof VirtualThread vparent) {
                scheduler = vparent.scheduler;
            } else {
                scheduler = DEFAULT_SCHEDULER;
            }
        }

        this.scheduler = scheduler;
        this.cont = new VThreadContinuation(this, task);
        this.runContinuation = this::runContinuation;
    }

    /**
     * The continuation that a virtual thread executes.
     */
    private static class VThreadContinuation extends Continuation {
        VThreadContinuation(VirtualThread vthread, Runnable task) {
            super(VTHREAD_SCOPE, wrap(vthread, task));
        }
        @Override
        protected void onPinned(Continuation.Pinned reason) {
            if (TRACE_PINNING_MODE > 0) {
                boolean printAll = (TRACE_PINNING_MODE == 1);
                PinnedThreadPrinter.printStackTrace(System.out, printAll);
            }
        }
        private static Runnable wrap(VirtualThread vthread, Runnable task) {
            return new Runnable() {
                @Hidden
                public void run() {
                    vthread.run(task);
                }
            };
        }
    }

    /**
     * Runs or continues execution of the continuation on the current thread.
     */
    private void runContinuation() {
        // the carrier must be a platform thread
        if (Thread.currentThread().isVirtual()) {
            throw new WrongThreadException();
        }

        // set state to RUNNING
        boolean firstRun;
        int initialState = state();
        if (initialState == STARTED && compareAndSetState(STARTED, RUNNING)) {
            // first run
            firstRun = true;
        } else if (initialState == RUNNABLE && compareAndSetState(RUNNABLE, RUNNING)) {
            // consume parking permit
            setParkPermit(false);
            firstRun = false;
        } else {
            // not runnable
            return;
        }

        // notify JVMTI before mount
        notifyJvmtiMount(true, firstRun);

        try {
            cont.run();
        } finally {
            if (cont.isDone()) {
                afterTerminate();
            } else {
                afterYield();
            }
        }
    }

    /**
     * Submits the runContinuation task to the scheduler. For the default scheduler,
     * and calling it on a worker thread, the task will be pushed to the local queue,
     * otherwise it will be pushed to a submission queue.
     *
     * @throws RejectedExecutionException
     */
    private void submitRunContinuation() {
        try {
            scheduler.execute(runContinuation);
        } catch (RejectedExecutionException ree) {
            submitFailed(ree);
            throw ree;
        }
    }

    /**
     * Submits the runContinuation task to the scheduler with a lazy submit.
     * @throws RejectedExecutionException
     * @see ForkJoinPool#lazySubmit(ForkJoinTask)
     */
    private void lazySubmitRunContinuation(ForkJoinPool pool) {
        try {
            pool.lazySubmit(ForkJoinTask.adapt(runContinuation));
        } catch (RejectedExecutionException ree) {
            submitFailed(ree);
            throw ree;
        }
    }

    /**
     * Submits the runContinuation task to the scheduler as an external submit.
     * @throws RejectedExecutionException
     * @see ForkJoinPool#externalSubmit(ForkJoinTask)
     */
    private void externalSubmitRunContinuation(ForkJoinPool pool) {
        try {
            pool.externalSubmit(ForkJoinTask.adapt(runContinuation));
        } catch (RejectedExecutionException ree) {
            submitFailed(ree);
            throw ree;
        }
    }

    /**
     * If enabled, emits a JFR VirtualThreadSubmitFailedEvent.
     */
    private void submitFailed(RejectedExecutionException ree) {
        var event = new VirtualThreadSubmitFailedEvent();
        if (event.isEnabled()) {
            event.javaThreadId = threadId();
            event.exceptionMessage = ree.getMessage();
            event.commit();
        }
    }

    /**
     * Runs a task in the context of this virtual thread. The virtual thread is
     * mounted on the current (carrier) thread before the task runs. It unmounts
     * from its carrier thread when the task completes.
     */
    @ChangesCurrentThread
    private void run(Runnable task) {
        assert state == RUNNING;

        // first mount
        mount();
<<<<<<< HEAD
        if (notifyJvmtiEvents) notifyJvmtiMountEnd(true);
=======
        notifyJvmtiMount(false, true);
>>>>>>> a6b72f56

        // emit JFR event if enabled
        if (VirtualThreadStartEvent.isTurnedOn()) {
            var event = new VirtualThreadStartEvent();
            event.javaThreadId = threadId();
            event.commit();
        }

        Object bindings = scopedValueBindings();
        try {
            runWith(bindings, task);
        } catch (Throwable exc) {
            dispatchUncaughtException(exc);
        } finally {
            try {
                // pop any remaining scopes from the stack, this may block
                StackableScope.popAll();

                // emit JFR event if enabled
                if (VirtualThreadEndEvent.isTurnedOn()) {
                    var event = new VirtualThreadEndEvent();
                    event.javaThreadId = threadId();
                    event.commit();
                }

            } finally {
                // last unmount
<<<<<<< HEAD
                if (notifyJvmtiEvents) notifyJvmtiUnmountBegin(true);
=======
                notifyJvmtiUnmount(true, true);
>>>>>>> a6b72f56
                unmount();

                // final state
                setState(TERMINATED);
            }
        }
    }

    @Hidden
    @ForceInline
    private void runWith(Object bindings, Runnable op) {
        ensureMaterializedForStackWalk(bindings);
        op.run();
        Reference.reachabilityFence(bindings);
    }

    /**
     * Mounts this virtual thread onto the current platform thread. On
     * return, the current thread is the virtual thread.
     */
    @ChangesCurrentThread
    @ReservedStackAccess
    private void mount() {
        // sets the carrier thread
        Thread carrier = Thread.currentCarrierThread();
        setCarrierThread(carrier);

        // sync up carrier thread interrupt status if needed
        if (interrupted) {
            carrier.setInterrupt();
        } else if (carrier.isInterrupted()) {
            synchronized (interruptLock) {
                // need to recheck interrupt status
                if (!interrupted) {
                    carrier.clearInterrupt();
                }
            }
        }

        // set Thread.currentThread() to return this virtual thread
        carrier.setCurrentThread(this);
    }

    /**
     * Unmounts this virtual thread from the carrier. On return, the
     * current thread is the current platform thread.
     */
    @ChangesCurrentThread
    @ReservedStackAccess
    private void unmount() {
        // set Thread.currentThread() to return the platform thread
        Thread carrier = this.carrierThread;
        carrier.setCurrentThread(carrier);

        // break connection to carrier thread, synchronized with interrupt
        synchronized (interruptLock) {
            setCarrierThread(null);
        }
        carrier.clearInterrupt();
    }

    /**
     * Sets the current thread to the current carrier thread.
     */
    @ChangesCurrentThread
    @JvmtiMountTransition
    private void switchToCarrierThread() {
        notifyJvmtiHideFrames(true);
        Thread carrier = this.carrierThread;
        assert Thread.currentThread() == this
                && carrier == Thread.currentCarrierThread();
        carrier.setCurrentThread(carrier);
    }

    /**
     * Sets the current thread to the given virtual thread.
     */
    @ChangesCurrentThread
    @JvmtiMountTransition
    private void switchToVirtualThread(VirtualThread vthread) {
        Thread carrier = vthread.carrierThread;
        assert carrier == Thread.currentCarrierThread();
        carrier.setCurrentThread(vthread);
        notifyJvmtiHideFrames(false);
    }

    /**
     * Executes the given value returning task on the current carrier thread.
     */
    @ChangesCurrentThread
    <V> V executeOnCarrierThread(Callable<V> task) throws Exception {
        assert Thread.currentThread() == this;
        boolean notifyJvmti = switchToCarrierThread();
        try {
            return task.call();
        } finally {
            switchToVirtualThread(this, notifyJvmti);
        }
     }

    /**
     * Unmounts this virtual thread, invokes Continuation.yield, and re-mounts the
     * thread when continued. When enabled, JVMTI must be notified from this method.
     * @return true if the yield was successful
     */
    @Hidden
    @ChangesCurrentThread
    private boolean yieldContinuation() {
        // unmount
<<<<<<< HEAD
        if (notifyJvmtiEvents) notifyJvmtiUnmountBegin(false);
=======
        notifyJvmtiUnmount(true, false);
>>>>>>> a6b72f56
        unmount();
        try {
            return Continuation.yield(VTHREAD_SCOPE);
        } finally {
            // re-mount
            mount();
<<<<<<< HEAD
            if (notifyJvmtiEvents) notifyJvmtiMountEnd(false);
=======
            notifyJvmtiMount(false, false);
>>>>>>> a6b72f56
        }
    }

    /**
     * Invoked after the continuation yields. If parking then it sets the state
     * and also re-submits the task to continue if unparked while parking.
     * If yielding due to Thread.yield then it just submits the task to continue.
     */
    private void afterYield() {
        int s = state();
        assert (s == PARKING || s == YIELDING) && (carrierThread == null);

        if (s == PARKING) {
            setState(PARKED);

            // notify JVMTI that unmount has completed, thread is parked
            notifyJvmtiUnmount(false, false);

            // may have been unparked while parking
            if (parkPermit && compareAndSetState(PARKED, RUNNABLE)) {
                // lazy submit to continue on the current thread as carrier if possible
                if (currentThread() instanceof CarrierThread ct) {
                    lazySubmitRunContinuation(ct.getPool());
                } else {
                    submitRunContinuation();
                }

            }
        } else if (s == YIELDING) {   // Thread.yield
            setState(RUNNABLE);

            // notify JVMTI that unmount has completed, thread is runnable
            notifyJvmtiUnmount(false, false);

            // external submit if there are no tasks in the local task queue
            if (currentThread() instanceof CarrierThread ct && ct.getQueuedTaskCount() == 0) {
                externalSubmitRunContinuation(ct.getPool());
            } else {
                submitRunContinuation();
            }
        }
    }

    /**
     * Invoked after the thread terminates execution. It notifies anyone
     * waiting for the thread to terminate.
     */
    private void afterTerminate() {
        afterTerminate(true, true);
    }

    /**
     * Invoked after the thread terminates (or start failed). This method
     * notifies anyone waiting for the thread to terminate.
     *
     * @param notifyContainer true if its container should be notified
     * @param executed true if the thread executed, false if it failed to start
     */
    private void afterTerminate(boolean notifyContainer, boolean executed) {
        assert (state() == TERMINATED) && (carrierThread == null);

        if (executed) {
            notifyJvmtiUnmount(false, true);
        }

        // notify anyone waiting for this virtual thread to terminate
        CountDownLatch termination = this.termination;
        if (termination != null) {
            assert termination.getCount() == 1;
            termination.countDown();
        }

        // notify container
        if (notifyContainer) {
            threadContainer().onExit(this);
        }

        // clear references to thread locals
        clearReferences();
    }

    /**
     * Schedules this {@code VirtualThread} to execute.
     *
     * @throws IllegalStateException if the container is shutdown or closed
     * @throws IllegalThreadStateException if the thread has already been started
     * @throws RejectedExecutionException if the scheduler cannot accept a task
     */
    @Override
    void start(ThreadContainer container) {
        if (!compareAndSetState(NEW, STARTED)) {
            throw new IllegalThreadStateException("Already started");
        }

        // bind thread to container
        setThreadContainer(container);

        // start thread
        boolean addedToContainer = false;
        boolean started = false;
        try {
            container.onStart(this);  // may throw
            addedToContainer = true;

            // scoped values may be inherited
            inheritScopedValueBindings(container);

            // submit task to run thread
            submitRunContinuation();
            started = true;
        } finally {
            if (!started) {
                setState(TERMINATED);
                afterTerminate(addedToContainer, /*executed*/false);
            }
        }
    }

    @Override
    public void start() {
        start(ThreadContainers.root());
    }

    @Override
    public void run() {
        // do nothing
    }

    /**
     * Parks until unparked or interrupted. If already unparked then the parking
     * permit is consumed and this method completes immediately (meaning it doesn't
     * yield). It also completes immediately if the interrupt status is set.
     */
    @Override
    void park() {
        assert Thread.currentThread() == this;

        // complete immediately if parking permit available or interrupted
        if (getAndSetParkPermit(false) || interrupted)
            return;

        // park the thread
        boolean yielded = false;
        setState(PARKING);
        try {
            yielded = yieldContinuation();  // may throw
        } finally {
            assert (Thread.currentThread() == this) && (yielded == (state() == RUNNING));
            if (!yielded) {
                assert state() == PARKING;
                setState(RUNNING);
            }
        }

        // park on the carrier thread when pinned
        if (!yielded) {
            parkOnCarrierThread(false, 0);
        }
    }

    /**
     * Parks up to the given waiting time or until unparked or interrupted.
     * If already unparked then the parking permit is consumed and this method
     * completes immediately (meaning it doesn't yield). It also completes immediately
     * if the interrupt status is set or the waiting time is {@code <= 0}.
     *
     * @param nanos the maximum number of nanoseconds to wait.
     */
    @Override
    void parkNanos(long nanos) {
        assert Thread.currentThread() == this;

        // complete immediately if parking permit available or interrupted
        if (getAndSetParkPermit(false) || interrupted)
            return;

        // park the thread for the waiting time
        if (nanos > 0) {
            long startTime = System.nanoTime();

            boolean yielded = false;
            Future<?> unparker = scheduleUnpark(this::unpark, nanos);
            setState(PARKING);
            try {
                yielded = yieldContinuation();  // may throw
            } finally {
                assert (Thread.currentThread() == this) && (yielded == (state() == RUNNING));
                if (!yielded) {
                    assert state() == PARKING;
                    setState(RUNNING);
                }
                cancel(unparker);
            }

            // park on carrier thread for remaining time when pinned
            if (!yielded) {
                long deadline = startTime + nanos;
                if (deadline < 0L)
                    deadline = Long.MAX_VALUE;
                parkOnCarrierThread(true, deadline - System.nanoTime());
            }
        }
    }

    /**
     * Parks the current carrier thread up to the given waiting time or until
     * unparked or interrupted. If the virtual thread is interrupted then the
     * interrupt status will be propagated to the carrier thread.
     * @param timed true for a timed park, false for untimed
     * @param nanos the waiting time in nanoseconds
     */
    private void parkOnCarrierThread(boolean timed, long nanos) {
        assert state() == RUNNING;

        VirtualThreadPinnedEvent event;
        try {
            event = new VirtualThreadPinnedEvent();
            event.begin();
        } catch (OutOfMemoryError e) {
            event = null;
        }

        setState(PINNED);
        try {
            if (!parkPermit) {
                if (!timed) {
                    U.park(false, 0);
                } else if (nanos > 0) {
                    U.park(false, nanos);
                }
            }
        } finally {
            setState(RUNNING);
        }

        // consume parking permit
        setParkPermit(false);

        if (event != null) {
            try {
                event.commit();
            } catch (OutOfMemoryError e) {
                // ignore
            }
        }
    }

    /**
     * Schedule an unpark task to run after a given delay.
     */
    @ChangesCurrentThread
    private Future<?> scheduleUnpark(Runnable unparker, long nanos) {
        // need to switch to current carrier thread to avoid nested parking
        switchToCarrierThread();
        try {
            return UNPARKER.schedule(unparker, nanos, NANOSECONDS);
        } finally {
            switchToVirtualThread(this);
        }
    }

    /**
     * Cancels a task if it has not completed.
     */
    @ChangesCurrentThread
    private void cancel(Future<?> future) {
        if (!future.isDone()) {
            // need to switch to current carrier thread to avoid nested parking
            switchToCarrierThread();
            try {
                future.cancel(false);
            } finally {
                switchToVirtualThread(this);
            }
        }
    }

    /**
     * Re-enables this virtual thread for scheduling. If the virtual thread was
     * {@link #park() parked} then it will be unblocked, otherwise its next call
     * to {@code park} or {@linkplain #parkNanos(long) parkNanos} is guaranteed
     * not to block.
     * @throws RejectedExecutionException if the scheduler cannot accept a task
     */
    @Override
    @ChangesCurrentThread
    void unpark() {
        Thread currentThread = Thread.currentThread();
        if (!getAndSetParkPermit(true) && currentThread != this) {
            int s = state();
            if (s == PARKED && compareAndSetState(PARKED, RUNNABLE)) {
                if (currentThread instanceof VirtualThread vthread) {
                    vthread.switchToCarrierThread();
                    try {
                        submitRunContinuation();
                    } finally {
                        switchToVirtualThread(vthread);
                    }
                } else {
                    submitRunContinuation();
                }
            } else if (s == PINNED) {
                // unpark carrier thread when pinned.
                synchronized (carrierThreadAccessLock()) {
                    Thread carrier = carrierThread;
                    if (carrier != null && state() == PINNED) {
                        U.unpark(carrier);
                    }
                }
            }
        }
    }

    /**
     * Attempts to yield the current virtual thread (Thread.yield).
     */
    void tryYield() {
        assert Thread.currentThread() == this;
        setState(YIELDING);
        boolean yielded = false;
        try {
            yielded = yieldContinuation();  // may throw
        } finally {
            assert (Thread.currentThread() == this) && (yielded == (state() == RUNNING));
            if (!yielded) {
                assert state() == YIELDING;
                setState(RUNNING);
            }
        }
    }

    /**
     * Sleep the current thread for the given sleep time (in nanoseconds). If
     * nanos is 0 then the thread will attempt to yield.
     *
     * @implNote This implementation parks the thread for the given sleeping time
     * and will therefore be observed in PARKED state during the sleep. Parking
     * will consume the parking permit so this method makes available the parking
     * permit after the sleep. This may be observed as a spurious, but benign,
     * wakeup when the thread subsequently attempts to park.
     *
     * @param nanos the maximum number of nanoseconds to sleep
     * @throws InterruptedException if interrupted while sleeping
     */
    void sleepNanos(long nanos) throws InterruptedException {
        assert Thread.currentThread() == this && nanos >= 0;
        if (getAndClearInterrupt())
            throw new InterruptedException();
        if (nanos == 0) {
            tryYield();
        } else {
            // park for the sleep time
            try {
                long remainingNanos = nanos;
                long startNanos = System.nanoTime();
                while (remainingNanos > 0) {
                    parkNanos(remainingNanos);
                    if (getAndClearInterrupt()) {
                        throw new InterruptedException();
                    }
                    remainingNanos = nanos - (System.nanoTime() - startNanos);
                }
            } finally {
                // may have been unparked while sleeping
                setParkPermit(true);
            }
        }
    }

    /**
     * Waits up to {@code nanos} nanoseconds for this virtual thread to terminate.
     * A timeout of {@code 0} means to wait forever.
     *
     * @throws InterruptedException if interrupted while waiting
     * @return true if the thread has terminated
     */
    boolean joinNanos(long nanos) throws InterruptedException {
        if (state() == TERMINATED)
            return true;

        // ensure termination object exists, then re-check state
        CountDownLatch termination = getTermination();
        if (state() == TERMINATED)
            return true;

        // wait for virtual thread to terminate
        if (nanos == 0) {
            termination.await();
        } else {
            boolean terminated = termination.await(nanos, NANOSECONDS);
            if (!terminated) {
                // waiting time elapsed
                return false;
            }
        }
        assert state() == TERMINATED;
        return true;
    }

    @Override
    @SuppressWarnings("removal")
    public void interrupt() {
        if (Thread.currentThread() != this) {
            checkAccess();
            synchronized (interruptLock) {
                interrupted = true;
                Interruptible b = nioBlocker;
                if (b != null) {
                    b.interrupt(this);
                }

                // interrupt carrier thread if mounted
                Thread carrier = carrierThread;
                if (carrier != null) carrier.setInterrupt();
            }
        } else {
            interrupted = true;
            carrierThread.setInterrupt();
        }
        unpark();
    }

    @Override
    public boolean isInterrupted() {
        return interrupted;
    }

    @Override
    boolean getAndClearInterrupt() {
        assert Thread.currentThread() == this;
        synchronized (interruptLock) {
            boolean oldValue = interrupted;
            if (oldValue)
                interrupted = false;
            carrierThread.clearInterrupt();
            return oldValue;
        }
    }

    @Override
    Thread.State threadState() {
        switch (state()) {
            case NEW:
                return Thread.State.NEW;
            case STARTED:
                // return NEW if thread container not yet set
                if (threadContainer() == null) {
                    return Thread.State.NEW;
                } else {
                    return Thread.State.RUNNABLE;
                }
            case RUNNABLE:
            case RUNNABLE_SUSPENDED:
                // runnable, not mounted
                return Thread.State.RUNNABLE;
            case RUNNING:
                // if mounted then return state of carrier thread
                synchronized (carrierThreadAccessLock()) {
                    Thread carrierThread = this.carrierThread;
                    if (carrierThread != null) {
                        return carrierThread.threadState();
                    }
                }
                // runnable, mounted
                return Thread.State.RUNNABLE;
            case PARKING:
            case YIELDING:
                // runnable, mounted, not yet waiting
                return Thread.State.RUNNABLE;
            case PARKED:
            case PARKED_SUSPENDED:
            case PINNED:
                return Thread.State.WAITING;
            case TERMINATED:
                return Thread.State.TERMINATED;
            default:
                throw new InternalError();
        }
    }

    @Override
    boolean alive() {
        int s = state;
        return (s != NEW && s != TERMINATED);
    }

    @Override
    boolean isTerminated() {
        return (state == TERMINATED);
    }

    @Override
    StackTraceElement[] asyncGetStackTrace() {
        StackTraceElement[] stackTrace;
        do {
            stackTrace = (carrierThread != null)
                    ? super.asyncGetStackTrace()  // mounted
                    : tryGetStackTrace();         // unmounted
            if (stackTrace == null) {
                Thread.yield();
            }
        } while (stackTrace == null);
        return stackTrace;
    }

    /**
     * Returns the stack trace for this virtual thread if it is unmounted.
     * Returns null if the thread is in another state.
     */
    private StackTraceElement[] tryGetStackTrace() {
        int initialState = state();
        return switch (initialState) {
            case RUNNABLE, PARKED -> {
                int suspendedState = initialState | SUSPENDED;
                if (compareAndSetState(initialState, suspendedState)) {
                    try {
                        yield cont.getStackTrace();
                    } finally {
                        assert state == suspendedState;
                        setState(initialState);

                        // re-submit if runnable
                        // re-submit if unparked while suspended
                        if (initialState == RUNNABLE
                            || (parkPermit && compareAndSetState(PARKED, RUNNABLE))) {
                            try {
                                submitRunContinuation();
                            } catch (RejectedExecutionException ignore) { }
                        }
                    }
                }
                yield null;
            }
            case NEW, STARTED, TERMINATED ->  new StackTraceElement[0];  // empty stack
            default -> null;
        };
    }

    @Override
    public String toString() {
        StringBuilder sb = new StringBuilder("VirtualThread[#");
        sb.append(threadId());
        String name = getName();
        if (!name.isEmpty()) {
            sb.append(",");
            sb.append(name);
        }
        sb.append("]/");
        Thread carrier = carrierThread;
        if (carrier != null) {
            // include the carrier thread state and name when mounted
            synchronized (carrierThreadAccessLock()) {
                carrier = carrierThread;
                if (carrier != null) {
                    String stateAsString = carrier.threadState().toString();
                    sb.append(stateAsString.toLowerCase(Locale.ROOT));
                    sb.append('@');
                    sb.append(carrier.getName());
                }
            }
        }
        // include virtual thread state when not mounted
        if (carrier == null) {
            String stateAsString = threadState().toString();
            sb.append(stateAsString.toLowerCase(Locale.ROOT));
        }
        return sb.toString();
    }

    @Override
    public int hashCode() {
        return (int) threadId();
    }

    @Override
    public boolean equals(Object obj) {
        return obj == this;
    }

    /**
     * Returns the termination object, creating it if needed.
     */
    private CountDownLatch getTermination() {
        CountDownLatch termination = this.termination;
        if (termination == null) {
            termination = new CountDownLatch(1);
            if (!U.compareAndSetReference(this, TERMINATION, null, termination)) {
                termination = this.termination;
            }
        }
        return termination;
    }

    /**
     * Returns the lock object to synchronize on when accessing carrierThread.
     * The lock prevents carrierThread from being reset to null during unmount.
     */
    private Object carrierThreadAccessLock() {
        // return interruptLock as unmount has to coordinate with interrupt
        return interruptLock;
    }

    // -- wrappers for get/set of state, parking permit, and carrier thread --

    private int state() {
        return state;  // volatile read
    }

    private void setState(int newValue) {
        state = newValue;  // volatile write
    }

    private boolean compareAndSetState(int expectedValue, int newValue) {
        return U.compareAndSetInt(this, STATE, expectedValue, newValue);
    }

    private void setParkPermit(boolean newValue) {
        if (parkPermit != newValue) {
            parkPermit = newValue;
        }
    }

    private boolean getAndSetParkPermit(boolean newValue) {
        if (parkPermit != newValue) {
            return U.getAndSetBoolean(this, PARK_PERMIT, newValue);
        } else {
            return newValue;
        }
    }

    private void setCarrierThread(Thread carrier) {
        // U.putReferenceRelease(this, CARRIER_THREAD, carrier);
        this.carrierThread = carrier;
    }

    // -- JVM TI support --

    @IntrinsicCandidate
    @JvmtiMountTransition
    private native void notifyJvmtiMount(boolean hide, boolean firstMount);

    @IntrinsicCandidate
    @JvmtiMountTransition
    private native void notifyJvmtiUnmount(boolean hide, boolean lastUnmount);

    @IntrinsicCandidate
    @JvmtiMountTransition
    private native void notifyJvmtiHideFrames(boolean hide);

    private static native void registerNatives();
    static {
        registerNatives();
    }

    /**
     * Creates the default scheduler.
     */
    @SuppressWarnings("removal")
    private static ForkJoinPool createDefaultScheduler() {
        ForkJoinWorkerThreadFactory factory = pool -> {
            PrivilegedAction<ForkJoinWorkerThread> pa = () -> new CarrierThread(pool);
            return AccessController.doPrivileged(pa);
        };
        PrivilegedAction<ForkJoinPool> pa = () -> {
            int parallelism, maxPoolSize, minRunnable;
            String parallelismValue = System.getProperty("jdk.virtualThreadScheduler.parallelism");
            String maxPoolSizeValue = System.getProperty("jdk.virtualThreadScheduler.maxPoolSize");
            String minRunnableValue = System.getProperty("jdk.virtualThreadScheduler.minRunnable");
            if (parallelismValue != null) {
                parallelism = Integer.parseInt(parallelismValue);
            } else {
                parallelism = Runtime.getRuntime().availableProcessors();
            }
            if (maxPoolSizeValue != null) {
                maxPoolSize = Integer.parseInt(maxPoolSizeValue);
                parallelism = Integer.min(parallelism, maxPoolSize);
            } else {
                maxPoolSize = Integer.max(parallelism, 256);
            }
            if (minRunnableValue != null) {
                minRunnable = Integer.parseInt(minRunnableValue);
            } else {
                minRunnable = Integer.max(parallelism / 2, 1);
            }
            Thread.UncaughtExceptionHandler handler = (t, e) -> { };
            boolean asyncMode = true; // FIFO
            return new ForkJoinPool(parallelism, factory, handler, asyncMode,
                         0, maxPoolSize, minRunnable, pool -> true, 30, SECONDS);
        };
        return AccessController.doPrivileged(pa);
    }

    /**
     * Creates the ScheduledThreadPoolExecutor used for timed unpark.
     */
    private static ScheduledExecutorService createDelayedTaskScheduler() {
        String propValue = GetPropertyAction.privilegedGetProperty("jdk.unparker.maxPoolSize");
        int poolSize;
        if (propValue != null) {
            poolSize = Integer.parseInt(propValue);
        } else {
            poolSize = 1;
        }
        ScheduledThreadPoolExecutor stpe = (ScheduledThreadPoolExecutor)
            Executors.newScheduledThreadPool(poolSize, task -> {
                return InnocuousThread.newThread("VirtualThread-unparker", task);
            });
        stpe.setRemoveOnCancelPolicy(true);
        return stpe;
    }

    /**
     * Reads the value of the jdk.tracePinnedThreads property to determine if stack
     * traces should be printed when a carrier thread is pinned when a virtual thread
     * attempts to park.
     */
    private static int tracePinningMode() {
        String propValue = GetPropertyAction.privilegedGetProperty("jdk.tracePinnedThreads");
        if (propValue != null) {
            if (propValue.length() == 0 || "full".equalsIgnoreCase(propValue))
                return 1;
            if ("short".equalsIgnoreCase(propValue))
                return 2;
        }
        return 0;
    }
}<|MERGE_RESOLUTION|>--- conflicted
+++ resolved
@@ -1,5 +1,5 @@
 /*
- * Copyright (c) 2018, 2022, Oracle and/or its affiliates. All rights reserved.
+ * Copyright (c) 2018, 2023, Oracle and/or its affiliates. All rights reserved.
  * DO NOT ALTER OR REMOVE COPYRIGHT NOTICES OR THIS FILE HEADER.
  *
  * This code is free software; you can redistribute it and/or modify it
@@ -220,7 +220,7 @@
         }
 
         // notify JVMTI before mount
-        notifyJvmtiMount(true, firstRun);
+        notifyJvmtiMount(/*hide*/true, firstRun);
 
         try {
             cont.run();
@@ -300,11 +300,7 @@
 
         // first mount
         mount();
-<<<<<<< HEAD
-        if (notifyJvmtiEvents) notifyJvmtiMountEnd(true);
-=======
-        notifyJvmtiMount(false, true);
->>>>>>> a6b72f56
+        notifyJvmtiMount(/*hide*/false, /*first*/true);
 
         // emit JFR event if enabled
         if (VirtualThreadStartEvent.isTurnedOn()) {
@@ -332,11 +328,7 @@
 
             } finally {
                 // last unmount
-<<<<<<< HEAD
-                if (notifyJvmtiEvents) notifyJvmtiUnmountBegin(true);
-=======
-                notifyJvmtiUnmount(true, true);
->>>>>>> a6b72f56
+                notifyJvmtiUnmount(/*hide*/true, /*last*/true);
                 unmount();
 
                 // final state
@@ -429,11 +421,11 @@
     @ChangesCurrentThread
     <V> V executeOnCarrierThread(Callable<V> task) throws Exception {
         assert Thread.currentThread() == this;
-        boolean notifyJvmti = switchToCarrierThread();
+        switchToCarrierThread();
         try {
             return task.call();
         } finally {
-            switchToVirtualThread(this, notifyJvmti);
+            switchToVirtualThread(this);
         }
      }
 
@@ -446,22 +438,14 @@
     @ChangesCurrentThread
     private boolean yieldContinuation() {
         // unmount
-<<<<<<< HEAD
-        if (notifyJvmtiEvents) notifyJvmtiUnmountBegin(false);
-=======
-        notifyJvmtiUnmount(true, false);
->>>>>>> a6b72f56
+        notifyJvmtiUnmount(/*hide*/true, /*last*/false);
         unmount();
         try {
             return Continuation.yield(VTHREAD_SCOPE);
         } finally {
             // re-mount
             mount();
-<<<<<<< HEAD
-            if (notifyJvmtiEvents) notifyJvmtiMountEnd(false);
-=======
-            notifyJvmtiMount(false, false);
->>>>>>> a6b72f56
+            notifyJvmtiMount(/*hide*/false, /*first*/false);
         }
     }
 
@@ -478,7 +462,7 @@
             setState(PARKED);
 
             // notify JVMTI that unmount has completed, thread is parked
-            notifyJvmtiUnmount(false, false);
+            notifyJvmtiUnmount(/*hide*/false, /*last*/false);
 
             // may have been unparked while parking
             if (parkPermit && compareAndSetState(PARKED, RUNNABLE)) {
@@ -494,7 +478,7 @@
             setState(RUNNABLE);
 
             // notify JVMTI that unmount has completed, thread is runnable
-            notifyJvmtiUnmount(false, false);
+            notifyJvmtiUnmount(/*hide*/false, /*last*/false);
 
             // external submit if there are no tasks in the local task queue
             if (currentThread() instanceof CarrierThread ct && ct.getQueuedTaskCount() == 0) {
@@ -524,7 +508,7 @@
         assert (state() == TERMINATED) && (carrierThread == null);
 
         if (executed) {
-            notifyJvmtiUnmount(false, true);
+            notifyJvmtiUnmount(/*hide*/false, /*last*/true);
         }
 
         // notify anyone waiting for this virtual thread to terminate
