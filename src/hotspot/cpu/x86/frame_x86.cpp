/*
 * Copyright (c) 1997, 2021, Oracle and/or its affiliates. All rights reserved.
 * DO NOT ALTER OR REMOVE COPYRIGHT NOTICES OR THIS FILE HEADER.
 *
 * This code is free software; you can redistribute it and/or modify it
 * under the terms of the GNU General Public License version 2 only, as
 * published by the Free Software Foundation.
 *
 * This code is distributed in the hope that it will be useful, but WITHOUT
 * ANY WARRANTY; without even the implied warranty of MERCHANTABILITY or
 * FITNESS FOR A PARTICULAR PURPOSE.  See the GNU General Public License
 * version 2 for more details (a copy is included in the LICENSE file that
 * accompanied this code).
 *
 * You should have received a copy of the GNU General Public License version
 * 2 along with this work; if not, write to the Free Software Foundation,
 * Inc., 51 Franklin St, Fifth Floor, Boston, MA 02110-1301 USA.
 *
 * Please contact Oracle, 500 Oracle Parkway, Redwood Shores, CA 94065 USA
 * or visit www.oracle.com if you need additional information or have any
 * questions.
 *
 */

#include "precompiled.hpp"
#include "compiler/oopMap.hpp"
#include "interpreter/interpreter.hpp"
#include "memory/resourceArea.hpp"
#include "memory/universe.hpp"
#include "oops/markWord.hpp"
#include "oops/method.hpp"
#include "oops/oop.inline.hpp"
#include "prims/methodHandles.hpp"
#include "runtime/continuation.hpp"
#include "runtime/frame.inline.hpp"
#include "runtime/handles.inline.hpp"
#include "runtime/javaCalls.hpp"
#include "runtime/monitorChunk.hpp"
#include "runtime/signature.hpp"
#include "runtime/stackWatermarkSet.hpp"
#include "runtime/stubCodeGenerator.hpp"
#include "runtime/stubRoutines.hpp"
#include "vmreg_x86.inline.hpp"
#include "utilities/formatBuffer.hpp"
#ifdef COMPILER1
#include "c1/c1_Runtime1.hpp"
#include "runtime/vframeArray.hpp"
#endif

#ifdef ASSERT
void RegisterMap::check_location_valid() {
}
#endif

// Profiling/safepoint support

bool frame::safe_for_sender(JavaThread *thread) {
  address   sp = (address)_sp;
  address   fp = (address)_fp;
  address   unextended_sp = (address)_unextended_sp;

  // consider stack guards when trying to determine "safe" stack pointers
  // sp must be within the usable part of the stack (not in guards)
  if (!thread->is_in_usable_stack(sp)) {
    return false;
  }

  // unextended sp must be within the stack and above or equal sp
  if (!thread->is_in_stack_range_incl(unextended_sp, sp)) {
    return false;
  }

  // an fp must be within the stack and above (but not equal) sp
  // second evaluation on fp+ is added to handle situation where fp is -1
  bool fp_safe = thread->is_in_stack_range_excl(fp, sp) &&
                 thread->is_in_full_stack_checked(fp + (return_addr_offset * sizeof(void*)));

  // We know sp/unextended_sp are safe only fp is questionable here

  // If the current frame is known to the code cache then we can attempt to
  // construct the sender and do some validation of it. This goes a long way
  // toward eliminating issues when we get in frame construction code

  if (_cb != NULL ) {

    // First check if frame is complete and tester is reliable
    // Unfortunately we can only check frame complete for runtime stubs and nmethod
    // other generic buffer blobs are more problematic so we just assume they are
    // ok. adapter blobs never have a frame complete and are never ok.

    if (!_cb->is_frame_complete_at(_pc)) {
      if (_cb->is_compiled() || _cb->is_adapter_blob() || _cb->is_runtime_stub()) {
        return false;
      }
    }

    // Could just be some random pointer within the codeBlob
    if (!_cb->code_contains(_pc)) {
      return false;
    }

    // Entry frame checks
    if (is_entry_frame()) {
      // an entry frame must have a valid fp.
      return fp_safe && is_entry_frame_valid(thread);
    } else if (is_optimized_entry_frame()) {
      return fp_safe;
    }

    intptr_t* sender_sp = NULL;
    intptr_t* sender_unextended_sp = NULL;
    address   sender_pc = NULL;
    intptr_t* saved_fp =  NULL;

    if (is_interpreted_frame()) {
      // fp must be safe
      if (!fp_safe) {
        return false;
      }

      sender_pc = (address) this->fp()[return_addr_offset];
      // for interpreted frames, the value below is the sender "raw" sp,
      // which can be different from the sender unextended sp (the sp seen
      // by the sender) because of current frame local variables
      sender_sp = (intptr_t*) addr_at(sender_sp_offset);
      sender_unextended_sp = (intptr_t*) this->fp()[interpreter_frame_sender_sp_offset];
      saved_fp = (intptr_t*) this->fp()[link_offset];

    } else {
      // must be some sort of compiled/runtime frame
      // fp does not have to be safe (although it could be check for c1?)

      // check for a valid frame_size, otherwise we are unlikely to get a valid sender_pc
      if (_cb->frame_size() <= 0) {
        return false;
      }

      sender_sp = _unextended_sp + _cb->frame_size();
      // Is sender_sp safe?
      if (!thread->is_in_full_stack_checked((address)sender_sp)) {
        return false;
      }
      sender_unextended_sp = sender_sp;
      // On Intel the return_address is always the word on the stack
      sender_pc = (address) *(sender_sp-1);
      // Note: frame::sender_sp_offset is only valid for compiled frame
      saved_fp = (intptr_t*) *(sender_sp - frame::sender_sp_offset);
    }

    if (Continuation::is_return_barrier_entry(sender_pc)) {	
      Continuation::fix_continuation_bottom_sender(thread, *this, &sender_pc, &sender_sp);	
    }

    // If the potential sender is the interpreter then we can do some more checking
    if (Interpreter::contains(sender_pc)) {

      // ebp is always saved in a recognizable place in any code we generate. However
      // only if the sender is interpreted/call_stub (c1 too?) are we certain that the saved ebp
      // is really a frame pointer.

      if (!thread->is_in_stack_range_excl((address)saved_fp, (address)sender_sp)) {
        return false;
      }

      // construct the potential sender

      frame sender(sender_sp, sender_unextended_sp, saved_fp, sender_pc);

      return sender.is_interpreted_frame_valid(thread);

    }

    // We must always be able to find a recognizable pc
    CodeBlob* sender_blob = CodeCache::find_blob_unsafe(sender_pc);
    if (sender_pc == NULL ||  sender_blob == NULL) {
      return false;
    }

    // Could be a zombie method
    if (sender_blob->is_zombie() || sender_blob->is_unloaded()) {
      return false;
    }

    // Could just be some random pointer within the codeBlob
    if (!sender_blob->code_contains(sender_pc)) {
      return false;
    }

    // We should never be able to see an adapter if the current frame is something from code cache
    if (sender_blob->is_adapter_blob()) {
      return false;
    }

    // Could be the call_stub
    if (StubRoutines::returns_to_call_stub(sender_pc)) {
      if (!thread->is_in_stack_range_excl((address)saved_fp, (address)sender_sp)) {
        return false;
      }

      // construct the potential sender

      frame sender(sender_sp, sender_unextended_sp, saved_fp, sender_pc);

      // Validate the JavaCallWrapper an entry frame must have
      address jcw = (address)sender.entry_frame_call_wrapper();

      return thread->is_in_stack_range_excl(jcw, (address)sender.fp());
    } else if (sender_blob->is_optimized_entry_blob()) {
      return false;
    }

    CompiledMethod* nm = sender_blob->as_compiled_method_or_null();
    if (nm != NULL) {
        if (nm->is_deopt_mh_entry(sender_pc) || nm->is_deopt_entry(sender_pc) ||
            nm->method()->is_method_handle_intrinsic()) {
            return false;
        }
    }

    // If the frame size is 0 something (or less) is bad because every nmethod has a non-zero frame size
    // because the return address counts against the callee's frame.

    if (sender_blob->frame_size() <= 0) {
      assert(!sender_blob->is_compiled(), "should count return address at least");
      return false;
    }

    // We should never be able to see anything here except an nmethod. If something in the
    // code cache (current frame) is called by an entity within the code cache that entity
    // should not be anything but the call stub (already covered), the interpreter (already covered)
    // or an nmethod.

    if (!sender_blob->is_compiled()) {
        return false;
    }

    // Could put some more validation for the potential non-interpreted sender
    // frame we'd create by calling sender if I could think of any. Wait for next crash in forte...

    // One idea is seeing if the sender_pc we have is one that we'd expect to call to current cb

    // We've validated the potential sender that would be created
    return true;
  }

  // Must be native-compiled frame. Since sender will try and use fp to find
  // linkages it must be safe

  if (!fp_safe) {
    return false;
  }

  // Will the pc we fetch be non-zero (which we'll find at the oldest frame)

  if ( (address) this->fp()[return_addr_offset] == NULL) return false;


  // could try and do some more potential verification of native frame if we could think of some...

  return true;

}


void frame::patch_pc(Thread* thread, address pc) {
  assert(_cb == CodeCache::find_blob(pc), "unexpected pc");
  address* pc_addr = &(((address*) sp())[-1]);

  if (TracePcPatching) {
    tty->print_cr("patch_pc at address " INTPTR_FORMAT " [" INTPTR_FORMAT " -> " INTPTR_FORMAT "]",
                  p2i(pc_addr), p2i(*pc_addr), p2i(pc));
  }
  // Either the return address is the original one or we are going to
  // patch in the same address that's already there.

  assert(!Continuation::is_return_barrier_entry(*pc_addr), "return barrier");

  assert(_pc == *pc_addr || pc == *pc_addr || *pc_addr == 0, "must be (pc: " INTPTR_FORMAT " _pc: " INTPTR_FORMAT " pc_addr: " INTPTR_FORMAT " *pc_addr: " INTPTR_FORMAT  " sp: " INTPTR_FORMAT ")", p2i(pc), p2i(_pc), p2i(pc_addr), p2i(*pc_addr), p2i(sp()));
  DEBUG_ONLY(address old_pc = _pc;)
  *pc_addr = pc;
  _pc = pc; // must be set before call to get_deopt_original_pc
  address original_pc = CompiledMethod::get_deopt_original_pc(this);
  if (original_pc != NULL) {
    assert(original_pc == old_pc, "expected original PC to be stored before patching");
    _deopt_state = is_deoptimized;
    _pc = original_pc;
  } else {
    _deopt_state = not_deoptimized;
  }
  assert (!is_compiled_frame() || !_cb->as_compiled_method()->is_deopt_entry(_pc), "must be");

#ifdef ASSERT
  {
    frame f(this->sp(), this->unextended_sp(), this->fp(), pc);
    assert(f.is_deoptimized_frame() == this->is_deoptimized_frame() && f.pc() == this->pc() && f.raw_pc() == this->raw_pc(), 
      "must be (f.is_deoptimized_frame(): %d this->is_deoptimized_frame(): %d "
      "f.pc(): " INTPTR_FORMAT " this->pc(): " INTPTR_FORMAT " f.raw_pc(): " INTPTR_FORMAT " this->raw_pc(): " INTPTR_FORMAT ")", 
      f.is_deoptimized_frame(), this->is_deoptimized_frame(), p2i(f.pc()), p2i(this->pc()), p2i(f.raw_pc()), p2i(this->raw_pc()));
  }
#endif
}

intptr_t* frame::entry_frame_argument_at(int offset) const {
  // convert offset to index to deal with tsi
  int index = (Interpreter::expr_offset_in_bytes(offset)/wordSize);
  // Entry frame's arguments are always in relation to unextended_sp()
  return &unextended_sp()[index];
}

// sender_sp

intptr_t* frame::interpreter_frame_sender_sp() const {
  assert(is_interpreted_frame(), "interpreted frame expected");
  return (intptr_t*) at(interpreter_frame_sender_sp_offset);
}

void frame::set_interpreter_frame_sender_sp(intptr_t* sender_sp) {
  assert(is_interpreted_frame(), "interpreted frame expected");
  ptr_at_put(interpreter_frame_sender_sp_offset, (intptr_t) sender_sp);
}


// monitor elements

BasicObjectLock* frame::interpreter_frame_monitor_begin() const {
  return (BasicObjectLock*) addr_at(interpreter_frame_monitor_block_bottom_offset);
}

template BasicObjectLock* frame::interpreter_frame_monitor_end<true>() const;
template BasicObjectLock* frame::interpreter_frame_monitor_end<false>() const;

template <bool relative>
BasicObjectLock* frame::interpreter_frame_monitor_end() const {
  BasicObjectLock* result = (BasicObjectLock*) at<relative>(interpreter_frame_monitor_block_top_offset);
  // make sure the pointer points inside the frame
  assert(sp() <= (intptr_t*) result, "monitor end should be above the stack pointer");
  assert((intptr_t*) result < fp(),  "monitor end should be strictly below the frame pointer: result: " INTPTR_FORMAT " fp: " INTPTR_FORMAT, p2i(result), p2i(fp()));
  return result;
}

void frame::interpreter_frame_set_monitor_end(BasicObjectLock* value) {
  *((BasicObjectLock**)addr_at(interpreter_frame_monitor_block_top_offset)) = value;
}

// Used by template based interpreter deoptimization
void frame::interpreter_frame_set_last_sp(intptr_t* sp) {
    *((intptr_t**)addr_at(interpreter_frame_last_sp_offset)) = sp;
}

frame frame::sender_for_entry_frame(RegisterMap* map) const {
  assert(map != NULL, "map must be set");
  // Java frame called from C; skip all C frames and return top C
  // frame of that chunk as the sender
  JavaFrameAnchor* jfa = entry_frame_call_wrapper()->anchor();
  assert(!entry_frame_is_first(), "next Java fp must be non zero");
  assert(jfa->last_Java_sp() > sp(), "must be above this frame on stack");
  // Since we are walking the stack now this nested anchor is obviously walkable
  // even if it wasn't when it was stacked.
  if (!jfa->walkable()) {
    // Capture _last_Java_pc (if needed) and mark anchor walkable.
    jfa->capture_last_Java_pc();
  }
  map->clear();
  assert(map->include_argument_oops(), "should be set by clear");
  vmassert(jfa->last_Java_pc() != NULL, "not walkable");
  frame fr(jfa->last_Java_sp(), jfa->last_Java_fp(), jfa->last_Java_pc());

  return fr;
}

JavaFrameAnchor* OptimizedEntryBlob::jfa_for_frame(const frame& frame) const {
  // need unextended_sp here, since normal sp is wrong for interpreter callees
  return reinterpret_cast<JavaFrameAnchor*>(reinterpret_cast<char*>(frame.unextended_sp()) + in_bytes(jfa_sp_offset()));
}

frame frame::sender_for_optimized_entry_frame(RegisterMap* map) const {
  assert(map != NULL, "map must be set");
  OptimizedEntryBlob* blob = _cb->as_optimized_entry_blob();
  // Java frame called from C; skip all C frames and return top C
  // frame of that chunk as the sender
  JavaFrameAnchor* jfa = blob->jfa_for_frame(*this);
  assert(jfa->last_Java_sp() > sp(), "must be above this frame on stack");
  // Since we are walking the stack now this nested anchor is obviously walkable
  // even if it wasn't when it was stacked.
  if (!jfa->walkable()) {
    // Capture _last_Java_pc (if needed) and mark anchor walkable.
    jfa->capture_last_Java_pc();
  }
  map->clear();
  assert(map->include_argument_oops(), "should be set by clear");
  vmassert(jfa->last_Java_pc() != NULL, "not walkable");
  frame fr(jfa->last_Java_sp(), jfa->last_Java_fp(), jfa->last_Java_pc());

  return fr;
}

//------------------------------------------------------------------------------
// frame::verify_deopt_original_pc
//
// Verifies the calculated original PC of a deoptimization PC for the
// given unextended SP.
#ifdef ASSERT
void frame::verify_deopt_original_pc(CompiledMethod* nm, intptr_t* unextended_sp) {
  frame fr;

  // This is ugly but it's better than to change {get,set}_original_pc
  // to take an SP value as argument.  And it's only a debugging
  // method anyway.
  fr._unextended_sp = unextended_sp;

  address original_pc = nm->get_original_pc(&fr);
  assert(nm->insts_contains_inclusive(original_pc),
         "original PC must be in the main code section of the the compiled method (or must be immediately following it) original_pc: " INTPTR_FORMAT " unextended_sp: " INTPTR_FORMAT " name: %s", p2i(original_pc), p2i(unextended_sp), nm->name());
}
#endif

//------------------------------------------------------------------------------
// frame::adjust_unextended_sp
#ifdef ASSERT
void frame::adjust_unextended_sp() {
  // On x86, sites calling method handle intrinsics and lambda forms are treated
  // as any other call site. Therefore, no special action is needed when we are
  // returning to any of these call sites.

  if (_cb != NULL) {
    CompiledMethod* sender_cm = _cb->as_compiled_method_or_null();
    if (sender_cm != NULL) {
      // If the sender PC is a deoptimization point, get the original PC.
      if (sender_cm->is_deopt_entry(_pc) ||
          sender_cm->is_deopt_mh_entry(_pc)) {
        verify_deopt_original_pc(sender_cm, _unextended_sp);
      }
    }
  }
}
#endif

//------------------------------------------------------------------------------
// frame::sender_for_interpreter_frame
frame frame::sender_for_interpreter_frame(RegisterMap* map) const {
  // SP is the raw SP from the sender after adapter or interpreter
  // extension.
  intptr_t* sender_sp = this->sender_sp();

  // This is the sp before any possible extension (adapter/locals).
  intptr_t* unextended_sp = interpreter_frame_sender_sp();
  intptr_t* sender_fp = link();

#if COMPILER2_OR_JVMCI
  if (map->update_map()) {
    update_map_with_saved_link(map, (intptr_t**) addr_at(link_offset));
  }
#endif // COMPILER2_OR_JVMCI

  address sender_pc = this->sender_pc();

  if (Continuation::is_return_barrier_entry(sender_pc)) {
    if (map->walk_cont()) { // about to walk into an h-stack	
      return Continuation::top_frame(*this, map);	
    } else {
      Continuation::fix_continuation_bottom_sender(map->thread(), *this, &sender_pc, &unextended_sp);
    }
  }

  return frame(sender_sp, unextended_sp, sender_fp, sender_pc);
}


//------------------------------------------------------------------------------
<<<<<<< HEAD
// frame::sender
=======
// frame::sender_raw
frame frame::sender_raw(RegisterMap* map) const {
  // Default is we done have to follow them. The sender_for_xxx will
  // update it accordingly
  map->set_include_argument_oops(false);

  if (is_entry_frame())        return sender_for_entry_frame(map);
  if (is_optimized_entry_frame()) return sender_for_optimized_entry_frame(map);
  if (is_interpreted_frame())  return sender_for_interpreter_frame(map);
  assert(_cb == CodeCache::find_blob(pc()),"Must be the same");

  if (_cb != NULL) {
    return sender_for_compiled_frame(map);
  }
  // Must be native-compiled frame, i.e. the marshaling code for native
  // methods that exists in the core system.
  return frame(sender_sp(), link(), sender_pc());
}
>>>>>>> 6765f902

frame frame::sender(RegisterMap* map) const {
  frame result = sender_raw(map);

  if (map->process_frames() && !map->in_cont()) {
    StackWatermarkSet::on_iteration(map->thread(), result);
  }

  return result;
}

bool frame::is_interpreted_frame_valid(JavaThread* thread) const {
  assert(is_interpreted_frame(), "Not an interpreted frame");
  // These are reasonable sanity checks
  if (fp() == 0 || (intptr_t(fp()) & (wordSize-1)) != 0) {
    return false;
  }
  if (sp() == 0 || (intptr_t(sp()) & (wordSize-1)) != 0) {
    return false;
  }
  if (fp() + interpreter_frame_initial_sp_offset < sp()) {
    return false;
  }
  // These are hacks to keep us out of trouble.
  // The problem with these is that they mask other problems
  if (fp() <= sp()) {        // this attempts to deal with unsigned comparison above
    return false;
  }

  // do some validation of frame elements
  // first the method

  Method* m = *interpreter_frame_method_addr();

  // validate the method we'd find in this potential sender
  if (!Method::is_valid_method(m)) return false;

  // stack frames shouldn't be much larger than max_stack elements
  // this test requires the use the unextended_sp which is the sp as seen by
  // the current frame, and not sp which is the "raw" pc which could point
  // further because of local variables of the callee method inserted after
  // method arguments
  if (fp() - unextended_sp() > 1024 + m->max_stack()*Interpreter::stackElementSize) {
    return false;
  }

  // validate bci/bcp

  address bcp = interpreter_frame_bcp();
  if (m->validate_bci_from_bcp(bcp) < 0) {
    return false;
  }

  // validate ConstantPoolCache*
  ConstantPoolCache* cp = *interpreter_frame_cache_addr();
  if (MetaspaceObj::is_valid(cp) == false) return false;

  // validate locals

  address locals =  (address) *interpreter_frame_locals_addr();
  return thread->is_in_stack_range_incl(locals, (address)fp());
}

BasicType frame::interpreter_frame_result(oop* oop_result, jvalue* value_result) {
  assert(is_interpreted_frame(), "interpreted frame expected");
  Method* method = interpreter_frame_method();
  BasicType type = method->result_type();

  intptr_t* tos_addr;
  if (method->is_native()) {
    // Prior to calling into the runtime to report the method_exit the possible
    // return value is pushed to the native stack. If the result is a jfloat/jdouble
    // then ST0 is saved before EAX/EDX. See the note in generate_native_result
    tos_addr = (intptr_t*)sp();
    if (type == T_FLOAT || type == T_DOUBLE) {
    // QQQ seems like this code is equivalent on the two platforms
#ifdef AMD64
      // This is times two because we do a push(ltos) after pushing XMM0
      // and that takes two interpreter stack slots.
      tos_addr += 2 * Interpreter::stackElementWords;
#else
      tos_addr += 2;
#endif // AMD64
    }
  } else {
    tos_addr = (intptr_t*)interpreter_frame_tos_address();
  }

  switch (type) {
    case T_OBJECT  :
    case T_ARRAY   : {
      oop obj;
      if (method->is_native()) {
        obj = cast_to_oop(at(interpreter_frame_oop_temp_offset));
      } else {
        oop* obj_p = (oop*)tos_addr;
        obj = (obj_p == NULL) ? (oop)NULL : *obj_p;
      }
      assert(Universe::is_in_heap_or_null(obj), "sanity check");
      *oop_result = obj;
      break;
    }
    case T_BOOLEAN : value_result->z = *(jboolean*)tos_addr; break;
    case T_BYTE    : value_result->b = *(jbyte*)tos_addr; break;
    case T_CHAR    : value_result->c = *(jchar*)tos_addr; break;
    case T_SHORT   : value_result->s = *(jshort*)tos_addr; break;
    case T_INT     : value_result->i = *(jint*)tos_addr; break;
    case T_LONG    : value_result->j = *(jlong*)tos_addr; break;
    case T_FLOAT   : {
#ifdef AMD64
        value_result->f = *(jfloat*)tos_addr;
#else
      if (method->is_native()) {
        jdouble d = *(jdouble*)tos_addr;  // Result was in ST0 so need to convert to jfloat
        value_result->f = (jfloat)d;
      } else {
        value_result->f = *(jfloat*)tos_addr;
      }
#endif // AMD64
      break;
    }
    case T_DOUBLE  : value_result->d = *(jdouble*)tos_addr; break;
    case T_VOID    : /* Nothing to do */ break;
    default        : ShouldNotReachHere();
  }

  return type;
}

template intptr_t* frame::interpreter_frame_tos_at<false>(jint offset) const;
template intptr_t* frame::interpreter_frame_tos_at<true >(jint offset) const;

template <bool relative>
intptr_t* frame::interpreter_frame_tos_at(jint offset) const {
  int index = (Interpreter::expr_offset_in_bytes(offset)/wordSize);
  return &interpreter_frame_tos_address<relative>()[index];
}

#ifndef PRODUCT

#define DESCRIBE_FP_OFFSET(name) \
  values.describe(frame_no, fp() + frame::name##_offset, #name, 1)

void frame::describe_pd(FrameValues& values, int frame_no) {
  if (is_interpreted_frame()) {
    DESCRIBE_FP_OFFSET(interpreter_frame_sender_sp);
    DESCRIBE_FP_OFFSET(interpreter_frame_last_sp);
    DESCRIBE_FP_OFFSET(interpreter_frame_method);
    DESCRIBE_FP_OFFSET(interpreter_frame_mirror);
    DESCRIBE_FP_OFFSET(interpreter_frame_mdp);
    DESCRIBE_FP_OFFSET(interpreter_frame_cache);
    DESCRIBE_FP_OFFSET(interpreter_frame_locals);
    DESCRIBE_FP_OFFSET(interpreter_frame_bcp);
    DESCRIBE_FP_OFFSET(interpreter_frame_initial_sp);
#ifdef AMD64
  } else if (is_entry_frame()) {
    // This could be more descriptive if we use the enum in
    // stubGenerator to map to real names but it's most important to
    // claim these frame slots so the error checking works.
    for (int i = 0; i < entry_frame_after_call_words; i++) {
      values.describe(frame_no, fp() - i, err_msg("call_stub word fp - %d", i));
    }
#endif // AMD64
  }

  if (is_java_frame()) {
    address ret_pc = *(address*)(real_fp() - return_addr_offset);
    values.describe(frame_no, real_fp() - return_addr_offset, Continuation::is_return_barrier_entry(ret_pc) ? "return address (return barrier)" : "return address");
    values.describe(-1, real_fp() - sender_sp_offset, "saved fp", 2);
  }
}

void frame::describe_top_pd(FrameValues& values) {
  address ret_pc_callee = *(address*)(sp() - return_addr_offset);
  values.describe(-1, sp() - return_addr_offset, Continuation::is_return_barrier_entry(ret_pc_callee) ? "return address (return barrier)" : "return address");
  values.describe(-1, sp() - sender_sp_offset, "saved fp", 2);
}
#endif // !PRODUCT

intptr_t *frame::initial_deoptimization_info() {
  // used to reset the saved FP
  return fp();
}

#ifndef PRODUCT
// This is a generic constructor which is only used by pns() in debug.cpp.
frame::frame(void* sp, void* fp, void* pc) {
  init((intptr_t*)sp, (intptr_t*)fp, (address)pc);
}

void frame::pd_ps() {}
#endif

void JavaFrameAnchor::make_walkable(JavaThread* thread) {
  // last frame set?
  if (last_Java_sp() == NULL) return;
  // already walkable?
  if (walkable()) return;
  vmassert(Thread::current() == (Thread*)thread, "not current thread");
  vmassert(last_Java_sp() != NULL, "not called from Java code?");
  vmassert(last_Java_pc() == NULL, "already walkable");
  capture_last_Java_pc();
  vmassert(walkable(), "something went wrong");
}

void JavaFrameAnchor::capture_last_Java_pc() {
  vmassert(_last_Java_sp != NULL, "no last frame set");
  vmassert(_last_Java_pc == NULL, "already walkable");
  _last_Java_pc = (address)_last_Java_sp[-1];
}<|MERGE_RESOLUTION|>--- conflicted
+++ resolved
@@ -467,28 +467,7 @@
 
 
 //------------------------------------------------------------------------------
-<<<<<<< HEAD
 // frame::sender
-=======
-// frame::sender_raw
-frame frame::sender_raw(RegisterMap* map) const {
-  // Default is we done have to follow them. The sender_for_xxx will
-  // update it accordingly
-  map->set_include_argument_oops(false);
-
-  if (is_entry_frame())        return sender_for_entry_frame(map);
-  if (is_optimized_entry_frame()) return sender_for_optimized_entry_frame(map);
-  if (is_interpreted_frame())  return sender_for_interpreter_frame(map);
-  assert(_cb == CodeCache::find_blob(pc()),"Must be the same");
-
-  if (_cb != NULL) {
-    return sender_for_compiled_frame(map);
-  }
-  // Must be native-compiled frame, i.e. the marshaling code for native
-  // methods that exists in the core system.
-  return frame(sender_sp(), link(), sender_pc());
-}
->>>>>>> 6765f902
 
 frame frame::sender(RegisterMap* map) const {
   frame result = sender_raw(map);
