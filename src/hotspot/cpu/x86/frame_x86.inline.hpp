--- conflicted
+++ resolved
@@ -303,7 +303,6 @@
   *result_adr = obj;
 }
 
-<<<<<<< HEAD
 inline bool frame::is_interpreted_frame() const {
   return Interpreter::contains(pc());
 }
@@ -403,7 +402,4 @@
   return NULL;
 }
 
-#endif // CPU_X86_VM_FRAME_X86_INLINE_HPP
-=======
-#endif // CPU_X86_FRAME_X86_INLINE_HPP
->>>>>>> 3b68bb29
+#endif // CPU_X86_FRAME_X86_INLINE_HPP