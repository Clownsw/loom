/*
 * Copyright (c) 2003, 2024, Oracle and/or its affiliates. All rights reserved.
 * DO NOT ALTER OR REMOVE COPYRIGHT NOTICES OR THIS FILE HEADER.
 *
 * This code is free software; you can redistribute it and/or modify it
 * under the terms of the GNU General Public License version 2 only, as
 * published by the Free Software Foundation.
 *
 * This code is distributed in the hope that it will be useful, but WITHOUT
 * ANY WARRANTY; without even the implied warranty of MERCHANTABILITY or
 * FITNESS FOR A PARTICULAR PURPOSE.  See the GNU General Public License
 * version 2 for more details (a copy is included in the LICENSE file that
 * accompanied this code).
 *
 * You should have received a copy of the GNU General Public License version
 * 2 along with this work; if not, write to the Free Software Foundation,
 * Inc., 51 Franklin St, Fifth Floor, Boston, MA 02110-1301 USA.
 *
 * Please contact Oracle, 500 Oracle Parkway, Redwood Shores, CA 94065 USA
 * or visit www.oracle.com if you need additional information or have any
 * questions.
 *
 */

#include "precompiled.hpp"
#ifndef _WINDOWS
#include "alloca.h"
#endif
#include "asm/macroAssembler.hpp"
#include "asm/macroAssembler.inline.hpp"
#include "code/compiledIC.hpp"
#include "code/debugInfoRec.hpp"
#include "code/nativeInst.hpp"
#include "code/vtableStubs.hpp"
#include "compiler/oopMap.hpp"
#include "gc/shared/collectedHeap.hpp"
#include "gc/shared/gcLocker.hpp"
#include "gc/shared/barrierSet.hpp"
#include "gc/shared/barrierSetAssembler.hpp"
#include "interpreter/interpreter.hpp"
#include "logging/log.hpp"
#include "memory/resourceArea.hpp"
#include "memory/universe.hpp"
#include "oops/klass.inline.hpp"
#include "oops/method.inline.hpp"
#include "prims/methodHandles.hpp"
#include "runtime/continuation.hpp"
#include "runtime/continuationEntry.inline.hpp"
#include "runtime/globals.hpp"
#include "runtime/jniHandles.hpp"
#include "runtime/safepointMechanism.hpp"
#include "runtime/sharedRuntime.hpp"
#include "runtime/signature.hpp"
#include "runtime/stubRoutines.hpp"
#include "runtime/vframeArray.hpp"
#include "runtime/vm_version.hpp"
#include "utilities/align.hpp"
#include "utilities/checkedCast.hpp"
#include "utilities/formatBuffer.hpp"
#include "vmreg_x86.inline.hpp"
#ifdef COMPILER1
#include "c1/c1_Runtime1.hpp"
#endif
#ifdef COMPILER2
#include "opto/runtime.hpp"
#endif
#if INCLUDE_JVMCI
#include "jvmci/jvmciJavaClasses.hpp"
#endif

#define __ masm->

const int StackAlignmentInSlots = StackAlignmentInBytes / VMRegImpl::stack_slot_size;

class SimpleRuntimeFrame {

  public:

  // Most of the runtime stubs have this simple frame layout.
  // This class exists to make the layout shared in one place.
  // Offsets are for compiler stack slots, which are jints.
  enum layout {
    // The frame sender code expects that rbp will be in the "natural" place and
    // will override any oopMap setting for it. We must therefore force the layout
    // so that it agrees with the frame sender code.
    rbp_off = frame::arg_reg_save_area_bytes/BytesPerInt,
    rbp_off2,
    return_off, return_off2,
    framesize
  };
};

class RegisterSaver {
  // Capture info about frame layout.  Layout offsets are in jint
  // units because compiler frame slots are jints.
#define XSAVE_AREA_BEGIN 160
#define XSAVE_AREA_YMM_BEGIN 576
#define XSAVE_AREA_OPMASK_BEGIN 1088
#define XSAVE_AREA_ZMM_BEGIN 1152
#define XSAVE_AREA_UPPERBANK 1664
#define DEF_XMM_OFFS(regnum)       xmm ## regnum ## _off = xmm_off + (regnum)*16/BytesPerInt, xmm ## regnum ## H_off
#define DEF_YMM_OFFS(regnum)       ymm ## regnum ## _off = ymm_off + (regnum)*16/BytesPerInt, ymm ## regnum ## H_off
#define DEF_ZMM_OFFS(regnum)       zmm ## regnum ## _off = zmm_off + (regnum)*32/BytesPerInt, zmm ## regnum ## H_off
#define DEF_OPMASK_OFFS(regnum)    opmask ## regnum ## _off = opmask_off + (regnum)*8/BytesPerInt,     opmask ## regnum ## H_off
#define DEF_ZMM_UPPER_OFFS(regnum) zmm ## regnum ## _off = zmm_upper_off + (regnum-16)*64/BytesPerInt, zmm ## regnum ## H_off
  enum layout {
    fpu_state_off = frame::arg_reg_save_area_bytes/BytesPerInt, // fxsave save area
    xmm_off       = fpu_state_off + XSAVE_AREA_BEGIN/BytesPerInt,            // offset in fxsave save area
    DEF_XMM_OFFS(0),
    DEF_XMM_OFFS(1),
    // 2..15 are implied in range usage
    ymm_off = xmm_off + (XSAVE_AREA_YMM_BEGIN - XSAVE_AREA_BEGIN)/BytesPerInt,
    DEF_YMM_OFFS(0),
    DEF_YMM_OFFS(1),
    // 2..15 are implied in range usage
    opmask_off         = xmm_off + (XSAVE_AREA_OPMASK_BEGIN - XSAVE_AREA_BEGIN)/BytesPerInt,
    DEF_OPMASK_OFFS(0),
    DEF_OPMASK_OFFS(1),
    // 2..7 are implied in range usage
    zmm_off = xmm_off + (XSAVE_AREA_ZMM_BEGIN - XSAVE_AREA_BEGIN)/BytesPerInt,
    DEF_ZMM_OFFS(0),
    DEF_ZMM_OFFS(1),
    zmm_upper_off = xmm_off + (XSAVE_AREA_UPPERBANK - XSAVE_AREA_BEGIN)/BytesPerInt,
    DEF_ZMM_UPPER_OFFS(16),
    DEF_ZMM_UPPER_OFFS(17),
    // 18..31 are implied in range usage
    fpu_state_end = fpu_state_off + ((FPUStateSizeInWords-1)*wordSize / BytesPerInt),
    fpu_stateH_end,
    r15_off, r15H_off,
    r14_off, r14H_off,
    r13_off, r13H_off,
    r12_off, r12H_off,
    r11_off, r11H_off,
    r10_off, r10H_off,
    r9_off,  r9H_off,
    r8_off,  r8H_off,
    rdi_off, rdiH_off,
    rsi_off, rsiH_off,
    ignore_off, ignoreH_off,  // extra copy of rbp
    rsp_off, rspH_off,
    rbx_off, rbxH_off,
    rdx_off, rdxH_off,
    rcx_off, rcxH_off,
    rax_off, raxH_off,
    // 16-byte stack alignment fill word: see MacroAssembler::push/pop_IU_state
    align_off, alignH_off,
    flags_off, flagsH_off,
    // The frame sender code expects that rbp will be in the "natural" place and
    // will override any oopMap setting for it. We must therefore force the layout
    // so that it agrees with the frame sender code.
    rbp_off, rbpH_off,        // copy of rbp we will restore
    return_off, returnH_off,  // slot for return address
    reg_save_size             // size in compiler stack slots
  };

 public:
  static OopMap* save_live_registers(MacroAssembler* masm, int additional_frame_words, int* total_frame_words, bool save_wide_vectors);
  static void restore_live_registers(MacroAssembler* masm, bool restore_wide_vectors = false);

  // Offsets into the register save area
  // Used by deoptimization when it is managing result register
  // values on its own

  static int rax_offset_in_bytes(void)    { return BytesPerInt * rax_off; }
  static int rdx_offset_in_bytes(void)    { return BytesPerInt * rdx_off; }
  static int rbx_offset_in_bytes(void)    { return BytesPerInt * rbx_off; }
  static int r15_offset_in_bytes(void)    { return BytesPerInt * r15_off; }
  static int xmm0_offset_in_bytes(void)   { return BytesPerInt * xmm0_off; }
  static int return_offset_in_bytes(void) { return BytesPerInt * return_off; }

  // During deoptimization only the result registers need to be restored,
  // all the other values have already been extracted.
  static void restore_result_registers(MacroAssembler* masm);
};

OopMap* RegisterSaver::save_live_registers(MacroAssembler* masm, int additional_frame_words, int* total_frame_words, bool save_wide_vectors) {
  int off = 0;
  int num_xmm_regs = XMMRegister::available_xmm_registers();
#if COMPILER2_OR_JVMCI
  if (save_wide_vectors && UseAVX == 0) {
    save_wide_vectors = false; // vectors larger than 16 byte long are supported only with AVX
  }
  assert(!save_wide_vectors || MaxVectorSize <= 64, "Only up to 64 byte long vectors are supported");
#else
  save_wide_vectors = false; // vectors are generated only by C2 and JVMCI
#endif

  // Always make the frame size 16-byte aligned, both vector and non vector stacks are always allocated
  int frame_size_in_bytes = align_up(reg_save_size*BytesPerInt, num_xmm_regs);
  // OopMap frame size is in compiler stack slots (jint's) not bytes or words
  int frame_size_in_slots = frame_size_in_bytes / BytesPerInt;
  // CodeBlob frame size is in words.
  int frame_size_in_words = frame_size_in_bytes / wordSize;
  *total_frame_words = frame_size_in_words;

  // Save registers, fpu state, and flags.
  // We assume caller has already pushed the return address onto the
  // stack, so rsp is 8-byte aligned here.
  // We push rpb twice in this sequence because we want the real rbp
  // to be under the return like a normal enter.

  __ enter();          // rsp becomes 16-byte aligned here
  __ push_CPU_state(); // Push a multiple of 16 bytes

  // push cpu state handles this on EVEX enabled targets
  if (save_wide_vectors) {
    // Save upper half of YMM registers(0..15)
    int base_addr = XSAVE_AREA_YMM_BEGIN;
    for (int n = 0; n < 16; n++) {
      __ vextractf128_high(Address(rsp, base_addr+n*16), as_XMMRegister(n));
    }
    if (VM_Version::supports_evex()) {
      // Save upper half of ZMM registers(0..15)
      base_addr = XSAVE_AREA_ZMM_BEGIN;
      for (int n = 0; n < 16; n++) {
        __ vextractf64x4_high(Address(rsp, base_addr+n*32), as_XMMRegister(n));
      }
      // Save full ZMM registers(16..num_xmm_regs)
      base_addr = XSAVE_AREA_UPPERBANK;
      off = 0;
      int vector_len = Assembler::AVX_512bit;
      for (int n = 16; n < num_xmm_regs; n++) {
        __ evmovdqul(Address(rsp, base_addr+(off++*64)), as_XMMRegister(n), vector_len);
      }
#if COMPILER2_OR_JVMCI
      base_addr = XSAVE_AREA_OPMASK_BEGIN;
      off = 0;
      for(int n = 0; n < KRegister::number_of_registers; n++) {
        __ kmov(Address(rsp, base_addr+(off++*8)), as_KRegister(n));
      }
#endif
    }
  } else {
    if (VM_Version::supports_evex()) {
      // Save upper bank of XMM registers(16..31) for scalar or 16-byte vector usage
      int base_addr = XSAVE_AREA_UPPERBANK;
      off = 0;
      int vector_len = VM_Version::supports_avx512vl() ?  Assembler::AVX_128bit : Assembler::AVX_512bit;
      for (int n = 16; n < num_xmm_regs; n++) {
        __ evmovdqul(Address(rsp, base_addr+(off++*64)), as_XMMRegister(n), vector_len);
      }
#if COMPILER2_OR_JVMCI
      base_addr = XSAVE_AREA_OPMASK_BEGIN;
      off = 0;
      for(int n = 0; n < KRegister::number_of_registers; n++) {
        __ kmov(Address(rsp, base_addr+(off++*8)), as_KRegister(n));
      }
#endif
    }
  }
  __ vzeroupper();
  if (frame::arg_reg_save_area_bytes != 0) {
    // Allocate argument register save area
    __ subptr(rsp, frame::arg_reg_save_area_bytes);
  }

  // Set an oopmap for the call site.  This oopmap will map all
  // oop-registers and debug-info registers as callee-saved.  This
  // will allow deoptimization at this safepoint to find all possible
  // debug-info recordings, as well as let GC find all oops.

  OopMapSet *oop_maps = new OopMapSet();
  OopMap* map = new OopMap(frame_size_in_slots, 0);

#define STACK_OFFSET(x) VMRegImpl::stack2reg((x))

  map->set_callee_saved(STACK_OFFSET( rax_off ), rax->as_VMReg());
  map->set_callee_saved(STACK_OFFSET( rcx_off ), rcx->as_VMReg());
  map->set_callee_saved(STACK_OFFSET( rdx_off ), rdx->as_VMReg());
  map->set_callee_saved(STACK_OFFSET( rbx_off ), rbx->as_VMReg());
  // rbp location is known implicitly by the frame sender code, needs no oopmap
  // and the location where rbp was saved by is ignored
  map->set_callee_saved(STACK_OFFSET( rsi_off ), rsi->as_VMReg());
  map->set_callee_saved(STACK_OFFSET( rdi_off ), rdi->as_VMReg());
  map->set_callee_saved(STACK_OFFSET( r8_off  ), r8->as_VMReg());
  map->set_callee_saved(STACK_OFFSET( r9_off  ), r9->as_VMReg());
  map->set_callee_saved(STACK_OFFSET( r10_off ), r10->as_VMReg());
  map->set_callee_saved(STACK_OFFSET( r11_off ), r11->as_VMReg());
  map->set_callee_saved(STACK_OFFSET( r12_off ), r12->as_VMReg());
  map->set_callee_saved(STACK_OFFSET( r13_off ), r13->as_VMReg());
  map->set_callee_saved(STACK_OFFSET( r14_off ), r14->as_VMReg());
  map->set_callee_saved(STACK_OFFSET( r15_off ), r15->as_VMReg());
  // For both AVX and EVEX we will use the legacy FXSAVE area for xmm0..xmm15,
  // on EVEX enabled targets, we get it included in the xsave area
  off = xmm0_off;
  int delta = xmm1_off - off;
  for (int n = 0; n < 16; n++) {
    XMMRegister xmm_name = as_XMMRegister(n);
    map->set_callee_saved(STACK_OFFSET(off), xmm_name->as_VMReg());
    off += delta;
  }
  if (UseAVX > 2) {
    // Obtain xmm16..xmm31 from the XSAVE area on EVEX enabled targets
    off = zmm16_off;
    delta = zmm17_off - off;
    for (int n = 16; n < num_xmm_regs; n++) {
      XMMRegister zmm_name = as_XMMRegister(n);
      map->set_callee_saved(STACK_OFFSET(off), zmm_name->as_VMReg());
      off += delta;
    }
  }

#if COMPILER2_OR_JVMCI
  if (save_wide_vectors) {
    // Save upper half of YMM registers(0..15)
    off = ymm0_off;
    delta = ymm1_off - ymm0_off;
    for (int n = 0; n < 16; n++) {
      XMMRegister ymm_name = as_XMMRegister(n);
      map->set_callee_saved(STACK_OFFSET(off), ymm_name->as_VMReg()->next(4));
      off += delta;
    }
    if (VM_Version::supports_evex()) {
      // Save upper half of ZMM registers(0..15)
      off = zmm0_off;
      delta = zmm1_off - zmm0_off;
      for (int n = 0; n < 16; n++) {
        XMMRegister zmm_name = as_XMMRegister(n);
        map->set_callee_saved(STACK_OFFSET(off), zmm_name->as_VMReg()->next(8));
        off += delta;
      }
    }
  }
#endif // COMPILER2_OR_JVMCI

  // %%% These should all be a waste but we'll keep things as they were for now
  if (true) {
    map->set_callee_saved(STACK_OFFSET( raxH_off ), rax->as_VMReg()->next());
    map->set_callee_saved(STACK_OFFSET( rcxH_off ), rcx->as_VMReg()->next());
    map->set_callee_saved(STACK_OFFSET( rdxH_off ), rdx->as_VMReg()->next());
    map->set_callee_saved(STACK_OFFSET( rbxH_off ), rbx->as_VMReg()->next());
    // rbp location is known implicitly by the frame sender code, needs no oopmap
    map->set_callee_saved(STACK_OFFSET( rsiH_off ), rsi->as_VMReg()->next());
    map->set_callee_saved(STACK_OFFSET( rdiH_off ), rdi->as_VMReg()->next());
    map->set_callee_saved(STACK_OFFSET( r8H_off  ), r8->as_VMReg()->next());
    map->set_callee_saved(STACK_OFFSET( r9H_off  ), r9->as_VMReg()->next());
    map->set_callee_saved(STACK_OFFSET( r10H_off ), r10->as_VMReg()->next());
    map->set_callee_saved(STACK_OFFSET( r11H_off ), r11->as_VMReg()->next());
    map->set_callee_saved(STACK_OFFSET( r12H_off ), r12->as_VMReg()->next());
    map->set_callee_saved(STACK_OFFSET( r13H_off ), r13->as_VMReg()->next());
    map->set_callee_saved(STACK_OFFSET( r14H_off ), r14->as_VMReg()->next());
    map->set_callee_saved(STACK_OFFSET( r15H_off ), r15->as_VMReg()->next());
    // For both AVX and EVEX we will use the legacy FXSAVE area for xmm0..xmm15,
    // on EVEX enabled targets, we get it included in the xsave area
    off = xmm0H_off;
    delta = xmm1H_off - off;
    for (int n = 0; n < 16; n++) {
      XMMRegister xmm_name = as_XMMRegister(n);
      map->set_callee_saved(STACK_OFFSET(off), xmm_name->as_VMReg()->next());
      off += delta;
    }
    if (UseAVX > 2) {
      // Obtain xmm16..xmm31 from the XSAVE area on EVEX enabled targets
      off = zmm16H_off;
      delta = zmm17H_off - off;
      for (int n = 16; n < num_xmm_regs; n++) {
        XMMRegister zmm_name = as_XMMRegister(n);
        map->set_callee_saved(STACK_OFFSET(off), zmm_name->as_VMReg()->next());
        off += delta;
      }
    }
  }

  return map;
}

void RegisterSaver::restore_live_registers(MacroAssembler* masm, bool restore_wide_vectors) {
  int num_xmm_regs = XMMRegister::available_xmm_registers();
  if (frame::arg_reg_save_area_bytes != 0) {
    // Pop arg register save area
    __ addptr(rsp, frame::arg_reg_save_area_bytes);
  }

#if COMPILER2_OR_JVMCI
  if (restore_wide_vectors) {
    assert(UseAVX > 0, "Vectors larger than 16 byte long are supported only with AVX");
    assert(MaxVectorSize <= 64, "Only up to 64 byte long vectors are supported");
  }
#else
  assert(!restore_wide_vectors, "vectors are generated only by C2");
#endif

  __ vzeroupper();

  // On EVEX enabled targets everything is handled in pop fpu state
  if (restore_wide_vectors) {
    // Restore upper half of YMM registers (0..15)
    int base_addr = XSAVE_AREA_YMM_BEGIN;
    for (int n = 0; n < 16; n++) {
      __ vinsertf128_high(as_XMMRegister(n), Address(rsp, base_addr+n*16));
    }
    if (VM_Version::supports_evex()) {
      // Restore upper half of ZMM registers (0..15)
      base_addr = XSAVE_AREA_ZMM_BEGIN;
      for (int n = 0; n < 16; n++) {
        __ vinsertf64x4_high(as_XMMRegister(n), Address(rsp, base_addr+n*32));
      }
      // Restore full ZMM registers(16..num_xmm_regs)
      base_addr = XSAVE_AREA_UPPERBANK;
      int vector_len = Assembler::AVX_512bit;
      int off = 0;
      for (int n = 16; n < num_xmm_regs; n++) {
        __ evmovdqul(as_XMMRegister(n), Address(rsp, base_addr+(off++*64)), vector_len);
      }
#if COMPILER2_OR_JVMCI
      base_addr = XSAVE_AREA_OPMASK_BEGIN;
      off = 0;
      for (int n = 0; n < KRegister::number_of_registers; n++) {
        __ kmov(as_KRegister(n), Address(rsp, base_addr+(off++*8)));
      }
#endif
    }
  } else {
    if (VM_Version::supports_evex()) {
      // Restore upper bank of XMM registers(16..31) for scalar or 16-byte vector usage
      int base_addr = XSAVE_AREA_UPPERBANK;
      int off = 0;
      int vector_len = VM_Version::supports_avx512vl() ?  Assembler::AVX_128bit : Assembler::AVX_512bit;
      for (int n = 16; n < num_xmm_regs; n++) {
        __ evmovdqul(as_XMMRegister(n), Address(rsp, base_addr+(off++*64)), vector_len);
      }
#if COMPILER2_OR_JVMCI
      base_addr = XSAVE_AREA_OPMASK_BEGIN;
      off = 0;
      for (int n = 0; n < KRegister::number_of_registers; n++) {
        __ kmov(as_KRegister(n), Address(rsp, base_addr+(off++*8)));
      }
#endif
    }
  }

  // Recover CPU state
  __ pop_CPU_state();
  // Get the rbp described implicitly by the calling convention (no oopMap)
  __ pop(rbp);
}

void RegisterSaver::restore_result_registers(MacroAssembler* masm) {

  // Just restore result register. Only used by deoptimization. By
  // now any callee save register that needs to be restored to a c2
  // caller of the deoptee has been extracted into the vframeArray
  // and will be stuffed into the c2i adapter we create for later
  // restoration so only result registers need to be restored here.

  // Restore fp result register
  __ movdbl(xmm0, Address(rsp, xmm0_offset_in_bytes()));
  // Restore integer result register
  __ movptr(rax, Address(rsp, rax_offset_in_bytes()));
  __ movptr(rdx, Address(rsp, rdx_offset_in_bytes()));

  // Pop all of the register save are off the stack except the return address
  __ addptr(rsp, return_offset_in_bytes());
}

// Is vector's size (in bytes) bigger than a size saved by default?
// 16 bytes XMM registers are saved by default using fxsave/fxrstor instructions.
bool SharedRuntime::is_wide_vector(int size) {
  return size > 16;
}

// ---------------------------------------------------------------------------
// Read the array of BasicTypes from a signature, and compute where the
// arguments should go.  Values in the VMRegPair regs array refer to 4-byte
// quantities.  Values less than VMRegImpl::stack0 are registers, those above
// refer to 4-byte stack slots.  All stack slots are based off of the stack pointer
// as framesizes are fixed.
// VMRegImpl::stack0 refers to the first slot 0(sp).
// and VMRegImpl::stack0+1 refers to the memory word 4-byes higher.
// Register up to Register::number_of_registers are the 64-bit
// integer registers.

// Note: the INPUTS in sig_bt are in units of Java argument words, which are
// either 32-bit or 64-bit depending on the build.  The OUTPUTS are in 32-bit
// units regardless of build. Of course for i486 there is no 64 bit build

// The Java calling convention is a "shifted" version of the C ABI.
// By skipping the first C ABI register we can call non-static jni methods
// with small numbers of arguments without having to shuffle the arguments
// at all. Since we control the java ABI we ought to at least get some
// advantage out of it.

int SharedRuntime::java_calling_convention(const BasicType *sig_bt,
                                           VMRegPair *regs,
                                           int total_args_passed) {

  // Create the mapping between argument positions and
  // registers.
  static const Register INT_ArgReg[Argument::n_int_register_parameters_j] = {
    j_rarg0, j_rarg1, j_rarg2, j_rarg3, j_rarg4, j_rarg5
  };
  static const XMMRegister FP_ArgReg[Argument::n_float_register_parameters_j] = {
    j_farg0, j_farg1, j_farg2, j_farg3,
    j_farg4, j_farg5, j_farg6, j_farg7
  };


  uint int_args = 0;
  uint fp_args = 0;
  uint stk_args = 0;

  for (int i = 0; i < total_args_passed; i++) {
    switch (sig_bt[i]) {
    case T_BOOLEAN:
    case T_CHAR:
    case T_BYTE:
    case T_SHORT:
    case T_INT:
      if (int_args < Argument::n_int_register_parameters_j) {
        regs[i].set1(INT_ArgReg[int_args++]->as_VMReg());
      } else {
        stk_args = align_up(stk_args, 2);
        regs[i].set1(VMRegImpl::stack2reg(stk_args));
        stk_args += 1;
      }
      break;
    case T_VOID:
      // halves of T_LONG or T_DOUBLE
      assert(i != 0 && (sig_bt[i - 1] == T_LONG || sig_bt[i - 1] == T_DOUBLE), "expecting half");
      regs[i].set_bad();
      break;
    case T_LONG:
      assert((i + 1) < total_args_passed && sig_bt[i + 1] == T_VOID, "expecting half");
      // fall through
    case T_OBJECT:
    case T_ARRAY:
    case T_ADDRESS:
      if (int_args < Argument::n_int_register_parameters_j) {
        regs[i].set2(INT_ArgReg[int_args++]->as_VMReg());
      } else {
        stk_args = align_up(stk_args, 2);
        regs[i].set2(VMRegImpl::stack2reg(stk_args));
        stk_args += 2;
      }
      break;
    case T_FLOAT:
      if (fp_args < Argument::n_float_register_parameters_j) {
        regs[i].set1(FP_ArgReg[fp_args++]->as_VMReg());
      } else {
        stk_args = align_up(stk_args, 2);
        regs[i].set1(VMRegImpl::stack2reg(stk_args));
        stk_args += 1;
      }
      break;
    case T_DOUBLE:
      assert((i + 1) < total_args_passed && sig_bt[i + 1] == T_VOID, "expecting half");
      if (fp_args < Argument::n_float_register_parameters_j) {
        regs[i].set2(FP_ArgReg[fp_args++]->as_VMReg());
      } else {
        stk_args = align_up(stk_args, 2);
        regs[i].set2(VMRegImpl::stack2reg(stk_args));
        stk_args += 2;
      }
      break;
    default:
      ShouldNotReachHere();
      break;
    }
  }

  return stk_args;
}

// Patch the callers callsite with entry to compiled code if it exists.
static void patch_callers_callsite(MacroAssembler *masm) {
  Label L;
  __ cmpptr(Address(rbx, in_bytes(Method::code_offset())), NULL_WORD);
  __ jcc(Assembler::equal, L);

  // Save the current stack pointer
  __ mov(r13, rsp);
  // Schedule the branch target address early.
  // Call into the VM to patch the caller, then jump to compiled callee
  // rax isn't live so capture return address while we easily can
  __ movptr(rax, Address(rsp, 0));

  // align stack so push_CPU_state doesn't fault
  __ andptr(rsp, -(StackAlignmentInBytes));
  __ push_CPU_state();
  __ vzeroupper();
  // VM needs caller's callsite
  // VM needs target method
  // This needs to be a long call since we will relocate this adapter to
  // the codeBuffer and it may not reach

  // Allocate argument register save area
  if (frame::arg_reg_save_area_bytes != 0) {
    __ subptr(rsp, frame::arg_reg_save_area_bytes);
  }
  __ mov(c_rarg0, rbx);
  __ mov(c_rarg1, rax);
  __ call(RuntimeAddress(CAST_FROM_FN_PTR(address, SharedRuntime::fixup_callers_callsite)));

  // De-allocate argument register save area
  if (frame::arg_reg_save_area_bytes != 0) {
    __ addptr(rsp, frame::arg_reg_save_area_bytes);
  }

  __ vzeroupper();
  __ pop_CPU_state();
  // restore sp
  __ mov(rsp, r13);
  __ bind(L);
}


static void gen_c2i_adapter(MacroAssembler *masm,
                            int total_args_passed,
                            int comp_args_on_stack,
                            const BasicType *sig_bt,
                            const VMRegPair *regs,
                            Label& skip_fixup) {
  // Before we get into the guts of the C2I adapter, see if we should be here
  // at all.  We've come from compiled code and are attempting to jump to the
  // interpreter, which means the caller made a static call to get here
  // (vcalls always get a compiled target if there is one).  Check for a
  // compiled target.  If there is one, we need to patch the caller's call.
  patch_callers_callsite(masm);

  __ bind(skip_fixup);

  // Since all args are passed on the stack, total_args_passed *
  // Interpreter::stackElementSize is the space we need.

  assert(total_args_passed >= 0, "total_args_passed is %d", total_args_passed);

  int extraspace = (total_args_passed * Interpreter::stackElementSize);

  // stack is aligned, keep it that way
  // This is not currently needed or enforced by the interpreter, but
  // we might as well conform to the ABI.
  extraspace = align_up(extraspace, 2*wordSize);

  // set senderSP value
  __ lea(r13, Address(rsp, wordSize));

#ifdef ASSERT
  __ check_stack_alignment(r13, "sender stack not aligned");
#endif
  if (extraspace > 0) {
    // Pop the return address
    __ pop(rax);

    __ subptr(rsp, extraspace);

    // Push the return address
    __ push(rax);

    // Account for the return address location since we store it first rather
    // than hold it in a register across all the shuffling
    extraspace += wordSize;
  }

#ifdef ASSERT
  __ check_stack_alignment(rsp, "callee stack not aligned", wordSize, rax);
#endif

  // Now write the args into the outgoing interpreter space
  for (int i = 0; i < total_args_passed; i++) {
    if (sig_bt[i] == T_VOID) {
      assert(i > 0 && (sig_bt[i-1] == T_LONG || sig_bt[i-1] == T_DOUBLE), "missing half");
      continue;
    }

    // offset to start parameters
    int st_off   = (total_args_passed - i) * Interpreter::stackElementSize;
    int next_off = st_off - Interpreter::stackElementSize;

    // Say 4 args:
    // i   st_off
    // 0   32 T_LONG
    // 1   24 T_VOID
    // 2   16 T_OBJECT
    // 3    8 T_BOOL
    // -    0 return address
    //
    // However to make thing extra confusing. Because we can fit a long/double in
    // a single slot on a 64 bt vm and it would be silly to break them up, the interpreter
    // leaves one slot empty and only stores to a single slot. In this case the
    // slot that is occupied is the T_VOID slot. See I said it was confusing.

    VMReg r_1 = regs[i].first();
    VMReg r_2 = regs[i].second();
    if (!r_1->is_valid()) {
      assert(!r_2->is_valid(), "");
      continue;
    }
    if (r_1->is_stack()) {
      // memory to memory use rax
      int ld_off = r_1->reg2stack() * VMRegImpl::stack_slot_size + extraspace;
      if (!r_2->is_valid()) {
        // sign extend??
        __ movl(rax, Address(rsp, ld_off));
        __ movptr(Address(rsp, st_off), rax);

      } else {

        __ movq(rax, Address(rsp, ld_off));

        // Two VMREgs|OptoRegs can be T_OBJECT, T_ADDRESS, T_DOUBLE, T_LONG
        // T_DOUBLE and T_LONG use two slots in the interpreter
        if ( sig_bt[i] == T_LONG || sig_bt[i] == T_DOUBLE) {
          // ld_off == LSW, ld_off+wordSize == MSW
          // st_off == MSW, next_off == LSW
          __ movq(Address(rsp, next_off), rax);
#ifdef ASSERT
          // Overwrite the unused slot with known junk
          __ mov64(rax, CONST64(0xdeadffffdeadaaaa));
          __ movptr(Address(rsp, st_off), rax);
#endif /* ASSERT */
        } else {
          __ movq(Address(rsp, st_off), rax);
        }
      }
    } else if (r_1->is_Register()) {
      Register r = r_1->as_Register();
      if (!r_2->is_valid()) {
        // must be only an int (or less ) so move only 32bits to slot
        // why not sign extend??
        __ movl(Address(rsp, st_off), r);
      } else {
        // Two VMREgs|OptoRegs can be T_OBJECT, T_ADDRESS, T_DOUBLE, T_LONG
        // T_DOUBLE and T_LONG use two slots in the interpreter
        if ( sig_bt[i] == T_LONG || sig_bt[i] == T_DOUBLE) {
          // long/double in gpr
#ifdef ASSERT
          // Overwrite the unused slot with known junk
          __ mov64(rax, CONST64(0xdeadffffdeadaaab));
          __ movptr(Address(rsp, st_off), rax);
#endif /* ASSERT */
          __ movq(Address(rsp, next_off), r);
        } else {
          __ movptr(Address(rsp, st_off), r);
        }
      }
    } else {
      assert(r_1->is_XMMRegister(), "");
      if (!r_2->is_valid()) {
        // only a float use just part of the slot
        __ movflt(Address(rsp, st_off), r_1->as_XMMRegister());
      } else {
#ifdef ASSERT
        // Overwrite the unused slot with known junk
        __ mov64(rax, CONST64(0xdeadffffdeadaaac));
        __ movptr(Address(rsp, st_off), rax);
#endif /* ASSERT */
        __ movdbl(Address(rsp, next_off), r_1->as_XMMRegister());
      }
    }
  }

  // Schedule the branch target address early.
  __ movptr(rcx, Address(rbx, in_bytes(Method::interpreter_entry_offset())));
  __ jmp(rcx);
}

static void range_check(MacroAssembler* masm, Register pc_reg, Register temp_reg,
                        address code_start, address code_end,
                        Label& L_ok) {
  Label L_fail;
  __ lea(temp_reg, ExternalAddress(code_start));
  __ cmpptr(pc_reg, temp_reg);
  __ jcc(Assembler::belowEqual, L_fail);
  __ lea(temp_reg, ExternalAddress(code_end));
  __ cmpptr(pc_reg, temp_reg);
  __ jcc(Assembler::below, L_ok);
  __ bind(L_fail);
}

void SharedRuntime::gen_i2c_adapter(MacroAssembler *masm,
                                    int total_args_passed,
                                    int comp_args_on_stack,
                                    const BasicType *sig_bt,
                                    const VMRegPair *regs) {

  // Note: r13 contains the senderSP on entry. We must preserve it since
  // we may do a i2c -> c2i transition if we lose a race where compiled
  // code goes non-entrant while we get args ready.
  // In addition we use r13 to locate all the interpreter args as
  // we must align the stack to 16 bytes on an i2c entry else we
  // lose alignment we expect in all compiled code and register
  // save code can segv when fxsave instructions find improperly
  // aligned stack pointer.

  // Adapters can be frameless because they do not require the caller
  // to perform additional cleanup work, such as correcting the stack pointer.
  // An i2c adapter is frameless because the *caller* frame, which is interpreted,
  // routinely repairs its own stack pointer (from interpreter_frame_last_sp),
  // even if a callee has modified the stack pointer.
  // A c2i adapter is frameless because the *callee* frame, which is interpreted,
  // routinely repairs its caller's stack pointer (from sender_sp, which is set
  // up via the senderSP register).
  // In other words, if *either* the caller or callee is interpreted, we can
  // get the stack pointer repaired after a call.
  // This is why c2i and i2c adapters cannot be indefinitely composed.
  // In particular, if a c2i adapter were to somehow call an i2c adapter,
  // both caller and callee would be compiled methods, and neither would
  // clean up the stack pointer changes performed by the two adapters.
  // If this happens, control eventually transfers back to the compiled
  // caller, but with an uncorrected stack, causing delayed havoc.

  if (VerifyAdapterCalls &&
      (Interpreter::code() != nullptr || StubRoutines::final_stubs_code() != nullptr)) {
    // So, let's test for cascading c2i/i2c adapters right now.
    //  assert(Interpreter::contains($return_addr) ||
    //         StubRoutines::contains($return_addr),
    //         "i2c adapter must return to an interpreter frame");
    __ block_comment("verify_i2c { ");
    // Pick up the return address
    __ movptr(rax, Address(rsp, 0));
    Label L_ok;
    if (Interpreter::code() != nullptr) {
      range_check(masm, rax, r11,
                  Interpreter::code()->code_start(),
                  Interpreter::code()->code_end(),
                  L_ok);
    }
    if (StubRoutines::initial_stubs_code() != nullptr) {
      range_check(masm, rax, r11,
                  StubRoutines::initial_stubs_code()->code_begin(),
                  StubRoutines::initial_stubs_code()->code_end(),
                  L_ok);
    }
    if (StubRoutines::final_stubs_code() != nullptr) {
      range_check(masm, rax, r11,
                  StubRoutines::final_stubs_code()->code_begin(),
                  StubRoutines::final_stubs_code()->code_end(),
                  L_ok);
    }
    const char* msg = "i2c adapter must return to an interpreter frame";
    __ block_comment(msg);
    __ stop(msg);
    __ bind(L_ok);
    __ block_comment("} verify_i2ce ");
  }

  // Must preserve original SP for loading incoming arguments because
  // we need to align the outgoing SP for compiled code.
  __ movptr(r11, rsp);

  // Pick up the return address
  __ pop(rax);

  // Convert 4-byte c2 stack slots to words.
  int comp_words_on_stack = align_up(comp_args_on_stack*VMRegImpl::stack_slot_size, wordSize)>>LogBytesPerWord;

  if (comp_args_on_stack) {
    __ subptr(rsp, comp_words_on_stack * wordSize);
  }

  // Ensure compiled code always sees stack at proper alignment
  __ andptr(rsp, -16);

  // push the return address and misalign the stack that youngest frame always sees
  // as far as the placement of the call instruction
  __ push(rax);

  // Put saved SP in another register
  const Register saved_sp = rax;
  __ movptr(saved_sp, r11);

  // Will jump to the compiled code just as if compiled code was doing it.
  // Pre-load the register-jump target early, to schedule it better.
  __ movptr(r11, Address(rbx, in_bytes(Method::from_compiled_offset())));

#if INCLUDE_JVMCI
  if (EnableJVMCI) {
    // check if this call should be routed towards a specific entry point
    __ cmpptr(Address(r15_thread, in_bytes(JavaThread::jvmci_alternate_call_target_offset())), 0);
    Label no_alternative_target;
    __ jcc(Assembler::equal, no_alternative_target);
    __ movptr(r11, Address(r15_thread, in_bytes(JavaThread::jvmci_alternate_call_target_offset())));
    __ movptr(Address(r15_thread, in_bytes(JavaThread::jvmci_alternate_call_target_offset())), 0);
    __ bind(no_alternative_target);
  }
#endif // INCLUDE_JVMCI

  // Now generate the shuffle code.  Pick up all register args and move the
  // rest through the floating point stack top.
  for (int i = 0; i < total_args_passed; i++) {
    if (sig_bt[i] == T_VOID) {
      // Longs and doubles are passed in native word order, but misaligned
      // in the 32-bit build.
      assert(i > 0 && (sig_bt[i-1] == T_LONG || sig_bt[i-1] == T_DOUBLE), "missing half");
      continue;
    }

    // Pick up 0, 1 or 2 words from SP+offset.

    assert(!regs[i].second()->is_valid() || regs[i].first()->next() == regs[i].second(),
            "scrambled load targets?");
    // Load in argument order going down.
    int ld_off = (total_args_passed - i)*Interpreter::stackElementSize;
    // Point to interpreter value (vs. tag)
    int next_off = ld_off - Interpreter::stackElementSize;
    //
    //
    //
    VMReg r_1 = regs[i].first();
    VMReg r_2 = regs[i].second();
    if (!r_1->is_valid()) {
      assert(!r_2->is_valid(), "");
      continue;
    }
    if (r_1->is_stack()) {
      // Convert stack slot to an SP offset (+ wordSize to account for return address )
      int st_off = regs[i].first()->reg2stack()*VMRegImpl::stack_slot_size + wordSize;

      // We can use r13 as a temp here because compiled code doesn't need r13 as an input
      // and if we end up going thru a c2i because of a miss a reasonable value of r13
      // will be generated.
      if (!r_2->is_valid()) {
        // sign extend???
        __ movl(r13, Address(saved_sp, ld_off));
        __ movptr(Address(rsp, st_off), r13);
      } else {
        //
        // We are using two optoregs. This can be either T_OBJECT, T_ADDRESS, T_LONG, or T_DOUBLE
        // the interpreter allocates two slots but only uses one for thr T_LONG or T_DOUBLE case
        // So we must adjust where to pick up the data to match the interpreter.
        //
        // Interpreter local[n] == MSW, local[n+1] == LSW however locals
        // are accessed as negative so LSW is at LOW address

        // ld_off is MSW so get LSW
        const int offset = (sig_bt[i]==T_LONG||sig_bt[i]==T_DOUBLE)?
                           next_off : ld_off;
        __ movq(r13, Address(saved_sp, offset));
        // st_off is LSW (i.e. reg.first())
        __ movq(Address(rsp, st_off), r13);
      }
    } else if (r_1->is_Register()) {  // Register argument
      Register r = r_1->as_Register();
      assert(r != rax, "must be different");
      if (r_2->is_valid()) {
        //
        // We are using two VMRegs. This can be either T_OBJECT, T_ADDRESS, T_LONG, or T_DOUBLE
        // the interpreter allocates two slots but only uses one for thr T_LONG or T_DOUBLE case
        // So we must adjust where to pick up the data to match the interpreter.

        const int offset = (sig_bt[i]==T_LONG||sig_bt[i]==T_DOUBLE)?
                           next_off : ld_off;

        // this can be a misaligned move
        __ movq(r, Address(saved_sp, offset));
      } else {
        // sign extend and use a full word?
        __ movl(r, Address(saved_sp, ld_off));
      }
    } else {
      if (!r_2->is_valid()) {
        __ movflt(r_1->as_XMMRegister(), Address(saved_sp, ld_off));
      } else {
        __ movdbl(r_1->as_XMMRegister(), Address(saved_sp, next_off));
      }
    }
  }

  __ push_cont_fastpath(); // Set JavaThread::_cont_fastpath to the sp of the oldest interpreted frame we know about

  // 6243940 We might end up in handle_wrong_method if
  // the callee is deoptimized as we race thru here. If that
  // happens we don't want to take a safepoint because the
  // caller frame will look interpreted and arguments are now
  // "compiled" so it is much better to make this transition
  // invisible to the stack walking code. Unfortunately if
  // we try and find the callee by normal means a safepoint
  // is possible. So we stash the desired callee in the thread
  // and the vm will find there should this case occur.

  __ movptr(Address(r15_thread, JavaThread::callee_target_offset()), rbx);

  // put Method* where a c2i would expect should we end up there
  // only needed because eof c2 resolve stubs return Method* as a result in
  // rax
  __ mov(rax, rbx);
  __ jmp(r11);
}

// ---------------------------------------------------------------
AdapterHandlerEntry* SharedRuntime::generate_i2c2i_adapters(MacroAssembler *masm,
                                                            int total_args_passed,
                                                            int comp_args_on_stack,
                                                            const BasicType *sig_bt,
                                                            const VMRegPair *regs,
                                                            AdapterFingerPrint* fingerprint) {
  address i2c_entry = __ pc();

  gen_i2c_adapter(masm, total_args_passed, comp_args_on_stack, sig_bt, regs);

  // -------------------------------------------------------------------------
  // Generate a C2I adapter.  On entry we know rbx holds the Method* during calls
  // to the interpreter.  The args start out packed in the compiled layout.  They
  // need to be unpacked into the interpreter layout.  This will almost always
  // require some stack space.  We grow the current (compiled) stack, then repack
  // the args.  We  finally end in a jump to the generic interpreter entry point.
  // On exit from the interpreter, the interpreter will restore our SP (lest the
  // compiled code, which relies solely on SP and not RBP, get sick).

  address c2i_unverified_entry = __ pc();
  Label skip_fixup;

  Register data = rax;
  Register receiver = j_rarg0;
  Register temp = rbx;

  {
    __ ic_check(1 /* end_alignment */);
    __ movptr(rbx, Address(data, CompiledICData::speculated_method_offset()));
    // Method might have been compiled since the call site was patched to
    // interpreted if that is the case treat it as a miss so we can get
    // the call site corrected.
    __ cmpptr(Address(rbx, in_bytes(Method::code_offset())), NULL_WORD);
    __ jcc(Assembler::equal, skip_fixup);
    __ jump(RuntimeAddress(SharedRuntime::get_ic_miss_stub()));
  }

  address c2i_entry = __ pc();

  // Class initialization barrier for static methods
  address c2i_no_clinit_check_entry = nullptr;
  if (VM_Version::supports_fast_class_init_checks()) {
    Label L_skip_barrier;
    Register method = rbx;

    { // Bypass the barrier for non-static methods
      Register flags = rscratch1;
      __ movl(flags, Address(method, Method::access_flags_offset()));
      __ testl(flags, JVM_ACC_STATIC);
      __ jcc(Assembler::zero, L_skip_barrier); // non-static
    }

    Register klass = rscratch1;
    __ load_method_holder(klass, method);
    __ clinit_barrier(klass, r15_thread, &L_skip_barrier /*L_fast_path*/);

    __ jump(RuntimeAddress(SharedRuntime::get_handle_wrong_method_stub())); // slow path

    __ bind(L_skip_barrier);
    c2i_no_clinit_check_entry = __ pc();
  }

  BarrierSetAssembler* bs = BarrierSet::barrier_set()->barrier_set_assembler();
  bs->c2i_entry_barrier(masm);

  gen_c2i_adapter(masm, total_args_passed, comp_args_on_stack, sig_bt, regs, skip_fixup);

  return AdapterHandlerLibrary::new_entry(fingerprint, i2c_entry, c2i_entry, c2i_unverified_entry, c2i_no_clinit_check_entry);
}

int SharedRuntime::c_calling_convention(const BasicType *sig_bt,
                                         VMRegPair *regs,
                                         int total_args_passed) {

// We return the amount of VMRegImpl stack slots we need to reserve for all
// the arguments NOT counting out_preserve_stack_slots.

// NOTE: These arrays will have to change when c1 is ported
#ifdef _WIN64
    static const Register INT_ArgReg[Argument::n_int_register_parameters_c] = {
      c_rarg0, c_rarg1, c_rarg2, c_rarg3
    };
    static const XMMRegister FP_ArgReg[Argument::n_float_register_parameters_c] = {
      c_farg0, c_farg1, c_farg2, c_farg3
    };
#else
    static const Register INT_ArgReg[Argument::n_int_register_parameters_c] = {
      c_rarg0, c_rarg1, c_rarg2, c_rarg3, c_rarg4, c_rarg5
    };
    static const XMMRegister FP_ArgReg[Argument::n_float_register_parameters_c] = {
      c_farg0, c_farg1, c_farg2, c_farg3,
      c_farg4, c_farg5, c_farg6, c_farg7
    };
#endif // _WIN64


    uint int_args = 0;
    uint fp_args = 0;
    uint stk_args = 0; // inc by 2 each time

    for (int i = 0; i < total_args_passed; i++) {
      switch (sig_bt[i]) {
      case T_BOOLEAN:
      case T_CHAR:
      case T_BYTE:
      case T_SHORT:
      case T_INT:
        if (int_args < Argument::n_int_register_parameters_c) {
          regs[i].set1(INT_ArgReg[int_args++]->as_VMReg());
#ifdef _WIN64
          fp_args++;
          // Allocate slots for callee to stuff register args the stack.
          stk_args += 2;
#endif
        } else {
          regs[i].set1(VMRegImpl::stack2reg(stk_args));
          stk_args += 2;
        }
        break;
      case T_LONG:
        assert((i + 1) < total_args_passed && sig_bt[i + 1] == T_VOID, "expecting half");
        // fall through
      case T_OBJECT:
      case T_ARRAY:
      case T_ADDRESS:
      case T_METADATA:
        if (int_args < Argument::n_int_register_parameters_c) {
          regs[i].set2(INT_ArgReg[int_args++]->as_VMReg());
#ifdef _WIN64
          fp_args++;
          stk_args += 2;
#endif
        } else {
          regs[i].set2(VMRegImpl::stack2reg(stk_args));
          stk_args += 2;
        }
        break;
      case T_FLOAT:
        if (fp_args < Argument::n_float_register_parameters_c) {
          regs[i].set1(FP_ArgReg[fp_args++]->as_VMReg());
#ifdef _WIN64
          int_args++;
          // Allocate slots for callee to stuff register args the stack.
          stk_args += 2;
#endif
        } else {
          regs[i].set1(VMRegImpl::stack2reg(stk_args));
          stk_args += 2;
        }
        break;
      case T_DOUBLE:
        assert((i + 1) < total_args_passed && sig_bt[i + 1] == T_VOID, "expecting half");
        if (fp_args < Argument::n_float_register_parameters_c) {
          regs[i].set2(FP_ArgReg[fp_args++]->as_VMReg());
#ifdef _WIN64
          int_args++;
          // Allocate slots for callee to stuff register args the stack.
          stk_args += 2;
#endif
        } else {
          regs[i].set2(VMRegImpl::stack2reg(stk_args));
          stk_args += 2;
        }
        break;
      case T_VOID: // Halves of longs and doubles
        assert(i != 0 && (sig_bt[i - 1] == T_LONG || sig_bt[i - 1] == T_DOUBLE), "expecting half");
        regs[i].set_bad();
        break;
      default:
        ShouldNotReachHere();
        break;
      }
    }
#ifdef _WIN64
  // windows abi requires that we always allocate enough stack space
  // for 4 64bit registers to be stored down.
  if (stk_args < 8) {
    stk_args = 8;
  }
#endif // _WIN64

  return stk_args;
}

int SharedRuntime::vector_calling_convention(VMRegPair *regs,
                                             uint num_bits,
                                             uint total_args_passed) {
  assert(num_bits == 64 || num_bits == 128 || num_bits == 256 || num_bits == 512,
         "only certain vector sizes are supported for now");

  static const XMMRegister VEC_ArgReg[32] = {
     xmm0,  xmm1,  xmm2,  xmm3,  xmm4,  xmm5,  xmm6,  xmm7,
     xmm8,  xmm9, xmm10, xmm11, xmm12, xmm13, xmm14, xmm15,
    xmm16, xmm17, xmm18, xmm19, xmm20, xmm21, xmm22, xmm23,
    xmm24, xmm25, xmm26, xmm27, xmm28, xmm29, xmm30, xmm31
  };

  uint stk_args = 0;
  uint fp_args = 0;

  for (uint i = 0; i < total_args_passed; i++) {
    VMReg vmreg = VEC_ArgReg[fp_args++]->as_VMReg();
    int next_val = num_bits == 64 ? 1 : (num_bits == 128 ? 3 : (num_bits  == 256 ? 7 : 15));
    regs[i].set_pair(vmreg->next(next_val), vmreg);
  }

  return stk_args;
}

void SharedRuntime::save_native_result(MacroAssembler *masm, BasicType ret_type, int frame_slots) {
  // We always ignore the frame_slots arg and just use the space just below frame pointer
  // which by this time is free to use
  switch (ret_type) {
  case T_FLOAT:
    __ movflt(Address(rbp, -wordSize), xmm0);
    break;
  case T_DOUBLE:
    __ movdbl(Address(rbp, -wordSize), xmm0);
    break;
  case T_VOID:  break;
  default: {
    __ movptr(Address(rbp, -wordSize), rax);
    }
  }
}

void SharedRuntime::restore_native_result(MacroAssembler *masm, BasicType ret_type, int frame_slots) {
  // We always ignore the frame_slots arg and just use the space just below frame pointer
  // which by this time is free to use
  switch (ret_type) {
  case T_FLOAT:
    __ movflt(xmm0, Address(rbp, -wordSize));
    break;
  case T_DOUBLE:
    __ movdbl(xmm0, Address(rbp, -wordSize));
    break;
  case T_VOID:  break;
  default: {
    __ movptr(rax, Address(rbp, -wordSize));
    }
  }
}

static void save_args(MacroAssembler *masm, int arg_count, int first_arg, VMRegPair *args) {
    for ( int i = first_arg ; i < arg_count ; i++ ) {
      if (args[i].first()->is_Register()) {
        __ push(args[i].first()->as_Register());
      } else if (args[i].first()->is_XMMRegister()) {
        __ subptr(rsp, 2*wordSize);
        __ movdbl(Address(rsp, 0), args[i].first()->as_XMMRegister());
      }
    }
}

static void restore_args(MacroAssembler *masm, int arg_count, int first_arg, VMRegPair *args) {
    for ( int i = arg_count - 1 ; i >= first_arg ; i-- ) {
      if (args[i].first()->is_Register()) {
        __ pop(args[i].first()->as_Register());
      } else if (args[i].first()->is_XMMRegister()) {
        __ movdbl(args[i].first()->as_XMMRegister(), Address(rsp, 0));
        __ addptr(rsp, 2*wordSize);
      }
    }
}

static void verify_oop_args(MacroAssembler* masm,
                            const methodHandle& method,
                            const BasicType* sig_bt,
                            const VMRegPair* regs) {
  Register temp_reg = rbx;  // not part of any compiled calling seq
  if (VerifyOops) {
    for (int i = 0; i < method->size_of_parameters(); i++) {
      if (is_reference_type(sig_bt[i])) {
        VMReg r = regs[i].first();
        assert(r->is_valid(), "bad oop arg");
        if (r->is_stack()) {
          __ movptr(temp_reg, Address(rsp, r->reg2stack() * VMRegImpl::stack_slot_size + wordSize));
          __ verify_oop(temp_reg);
        } else {
          __ verify_oop(r->as_Register());
        }
      }
    }
  }
}

static void check_continuation_enter_argument(VMReg actual_vmreg,
                                              Register expected_reg,
                                              const char* name) {
  assert(!actual_vmreg->is_stack(), "%s cannot be on stack", name);
  assert(actual_vmreg->as_Register() == expected_reg,
         "%s is in unexpected register: %s instead of %s",
         name, actual_vmreg->as_Register()->name(), expected_reg->name());
}


//---------------------------- continuation_enter_setup ---------------------------
//
// Arguments:
//   None.
//
// Results:
//   rsp: pointer to blank ContinuationEntry
//
// Kills:
//   rax
//
static OopMap* continuation_enter_setup(MacroAssembler* masm, int& stack_slots) {
  assert(ContinuationEntry::size() % VMRegImpl::stack_slot_size == 0, "");
  assert(in_bytes(ContinuationEntry::cont_offset())  % VMRegImpl::stack_slot_size == 0, "");
  assert(in_bytes(ContinuationEntry::chunk_offset()) % VMRegImpl::stack_slot_size == 0, "");

  stack_slots += checked_cast<int>(ContinuationEntry::size()) / wordSize;
  __ subptr(rsp, checked_cast<int32_t>(ContinuationEntry::size()));

  int frame_size = (checked_cast<int>(ContinuationEntry::size()) + wordSize) / VMRegImpl::stack_slot_size;
  OopMap* map = new OopMap(frame_size, 0);

  __ movptr(rax, Address(r15_thread, JavaThread::cont_entry_offset()));
  __ movptr(Address(rsp, ContinuationEntry::parent_offset()), rax);
  __ movptr(Address(r15_thread, JavaThread::cont_entry_offset()), rsp);

  return map;
}

//---------------------------- fill_continuation_entry ---------------------------
//
// Arguments:
//   rsp: pointer to blank Continuation entry
//   reg_cont_obj: pointer to the continuation
//   reg_flags: flags
//
// Results:
//   rsp: pointer to filled out ContinuationEntry
//
// Kills:
//   rax
//
static void fill_continuation_entry(MacroAssembler* masm, Register reg_cont_obj, Register reg_flags) {
  assert_different_registers(rax, reg_cont_obj, reg_flags);
#ifdef ASSERT
  __ movl(Address(rsp, ContinuationEntry::cookie_offset()), ContinuationEntry::cookie_value());
#endif
  __ movptr(Address(rsp, ContinuationEntry::cont_offset()), reg_cont_obj);
  __ movl  (Address(rsp, ContinuationEntry::flags_offset()), reg_flags);
  __ movptr(Address(rsp, ContinuationEntry::chunk_offset()), 0);
  __ movl(Address(rsp, ContinuationEntry::argsize_offset()), 0);
  __ movl(Address(rsp, ContinuationEntry::pin_count_offset()), 0);

  __ movptr(rax, Address(r15_thread, JavaThread::cont_fastpath_offset()));
  __ movptr(Address(rsp, ContinuationEntry::parent_cont_fastpath_offset()), rax);
  __ movq(rax, Address(r15_thread, JavaThread::held_monitor_count_offset()));
  __ movq(Address(rsp, ContinuationEntry::parent_held_monitor_count_offset()), rax);

  __ movptr(Address(r15_thread, JavaThread::cont_fastpath_offset()), 0);
  __ movq(Address(r15_thread, JavaThread::held_monitor_count_offset()), 0);
}

//---------------------------- continuation_enter_cleanup ---------------------------
//
// Arguments:
//   rsp: pointer to the ContinuationEntry
//
// Results:
//   rsp: pointer to the spilled rbp in the entry frame
//
// Kills:
//   rbx
//
static void continuation_enter_cleanup(MacroAssembler* masm) {
#ifdef ASSERT
  Label L_good_sp;
  __ cmpptr(rsp, Address(r15_thread, JavaThread::cont_entry_offset()));
  __ jcc(Assembler::equal, L_good_sp);
  __ stop("Incorrect rsp at continuation_enter_cleanup");
  __ bind(L_good_sp);
#endif

  __ movptr(rbx, Address(rsp, ContinuationEntry::parent_cont_fastpath_offset()));
  __ movptr(Address(r15_thread, JavaThread::cont_fastpath_offset()), rbx);
  __ movq(rbx, Address(rsp, ContinuationEntry::parent_held_monitor_count_offset()));
  __ movq(Address(r15_thread, JavaThread::held_monitor_count_offset()), rbx);

  __ movptr(rbx, Address(rsp, ContinuationEntry::parent_offset()));
  __ movptr(Address(r15_thread, JavaThread::cont_entry_offset()), rbx);
  __ addptr(rsp, checked_cast<int32_t>(ContinuationEntry::size()));
}

static void gen_continuation_enter(MacroAssembler* masm,
                                   const VMRegPair* regs,
                                   int& exception_offset,
                                   OopMapSet* oop_maps,
                                   int& frame_complete,
                                   int& stack_slots,
                                   int& interpreted_entry_offset,
                                   int& compiled_entry_offset) {

  // enterSpecial(Continuation c, boolean isContinue, boolean isVirtualThread)
  int pos_cont_obj   = 0;
  int pos_is_cont    = 1;
  int pos_is_virtual = 2;

  // The platform-specific calling convention may present the arguments in various registers.
  // To simplify the rest of the code, we expect the arguments to reside at these known
  // registers, and we additionally check the placement here in case calling convention ever
  // changes.
  Register reg_cont_obj   = c_rarg1;
  Register reg_is_cont    = c_rarg2;
  Register reg_is_virtual = c_rarg3;

  check_continuation_enter_argument(regs[pos_cont_obj].first(),   reg_cont_obj,   "Continuation object");
  check_continuation_enter_argument(regs[pos_is_cont].first(),    reg_is_cont,    "isContinue");
  check_continuation_enter_argument(regs[pos_is_virtual].first(), reg_is_virtual, "isVirtualThread");

  // Utility methods kill rax, make sure there are no collisions
  assert_different_registers(rax, reg_cont_obj, reg_is_cont, reg_is_virtual);

  AddressLiteral resolve(SharedRuntime::get_resolve_static_call_stub(),
                         relocInfo::static_call_type);

  address start = __ pc();

  Label L_thaw, L_exit;

  // i2i entry used at interp_only_mode only
  interpreted_entry_offset = __ pc() - start;
  {
#ifdef ASSERT
    Label is_interp_only;
    __ cmpb(Address(r15_thread, JavaThread::interp_only_mode_offset()), 0);
    __ jcc(Assembler::notEqual, is_interp_only);
    __ stop("enterSpecial interpreter entry called when not in interp_only_mode");
    __ bind(is_interp_only);
#endif

    __ pop(rax); // return address
    // Read interpreter arguments into registers (this is an ad-hoc i2c adapter)
    __ movptr(c_rarg1, Address(rsp, Interpreter::stackElementSize*2));
    __ movl(c_rarg2,   Address(rsp, Interpreter::stackElementSize*1));
    __ movl(c_rarg3,   Address(rsp, Interpreter::stackElementSize*0));
    __ andptr(rsp, -16); // Ensure compiled code always sees stack at proper alignment
    __ push(rax); // return address
    __ push_cont_fastpath();

    __ enter();

    stack_slots = 2; // will be adjusted in setup
    OopMap* map = continuation_enter_setup(masm, stack_slots);
    // The frame is complete here, but we only record it for the compiled entry, so the frame would appear unsafe,
    // but that's okay because at the very worst we'll miss an async sample, but we're in interp_only_mode anyway.

    __ verify_oop(reg_cont_obj);

    fill_continuation_entry(masm, reg_cont_obj, reg_is_virtual);

    // If continuation, call to thaw. Otherwise, resolve the call and exit.
    __ testptr(reg_is_cont, reg_is_cont);
    __ jcc(Assembler::notZero, L_thaw);

    // --- Resolve path

    // Make sure the call is patchable
    __ align(BytesPerWord, __ offset() + NativeCall::displacement_offset);
    // Emit stub for static call
    CodeBuffer* cbuf = masm->code_section()->outer();
    address stub = CompiledDirectCall::emit_to_interp_stub(*cbuf, __ pc());
    if (stub == nullptr) {
      fatal("CodeCache is full at gen_continuation_enter");
    }
    __ call(resolve);
    oop_maps->add_gc_map(__ pc() - start, map);
    __ post_call_nop();

    __ jmp(L_exit);
  }

  // compiled entry
  __ align(CodeEntryAlignment);
  compiled_entry_offset = __ pc() - start;
  __ enter();

  stack_slots = 2; // will be adjusted in setup
  OopMap* map = continuation_enter_setup(masm, stack_slots);

  // Frame is now completed as far as size and linkage.
  frame_complete = __ pc() - start;

  __ verify_oop(reg_cont_obj);

  fill_continuation_entry(masm, reg_cont_obj, reg_is_virtual);

  // If isContinue, call to thaw. Otherwise, call Continuation.enter(Continuation c, boolean isContinue)
  __ testptr(reg_is_cont, reg_is_cont);
  __ jccb(Assembler::notZero, L_thaw);

  // --- call Continuation.enter(Continuation c, boolean isContinue)

  // Make sure the call is patchable
  __ align(BytesPerWord, __ offset() + NativeCall::displacement_offset);

  // Emit stub for static call
  CodeBuffer* cbuf = masm->code_section()->outer();
  address stub = CompiledDirectCall::emit_to_interp_stub(*cbuf, __ pc());
  if (stub == nullptr) {
    fatal("CodeCache is full at gen_continuation_enter");
  }

  // The call needs to be resolved. There's a special case for this in
  // SharedRuntime::find_callee_info_helper() which calls
  // LinkResolver::resolve_continuation_enter() which resolves the call to
  // Continuation.enter(Continuation c, boolean isContinue).
  __ call(resolve);

  oop_maps->add_gc_map(__ pc() - start, map);
  __ post_call_nop();

  __ jmpb(L_exit);

  // --- Thawing path

  __ bind(L_thaw);

  ContinuationEntry::_thaw_call_pc_offset = __ pc() - start;
  __ call(RuntimeAddress(StubRoutines::cont_thaw()));

  ContinuationEntry::_return_pc_offset = __ pc() - start;
  oop_maps->add_gc_map(__ pc() - start, map->deep_copy());
  __ post_call_nop();

  // --- Normal exit (resolve/thawing)

  __ bind(L_exit);

  continuation_enter_cleanup(masm);
  __ pop(rbp);
  __ ret(0);

  // --- Exception handling path

  exception_offset = __ pc() - start;

  continuation_enter_cleanup(masm);
  __ pop(rbp);

  __ movptr(c_rarg0, r15_thread);
  __ movptr(c_rarg1, Address(rsp, 0)); // return address

  // rax still holds the original exception oop, save it before the call
  __ push(rax);

  __ call_VM_leaf(CAST_FROM_FN_PTR(address, SharedRuntime::exception_handler_for_return_address), 2);
  __ movptr(rbx, rax);

  // Continue at exception handler:
  //   rax: exception oop
  //   rbx: exception handler
  //   rdx: exception pc
  __ pop(rax);
  __ verify_oop(rax);
  __ pop(rdx);
  __ jmp(rbx);
}

static void gen_continuation_yield(MacroAssembler* masm,
                                   const VMRegPair* regs,
                                   OopMapSet* oop_maps,
                                   int& frame_complete,
                                   int& stack_slots,
                                   int& compiled_entry_offset) {
  enum layout {
    rbp_off,
    rbpH_off,
    return_off,
    return_off2,
    framesize // inclusive of return address
  };
  stack_slots = framesize /  VMRegImpl::slots_per_word;
  assert(stack_slots == 2, "recheck layout");

  address start = __ pc();
  compiled_entry_offset = __ pc() - start;
  __ enter();
  address the_pc = __ pc();

  frame_complete = the_pc - start;

  // This nop must be exactly at the PC we push into the frame info.
  // We use this nop for fast CodeBlob lookup, associate the OopMap
  // with it right away.
  __ post_call_nop();
  OopMap* map = new OopMap(framesize, 1);
  oop_maps->add_gc_map(frame_complete, map);

  __ set_last_Java_frame(rsp, rbp, the_pc, rscratch1);
  __ movptr(c_rarg0, r15_thread);
  __ movptr(c_rarg1, rsp);
  __ call_VM_leaf(Continuation::freeze_entry(), 2);
  __ reset_last_Java_frame(true);

  Label L_pinned;

  __ testptr(rax, rax);
  __ jcc(Assembler::notZero, L_pinned);

  __ movptr(rsp, Address(r15_thread, JavaThread::cont_entry_offset()));
  continuation_enter_cleanup(masm);
  __ pop(rbp);
  __ ret(0);

  __ bind(L_pinned);

  // Pinned, return to caller

  // handle pending exception thrown by freeze
  __ cmpptr(Address(r15_thread, Thread::pending_exception_offset()), NULL_WORD);
  Label ok;
  __ jcc(Assembler::equal, ok);
  __ leave();
  __ jump(RuntimeAddress(StubRoutines::forward_exception_entry()));
  __ bind(ok);

  __ leave();
  __ ret(0);
}

void SharedRuntime::continuation_enter_cleanup(MacroAssembler* masm) {
  ::continuation_enter_cleanup(masm);
}

static void gen_special_dispatch(MacroAssembler* masm,
                                 const methodHandle& method,
                                 const BasicType* sig_bt,
                                 const VMRegPair* regs) {
  verify_oop_args(masm, method, sig_bt, regs);
  vmIntrinsics::ID iid = method->intrinsic_id();

  // Now write the args into the outgoing interpreter space
  bool     has_receiver   = false;
  Register receiver_reg   = noreg;
  int      member_arg_pos = -1;
  Register member_reg     = noreg;
  int      ref_kind       = MethodHandles::signature_polymorphic_intrinsic_ref_kind(iid);
  if (ref_kind != 0) {
    member_arg_pos = method->size_of_parameters() - 1;  // trailing MemberName argument
    member_reg = rbx;  // known to be free at this point
    has_receiver = MethodHandles::ref_kind_has_receiver(ref_kind);
  } else if (iid == vmIntrinsics::_invokeBasic) {
    has_receiver = true;
  } else if (iid == vmIntrinsics::_linkToNative) {
    member_arg_pos = method->size_of_parameters() - 1;  // trailing NativeEntryPoint argument
    member_reg = rbx;  // known to be free at this point
  } else {
    fatal("unexpected intrinsic id %d", vmIntrinsics::as_int(iid));
  }

  if (member_reg != noreg) {
    // Load the member_arg into register, if necessary.
    SharedRuntime::check_member_name_argument_is_last_argument(method, sig_bt, regs);
    VMReg r = regs[member_arg_pos].first();
    if (r->is_stack()) {
      __ movptr(member_reg, Address(rsp, r->reg2stack() * VMRegImpl::stack_slot_size + wordSize));
    } else {
      // no data motion is needed
      member_reg = r->as_Register();
    }
  }

  if (has_receiver) {
    // Make sure the receiver is loaded into a register.
    assert(method->size_of_parameters() > 0, "oob");
    assert(sig_bt[0] == T_OBJECT, "receiver argument must be an object");
    VMReg r = regs[0].first();
    assert(r->is_valid(), "bad receiver arg");
    if (r->is_stack()) {
      // Porting note:  This assumes that compiled calling conventions always
      // pass the receiver oop in a register.  If this is not true on some
      // platform, pick a temp and load the receiver from stack.
      fatal("receiver always in a register");
      receiver_reg = j_rarg0;  // known to be free at this point
      __ movptr(receiver_reg, Address(rsp, r->reg2stack() * VMRegImpl::stack_slot_size + wordSize));
    } else {
      // no data motion is needed
      receiver_reg = r->as_Register();
    }
  }

  // Figure out which address we are really jumping to:
  MethodHandles::generate_method_handle_dispatch(masm, iid,
                                                 receiver_reg, member_reg, /*for_compiler_entry:*/ true);
}

// ---------------------------------------------------------------------------
// Generate a native wrapper for a given method.  The method takes arguments
// in the Java compiled code convention, marshals them to the native
// convention (handlizes oops, etc), transitions to native, makes the call,
// returns to java state (possibly blocking), unhandlizes any result and
// returns.
//
// Critical native functions are a shorthand for the use of
// GetPrimtiveArrayCritical and disallow the use of any other JNI
// functions.  The wrapper is expected to unpack the arguments before
// passing them to the callee. Critical native functions leave the state _in_Java,
// since they cannot stop for GC.
// Some other parts of JNI setup are skipped like the tear down of the JNI handle
// block and the check for pending exceptions it's impossible for them
// to be thrown.
//
nmethod* SharedRuntime::generate_native_wrapper(MacroAssembler* masm,
                                                const methodHandle& method,
                                                int compile_id,
                                                BasicType* in_sig_bt,
                                                VMRegPair* in_regs,
                                                BasicType ret_type) {
  if (method->is_continuation_native_intrinsic()) {
    int exception_offset = -1;
    OopMapSet* oop_maps = new OopMapSet();
    int frame_complete = -1;
    int stack_slots = -1;
    int interpreted_entry_offset = -1;
    int vep_offset = -1;
    if (method->is_continuation_enter_intrinsic()) {
      gen_continuation_enter(masm,
                             in_regs,
                             exception_offset,
                             oop_maps,
                             frame_complete,
                             stack_slots,
                             interpreted_entry_offset,
                             vep_offset);
    } else if (method->is_continuation_yield_intrinsic()) {
      gen_continuation_yield(masm,
                             in_regs,
                             oop_maps,
                             frame_complete,
                             stack_slots,
                             vep_offset);
    } else {
      guarantee(false, "Unknown Continuation native intrinsic");
    }

#ifdef ASSERT
    if (method->is_continuation_enter_intrinsic()) {
      assert(interpreted_entry_offset != -1, "Must be set");
      assert(exception_offset != -1,         "Must be set");
    } else {
      assert(interpreted_entry_offset == -1, "Must be unset");
      assert(exception_offset == -1,         "Must be unset");
    }
    assert(frame_complete != -1,    "Must be set");
    assert(stack_slots != -1,       "Must be set");
    assert(vep_offset != -1,        "Must be set");
#endif

    __ flush();
    nmethod* nm = nmethod::new_native_nmethod(method,
                                              compile_id,
                                              masm->code(),
                                              vep_offset,
                                              frame_complete,
                                              stack_slots,
                                              in_ByteSize(-1),
                                              in_ByteSize(-1),
                                              oop_maps,
                                              exception_offset);
    if (nm == nullptr) return nm;
    if (method->is_continuation_enter_intrinsic()) {
      ContinuationEntry::set_enter_code(nm, interpreted_entry_offset);
    } else if (method->is_continuation_yield_intrinsic()) {
      _cont_doYield_stub = nm;
    }
    return nm;
  }

  if (method->is_method_handle_intrinsic()) {
    vmIntrinsics::ID iid = method->intrinsic_id();
    intptr_t start = (intptr_t)__ pc();
    int vep_offset = ((intptr_t)__ pc()) - start;
    gen_special_dispatch(masm,
                         method,
                         in_sig_bt,
                         in_regs);
    int frame_complete = ((intptr_t)__ pc()) - start;  // not complete, period
    __ flush();
    int stack_slots = SharedRuntime::out_preserve_stack_slots();  // no out slots at all, actually
    return nmethod::new_native_nmethod(method,
                                       compile_id,
                                       masm->code(),
                                       vep_offset,
                                       frame_complete,
                                       stack_slots / VMRegImpl::slots_per_word,
                                       in_ByteSize(-1),
                                       in_ByteSize(-1),
                                       nullptr);
  }
  address native_func = method->native_function();
  assert(native_func != nullptr, "must have function");

  // An OopMap for lock (and class if static)
  OopMapSet *oop_maps = new OopMapSet();
  intptr_t start = (intptr_t)__ pc();

  // We have received a description of where all the java arg are located
  // on entry to the wrapper. We need to convert these args to where
  // the jni function will expect them. To figure out where they go
  // we convert the java signature to a C signature by inserting
  // the hidden arguments as arg[0] and possibly arg[1] (static method)

  const int total_in_args = method->size_of_parameters();
  int total_c_args = total_in_args + (method->is_static() ? 2 : 1);

  BasicType* out_sig_bt = NEW_RESOURCE_ARRAY(BasicType, total_c_args);
  VMRegPair* out_regs   = NEW_RESOURCE_ARRAY(VMRegPair, total_c_args);
  BasicType* in_elem_bt = nullptr;

  int argc = 0;
  out_sig_bt[argc++] = T_ADDRESS;
  if (method->is_static()) {
    out_sig_bt[argc++] = T_OBJECT;
  }

  for (int i = 0; i < total_in_args ; i++ ) {
    out_sig_bt[argc++] = in_sig_bt[i];
  }

  // Now figure out where the args must be stored and how much stack space
  // they require.
  int out_arg_slots;
  out_arg_slots = c_calling_convention(out_sig_bt, out_regs, total_c_args);

  // Compute framesize for the wrapper.  We need to handlize all oops in
  // incoming registers

  // Calculate the total number of stack slots we will need.

  // First count the abi requirement plus all of the outgoing args
  int stack_slots = SharedRuntime::out_preserve_stack_slots() + out_arg_slots;

  // Now the space for the inbound oop handle area
  int total_save_slots = 6 * VMRegImpl::slots_per_word;  // 6 arguments passed in registers

  int oop_handle_offset = stack_slots;
  stack_slots += total_save_slots;

  // Now any space we need for handlizing a klass if static method

  int klass_slot_offset = 0;
  int klass_offset = -1;
  int lock_slot_offset = 0;
  bool is_static = false;

  if (method->is_static()) {
    klass_slot_offset = stack_slots;
    stack_slots += VMRegImpl::slots_per_word;
    klass_offset = klass_slot_offset * VMRegImpl::stack_slot_size;
    is_static = true;
  }

  // Plus a lock if needed

  if (method->is_synchronized()) {
    lock_slot_offset = stack_slots;
    stack_slots += VMRegImpl::slots_per_word;
  }

  // Now a place (+2) to save return values or temp during shuffling
  // + 4 for return address (which we own) and saved rbp
  stack_slots += 6;

  // Ok The space we have allocated will look like:
  //
  //
  // FP-> |                     |
  //      |---------------------|
  //      | 2 slots for moves   |
  //      |---------------------|
  //      | lock box (if sync)  |
  //      |---------------------| <- lock_slot_offset
  //      | klass (if static)   |
  //      |---------------------| <- klass_slot_offset
  //      | oopHandle area      |
  //      |---------------------| <- oop_handle_offset (6 java arg registers)
  //      | outbound memory     |
  //      | based arguments     |
  //      |                     |
  //      |---------------------|
  //      |                     |
  // SP-> | out_preserved_slots |
  //
  //


  // Now compute actual number of stack words we need rounding to make
  // stack properly aligned.
  stack_slots = align_up(stack_slots, StackAlignmentInSlots);

  int stack_size = stack_slots * VMRegImpl::stack_slot_size;

  // First thing make an ic check to see if we should even be here

  // We are free to use all registers as temps without saving them and
  // restoring them except rbp. rbp is the only callee save register
  // as far as the interpreter and the compiler(s) are concerned.

  const Register receiver = j_rarg0;

  Label exception_pending;

  assert_different_registers(receiver, rscratch1, rscratch2);
  __ verify_oop(receiver);
  __ ic_check(8 /* end_alignment */);

  int vep_offset = ((intptr_t)__ pc()) - start;

  if (VM_Version::supports_fast_class_init_checks() && method->needs_clinit_barrier()) {
    Label L_skip_barrier;
    Register klass = r10;
    __ mov_metadata(klass, method->method_holder()); // InstanceKlass*
    __ clinit_barrier(klass, r15_thread, &L_skip_barrier /*L_fast_path*/);

    __ jump(RuntimeAddress(SharedRuntime::get_handle_wrong_method_stub())); // slow path

    __ bind(L_skip_barrier);
  }

#ifdef COMPILER1
  // For Object.hashCode, System.identityHashCode try to pull hashCode from object header if available.
  if ((InlineObjectHash && method->intrinsic_id() == vmIntrinsics::_hashCode) || (method->intrinsic_id() == vmIntrinsics::_identityHashCode)) {
    inline_check_hashcode_from_object_header(masm, method, j_rarg0 /*obj_reg*/, rax /*result*/);
  }
#endif // COMPILER1

  // The instruction at the verified entry point must be 5 bytes or longer
  // because it can be patched on the fly by make_non_entrant. The stack bang
  // instruction fits that requirement.

  // Generate stack overflow check
  __ bang_stack_with_offset((int)StackOverflow::stack_shadow_zone_size());

  // Generate a new frame for the wrapper.
  __ enter();
  // -2 because return address is already present and so is saved rbp
  __ subptr(rsp, stack_size - 2*wordSize);

  BarrierSetAssembler* bs = BarrierSet::barrier_set()->barrier_set_assembler();
  // native wrapper is not hot enough to micro optimize the nmethod entry barrier with an out-of-line stub
  bs->nmethod_entry_barrier(masm, nullptr /* slow_path */, nullptr /* continuation */);

  // Frame is now completed as far as size and linkage.
  int frame_complete = ((intptr_t)__ pc()) - start;

    if (UseRTMLocking) {
      // Abort RTM transaction before calling JNI
      // because critical section will be large and will be
      // aborted anyway. Also nmethod could be deoptimized.
      __ xabort(0);
    }

#ifdef ASSERT
  __ check_stack_alignment(rsp, "improperly aligned stack");
#endif /* ASSERT */


  // We use r14 as the oop handle for the receiver/klass
  // It is callee save so it survives the call to native

  const Register oop_handle_reg = r14;

  //
  // We immediately shuffle the arguments so that any vm call we have to
  // make from here on out (sync slow path, jvmti, etc.) we will have
  // captured the oops from our caller and have a valid oopMap for
  // them.

  // -----------------
  // The Grand Shuffle

  // The Java calling convention is either equal (linux) or denser (win64) than the
  // c calling convention. However the because of the jni_env argument the c calling
  // convention always has at least one more (and two for static) arguments than Java.
  // Therefore if we move the args from java -> c backwards then we will never have
  // a register->register conflict and we don't have to build a dependency graph
  // and figure out how to break any cycles.
  //

  // Record esp-based slot for receiver on stack for non-static methods
  int receiver_offset = -1;

  // This is a trick. We double the stack slots so we can claim
  // the oops in the caller's frame. Since we are sure to have
  // more args than the caller doubling is enough to make
  // sure we can capture all the incoming oop args from the
  // caller.
  //
  OopMap* map = new OopMap(stack_slots * 2, 0 /* arg_slots*/);

  // Mark location of rbp (someday)
  // map->set_callee_saved(VMRegImpl::stack2reg( stack_slots - 2), stack_slots * 2, 0, vmreg(rbp));

  // Use eax, ebx as temporaries during any memory-memory moves we have to do
  // All inbound args are referenced based on rbp and all outbound args via rsp.


#ifdef ASSERT
  bool reg_destroyed[Register::number_of_registers];
  bool freg_destroyed[XMMRegister::number_of_registers];
  for ( int r = 0 ; r < Register::number_of_registers ; r++ ) {
    reg_destroyed[r] = false;
  }
  for ( int f = 0 ; f < XMMRegister::number_of_registers ; f++ ) {
    freg_destroyed[f] = false;
  }

#endif /* ASSERT */

  // For JNI natives the incoming and outgoing registers are offset upwards.
  GrowableArray<int> arg_order(2 * total_in_args);

  VMRegPair tmp_vmreg;
  tmp_vmreg.set2(rbx->as_VMReg());

  for (int i = total_in_args - 1, c_arg = total_c_args - 1; i >= 0; i--, c_arg--) {
    arg_order.push(i);
    arg_order.push(c_arg);
  }

  int temploc = -1;
  for (int ai = 0; ai < arg_order.length(); ai += 2) {
    int i = arg_order.at(ai);
    int c_arg = arg_order.at(ai + 1);
    __ block_comment(err_msg("move %d -> %d", i, c_arg));
#ifdef ASSERT
    if (in_regs[i].first()->is_Register()) {
      assert(!reg_destroyed[in_regs[i].first()->as_Register()->encoding()], "destroyed reg!");
    } else if (in_regs[i].first()->is_XMMRegister()) {
      assert(!freg_destroyed[in_regs[i].first()->as_XMMRegister()->encoding()], "destroyed reg!");
    }
    if (out_regs[c_arg].first()->is_Register()) {
      reg_destroyed[out_regs[c_arg].first()->as_Register()->encoding()] = true;
    } else if (out_regs[c_arg].first()->is_XMMRegister()) {
      freg_destroyed[out_regs[c_arg].first()->as_XMMRegister()->encoding()] = true;
    }
#endif /* ASSERT */
    switch (in_sig_bt[i]) {
      case T_ARRAY:
      case T_OBJECT:
        __ object_move(map, oop_handle_offset, stack_slots, in_regs[i], out_regs[c_arg],
                    ((i == 0) && (!is_static)),
                    &receiver_offset);
        break;
      case T_VOID:
        break;

      case T_FLOAT:
        __ float_move(in_regs[i], out_regs[c_arg]);
          break;

      case T_DOUBLE:
        assert( i + 1 < total_in_args &&
                in_sig_bt[i + 1] == T_VOID &&
                out_sig_bt[c_arg+1] == T_VOID, "bad arg list");
        __ double_move(in_regs[i], out_regs[c_arg]);
        break;

      case T_LONG :
        __ long_move(in_regs[i], out_regs[c_arg]);
        break;

      case T_ADDRESS: assert(false, "found T_ADDRESS in java args");

      default:
        __ move32_64(in_regs[i], out_regs[c_arg]);
    }
  }

  int c_arg;

  // Pre-load a static method's oop into r14.  Used both by locking code and
  // the normal JNI call code.
  // point c_arg at the first arg that is already loaded in case we
  // need to spill before we call out
  c_arg = total_c_args - total_in_args;

  if (method->is_static()) {

    //  load oop into a register
    __ movoop(oop_handle_reg, JNIHandles::make_local(method->method_holder()->java_mirror()));

    // Now handlize the static class mirror it's known not-null.
    __ movptr(Address(rsp, klass_offset), oop_handle_reg);
    map->set_oop(VMRegImpl::stack2reg(klass_slot_offset));

    // Now get the handle
    __ lea(oop_handle_reg, Address(rsp, klass_offset));
    // store the klass handle as second argument
    __ movptr(c_rarg1, oop_handle_reg);
    // and protect the arg if we must spill
    c_arg--;
  }

  // Change state to native (we save the return address in the thread, since it might not
  // be pushed on the stack when we do a stack traversal). It is enough that the pc()
  // points into the right code segment. It does not have to be the correct return pc.
  // We use the same pc/oopMap repeatedly when we call out

  intptr_t the_pc = (intptr_t) __ pc();
  oop_maps->add_gc_map(the_pc - start, map);

  __ set_last_Java_frame(rsp, noreg, (address)the_pc, rscratch1);


  // We have all of the arguments setup at this point. We must not touch any register
  // argument registers at this point (what if we save/restore them there are no oop?

  {
    SkipIfEqual skip(masm, &DTraceMethodProbes, false, rscratch1);
    // protect the args we've loaded
    save_args(masm, total_c_args, c_arg, out_regs);
    __ mov_metadata(c_rarg1, method());
    __ call_VM_leaf(
      CAST_FROM_FN_PTR(address, SharedRuntime::dtrace_method_entry),
      r15_thread, c_rarg1);
    restore_args(masm, total_c_args, c_arg, out_regs);
  }

  // RedefineClasses() tracing support for obsolete method entry
  if (log_is_enabled(Trace, redefine, class, obsolete)) {
    // protect the args we've loaded
    save_args(masm, total_c_args, c_arg, out_regs);
    __ mov_metadata(c_rarg1, method());
    __ call_VM_leaf(
      CAST_FROM_FN_PTR(address, SharedRuntime::rc_trace_method_entry),
      r15_thread, c_rarg1);
    restore_args(masm, total_c_args, c_arg, out_regs);
  }

  // Lock a synchronized method

  // Register definitions used by locking and unlocking

  const Register swap_reg = rax;  // Must use rax for cmpxchg instruction
  const Register obj_reg  = rbx;  // Will contain the oop
  const Register lock_reg = r13;  // Address of compiler lock object (BasicLock)
  const Register old_hdr  = r13;  // value of old header at unlock time

  Label slow_path_lock;
  Label lock_done;

  if (method->is_synchronized()) {
    Label count_mon;

    const int mark_word_offset = BasicLock::displaced_header_offset_in_bytes();

    // Get the handle (the 2nd argument)
    __ mov(oop_handle_reg, c_rarg1);

    // Get address of the box

    __ lea(lock_reg, Address(rsp, lock_slot_offset * VMRegImpl::stack_slot_size));

    // Load the oop from the handle
    __ movptr(obj_reg, Address(oop_handle_reg, 0));

    if (LockingMode == LM_MONITOR) {
      __ jmp(slow_path_lock);
    } else if (LockingMode == LM_LEGACY) {
      // Load immediate 1 into swap_reg %rax
      __ movl(swap_reg, 1);

      // Load (object->mark() | 1) into swap_reg %rax
      __ orptr(swap_reg, Address(obj_reg, oopDesc::mark_offset_in_bytes()));

      // Save (object->mark() | 1) into BasicLock's displaced header
      __ movptr(Address(lock_reg, mark_word_offset), swap_reg);

      // src -> dest iff dest == rax else rax <- dest
      __ lock();
      __ cmpxchgptr(lock_reg, Address(obj_reg, oopDesc::mark_offset_in_bytes()));
      __ jcc(Assembler::equal, count_mon);

      // Hmm should this move to the slow path code area???

      // Test if the oopMark is an obvious stack pointer, i.e.,
      //  1) (mark & 3) == 0, and
      //  2) rsp <= mark < mark + os::pagesize()
      // These 3 tests can be done by evaluating the following
      // expression: ((mark - rsp) & (3 - os::vm_page_size())),
      // assuming both stack pointer and pagesize have their
      // least significant 2 bits clear.
      // NOTE: the oopMark is in swap_reg %rax as the result of cmpxchg

      __ subptr(swap_reg, rsp);
      __ andptr(swap_reg, 3 - (int)os::vm_page_size());

      // Save the test result, for recursive case, the result is zero
      __ movptr(Address(lock_reg, mark_word_offset), swap_reg);
      __ jcc(Assembler::notEqual, slow_path_lock);
    } else {
      assert(LockingMode == LM_LIGHTWEIGHT, "must be");
      __ lightweight_lock(obj_reg, swap_reg, r15_thread, rscratch1, slow_path_lock);
    }
    __ jmp (lock_done);

    __ bind(count_mon);
    __ inc_held_monitor_count();

    // Slow path will re-enter here
    __ bind(lock_done);
  }

  // Finally just about ready to make the JNI call

  // get JNIEnv* which is first argument to native
  __ lea(c_rarg0, Address(r15_thread, in_bytes(JavaThread::jni_environment_offset())));

  // Now set thread in native
  __ movl(Address(r15_thread, JavaThread::thread_state_offset()), _thread_in_native);

  __ call(RuntimeAddress(native_func));

  // Verify or restore cpu control state after JNI call
  __ restore_cpu_control_state_after_jni(rscratch1);

  // Unpack native results.
  switch (ret_type) {
  case T_BOOLEAN: __ c2bool(rax);            break;
  case T_CHAR   : __ movzwl(rax, rax);      break;
  case T_BYTE   : __ sign_extend_byte (rax); break;
  case T_SHORT  : __ sign_extend_short(rax); break;
  case T_INT    : /* nothing to do */        break;
  case T_DOUBLE :
  case T_FLOAT  :
    // Result is in xmm0 we'll save as needed
    break;
  case T_ARRAY:                 // Really a handle
  case T_OBJECT:                // Really a handle
      break; // can't de-handlize until after safepoint check
  case T_VOID: break;
  case T_LONG: break;
  default       : ShouldNotReachHere();
  }

  Label after_transition;

  // Switch thread to "native transition" state before reading the synchronization state.
  // This additional state is necessary because reading and testing the synchronization
  // state is not atomic w.r.t. GC, as this scenario demonstrates:
  //     Java thread A, in _thread_in_native state, loads _not_synchronized and is preempted.
  //     VM thread changes sync state to synchronizing and suspends threads for GC.
  //     Thread A is resumed to finish this native method, but doesn't block here since it
  //     didn't see any synchronization is progress, and escapes.
  __ movl(Address(r15_thread, JavaThread::thread_state_offset()), _thread_in_native_trans);

  // Force this write out before the read below
  if (!UseSystemMemoryBarrier) {
    __ membar(Assembler::Membar_mask_bits(
              Assembler::LoadLoad | Assembler::LoadStore |
              Assembler::StoreLoad | Assembler::StoreStore));
  }

  // check for safepoint operation in progress and/or pending suspend requests
  {
    Label Continue;
    Label slow_path;

    __ safepoint_poll(slow_path, r15_thread, true /* at_return */, false /* in_nmethod */);

    __ cmpl(Address(r15_thread, JavaThread::suspend_flags_offset()), 0);
    __ jcc(Assembler::equal, Continue);
    __ bind(slow_path);

    // Don't use call_VM as it will see a possible pending exception and forward it
    // and never return here preventing us from clearing _last_native_pc down below.
    // Also can't use call_VM_leaf either as it will check to see if rsi & rdi are
    // preserved and correspond to the bcp/locals pointers. So we do a runtime call
    // by hand.
    //
    __ vzeroupper();
    save_native_result(masm, ret_type, stack_slots);
    __ mov(c_rarg0, r15_thread);
    __ mov(r12, rsp); // remember sp
    __ subptr(rsp, frame::arg_reg_save_area_bytes); // windows
    __ andptr(rsp, -16); // align stack as required by ABI
    __ call(RuntimeAddress(CAST_FROM_FN_PTR(address, JavaThread::check_special_condition_for_native_trans)));
    __ mov(rsp, r12); // restore sp
    __ reinit_heapbase();
    // Restore any method result value
    restore_native_result(masm, ret_type, stack_slots);
    __ bind(Continue);
  }

  // change thread state
  __ movl(Address(r15_thread, JavaThread::thread_state_offset()), _thread_in_Java);
  __ bind(after_transition);

  Label reguard;
  Label reguard_done;
  __ cmpl(Address(r15_thread, JavaThread::stack_guard_state_offset()), StackOverflow::stack_guard_yellow_reserved_disabled);
  __ jcc(Assembler::equal, reguard);
  __ bind(reguard_done);

  // native result if any is live

  // Unlock
  Label slow_path_unlock;
  Label unlock_done;
  if (method->is_synchronized()) {

    Label fast_done;

    // Get locked oop from the handle we passed to jni
    __ movptr(obj_reg, Address(oop_handle_reg, 0));

    if (LockingMode == LM_LEGACY) {
      Label not_recur;
      // Simple recursive lock?
      __ cmpptr(Address(rsp, lock_slot_offset * VMRegImpl::stack_slot_size), NULL_WORD);
      __ jcc(Assembler::notEqual, not_recur);
      __ jmpb(fast_done);
      __ bind(not_recur);
    }

    // Must save rax if it is live now because cmpxchg must use it
    if (ret_type != T_FLOAT && ret_type != T_DOUBLE && ret_type != T_VOID) {
      save_native_result(masm, ret_type, stack_slots);
    }

    if (LockingMode == LM_MONITOR) {
      __ jmp(slow_path_unlock);
    } else if (LockingMode == LM_LEGACY) {
      // get address of the stack lock
      __ lea(rax, Address(rsp, lock_slot_offset * VMRegImpl::stack_slot_size));
      //  get old displaced header
      __ movptr(old_hdr, Address(rax, 0));

      // Atomic swap old header if oop still contains the stack lock
      __ lock();
      __ cmpxchgptr(old_hdr, Address(obj_reg, oopDesc::mark_offset_in_bytes()));
      __ jcc(Assembler::notEqual, slow_path_unlock);
      __ dec_held_monitor_count();
    } else {
      assert(LockingMode == LM_LIGHTWEIGHT, "must be");
<<<<<<< HEAD
      __ movptr(swap_reg, Address(obj_reg, oopDesc::mark_offset_in_bytes()));
      __ andptr(swap_reg, ~(int32_t)markWord::lock_mask_in_place);
      __ lightweight_unlock(obj_reg, swap_reg, lock_reg, slow_path_unlock);
=======
      __ lightweight_unlock(obj_reg, swap_reg, r15_thread, lock_reg, slow_path_unlock);
      __ dec_held_monitor_count();
>>>>>>> aa792eab
    }

    // slow path re-enters here
    __ bind(unlock_done);
    if (ret_type != T_FLOAT && ret_type != T_DOUBLE && ret_type != T_VOID) {
      restore_native_result(masm, ret_type, stack_slots);
    }

    __ bind(fast_done);
  }
  {
    SkipIfEqual skip(masm, &DTraceMethodProbes, false, rscratch1);
    save_native_result(masm, ret_type, stack_slots);
    __ mov_metadata(c_rarg1, method());
    __ call_VM_leaf(
         CAST_FROM_FN_PTR(address, SharedRuntime::dtrace_method_exit),
         r15_thread, c_rarg1);
    restore_native_result(masm, ret_type, stack_slots);
  }

  __ reset_last_Java_frame(false);

  // Unbox oop result, e.g. JNIHandles::resolve value.
  if (is_reference_type(ret_type)) {
    __ resolve_jobject(rax /* value */,
                       r15_thread /* thread */,
                       rcx /* tmp */);
  }

  if (CheckJNICalls) {
    // clear_pending_jni_exception_check
    __ movptr(Address(r15_thread, JavaThread::pending_jni_exception_check_fn_offset()), NULL_WORD);
  }

  // reset handle block
  __ movptr(rcx, Address(r15_thread, JavaThread::active_handles_offset()));
  __ movl(Address(rcx, JNIHandleBlock::top_offset()), NULL_WORD);

  // pop our frame

  __ leave();

  // Any exception pending?
  __ cmpptr(Address(r15_thread, in_bytes(Thread::pending_exception_offset())), NULL_WORD);
  __ jcc(Assembler::notEqual, exception_pending);

  // Return

  __ ret(0);

  // Unexpected paths are out of line and go here

  // forward the exception
  __ bind(exception_pending);

  // and forward the exception
  __ jump(RuntimeAddress(StubRoutines::forward_exception_entry()));

  // Slow path locking & unlocking
  if (method->is_synchronized()) {

    // BEGIN Slow path lock
    __ bind(slow_path_lock);

    // has last_Java_frame setup. No exceptions so do vanilla call not call_VM
    // args are (oop obj, BasicLock* lock, JavaThread* thread)

    // protect the args we've loaded
    save_args(masm, total_c_args, c_arg, out_regs);

    __ mov(c_rarg0, obj_reg);
    __ mov(c_rarg1, lock_reg);
    __ mov(c_rarg2, r15_thread);

    // Not a leaf but we have last_Java_frame setup as we want
    // Force freeze slow path on ObjectMonitor::enter() for now which will fail with freeze_pinned_native.
    __ push_cont_fastpath();
    __ call_VM_leaf(CAST_FROM_FN_PTR(address, SharedRuntime::complete_monitor_locking_C), 3);
    __ pop_cont_fastpath();
    restore_args(masm, total_c_args, c_arg, out_regs);

#ifdef ASSERT
    { Label L;
    __ cmpptr(Address(r15_thread, in_bytes(Thread::pending_exception_offset())), NULL_WORD);
    __ jcc(Assembler::equal, L);
    __ stop("no pending exception allowed on exit from monitorenter");
    __ bind(L);
    }
#endif
    __ jmp(lock_done);

    // END Slow path lock

    // BEGIN Slow path unlock
    __ bind(slow_path_unlock);

    // If we haven't already saved the native result we must save it now as xmm registers
    // are still exposed.
    __ vzeroupper();
    if (ret_type == T_FLOAT || ret_type == T_DOUBLE ) {
      save_native_result(masm, ret_type, stack_slots);
    }

    __ lea(c_rarg1, Address(rsp, lock_slot_offset * VMRegImpl::stack_slot_size));

    __ mov(c_rarg0, obj_reg);
    __ mov(c_rarg2, r15_thread);
    __ mov(r12, rsp); // remember sp
    __ subptr(rsp, frame::arg_reg_save_area_bytes); // windows
    __ andptr(rsp, -16); // align stack as required by ABI

    // Save pending exception around call to VM (which contains an EXCEPTION_MARK)
    // NOTE that obj_reg == rbx currently
    __ movptr(rbx, Address(r15_thread, in_bytes(Thread::pending_exception_offset())));
    __ movptr(Address(r15_thread, in_bytes(Thread::pending_exception_offset())), NULL_WORD);

    // args are (oop obj, BasicLock* lock, JavaThread* thread)
    __ call(RuntimeAddress(CAST_FROM_FN_PTR(address, SharedRuntime::complete_monitor_unlocking_C)));
    __ mov(rsp, r12); // restore sp
    __ reinit_heapbase();
#ifdef ASSERT
    {
      Label L;
      __ cmpptr(Address(r15_thread, in_bytes(Thread::pending_exception_offset())), NULL_WORD);
      __ jcc(Assembler::equal, L);
      __ stop("no pending exception allowed on exit complete_monitor_unlocking_C");
      __ bind(L);
    }
#endif /* ASSERT */

    __ movptr(Address(r15_thread, in_bytes(Thread::pending_exception_offset())), rbx);

    if (ret_type == T_FLOAT || ret_type == T_DOUBLE ) {
      restore_native_result(masm, ret_type, stack_slots);
    }
    __ jmp(unlock_done);

    // END Slow path unlock

  } // synchronized

  // SLOW PATH Reguard the stack if needed

  __ bind(reguard);
  __ vzeroupper();
  save_native_result(masm, ret_type, stack_slots);
  __ mov(r12, rsp); // remember sp
  __ subptr(rsp, frame::arg_reg_save_area_bytes); // windows
  __ andptr(rsp, -16); // align stack as required by ABI
  __ call(RuntimeAddress(CAST_FROM_FN_PTR(address, SharedRuntime::reguard_yellow_pages)));
  __ mov(rsp, r12); // restore sp
  __ reinit_heapbase();
  restore_native_result(masm, ret_type, stack_slots);
  // and continue
  __ jmp(reguard_done);



  __ flush();

  nmethod *nm = nmethod::new_native_nmethod(method,
                                            compile_id,
                                            masm->code(),
                                            vep_offset,
                                            frame_complete,
                                            stack_slots / VMRegImpl::slots_per_word,
                                            (is_static ? in_ByteSize(klass_offset) : in_ByteSize(receiver_offset)),
                                            in_ByteSize(lock_slot_offset*VMRegImpl::stack_slot_size),
                                            oop_maps);

  return nm;
}

// this function returns the adjust size (in number of words) to a c2i adapter
// activation for use during deoptimization
int Deoptimization::last_frame_adjust(int callee_parameters, int callee_locals ) {
  return (callee_locals - callee_parameters) * Interpreter::stackElementWords;
}


uint SharedRuntime::out_preserve_stack_slots() {
  return 0;
}


// Number of stack slots between incoming argument block and the start of
// a new frame.  The PROLOG must add this many slots to the stack.  The
// EPILOG must remove this many slots.  amd64 needs two slots for
// return address.
uint SharedRuntime::in_preserve_stack_slots() {
  return 4 + 2 * VerifyStackAtCalls;
}

VMReg SharedRuntime::thread_register() {
  return r15_thread->as_VMReg();
}

//------------------------------generate_deopt_blob----------------------------
void SharedRuntime::generate_deopt_blob() {
  // Allocate space for the code
  ResourceMark rm;
  // Setup code generation tools
  int pad = 0;
  if (UseAVX > 2) {
    pad += 1024;
  }
#if INCLUDE_JVMCI
  if (EnableJVMCI) {
    pad += 512; // Increase the buffer size when compiling for JVMCI
  }
#endif
  CodeBuffer buffer("deopt_blob", 2560+pad, 1024);
  MacroAssembler* masm = new MacroAssembler(&buffer);
  int frame_size_in_words;
  OopMap* map = nullptr;
  OopMapSet *oop_maps = new OopMapSet();

  // -------------
  // This code enters when returning to a de-optimized nmethod.  A return
  // address has been pushed on the stack, and return values are in
  // registers.
  // If we are doing a normal deopt then we were called from the patched
  // nmethod from the point we returned to the nmethod. So the return
  // address on the stack is wrong by NativeCall::instruction_size
  // We will adjust the value so it looks like we have the original return
  // address on the stack (like when we eagerly deoptimized).
  // In the case of an exception pending when deoptimizing, we enter
  // with a return address on the stack that points after the call we patched
  // into the exception handler. We have the following register state from,
  // e.g., the forward exception stub (see stubGenerator_x86_64.cpp).
  //    rax: exception oop
  //    rbx: exception handler
  //    rdx: throwing pc
  // So in this case we simply jam rdx into the useless return address and
  // the stack looks just like we want.
  //
  // At this point we need to de-opt.  We save the argument return
  // registers.  We call the first C routine, fetch_unroll_info().  This
  // routine captures the return values and returns a structure which
  // describes the current frame size and the sizes of all replacement frames.
  // The current frame is compiled code and may contain many inlined
  // functions, each with their own JVM state.  We pop the current frame, then
  // push all the new frames.  Then we call the C routine unpack_frames() to
  // populate these frames.  Finally unpack_frames() returns us the new target
  // address.  Notice that callee-save registers are BLOWN here; they have
  // already been captured in the vframeArray at the time the return PC was
  // patched.
  address start = __ pc();
  Label cont;

  // Prolog for non exception case!

  // Save everything in sight.
  map = RegisterSaver::save_live_registers(masm, 0, &frame_size_in_words, /*save_wide_vectors*/ true);

  // Normal deoptimization.  Save exec mode for unpack_frames.
  __ movl(r14, Deoptimization::Unpack_deopt); // callee-saved
  __ jmp(cont);

  int reexecute_offset = __ pc() - start;
#if INCLUDE_JVMCI && !defined(COMPILER1)
  if (EnableJVMCI && UseJVMCICompiler) {
    // JVMCI does not use this kind of deoptimization
    __ should_not_reach_here();
  }
#endif

  // Reexecute case
  // return address is the pc describes what bci to do re-execute at

  // No need to update map as each call to save_live_registers will produce identical oopmap
  (void) RegisterSaver::save_live_registers(masm, 0, &frame_size_in_words, /*save_wide_vectors*/ true);

  __ movl(r14, Deoptimization::Unpack_reexecute); // callee-saved
  __ jmp(cont);

#if INCLUDE_JVMCI
  Label after_fetch_unroll_info_call;
  int implicit_exception_uncommon_trap_offset = 0;
  int uncommon_trap_offset = 0;

  if (EnableJVMCI) {
    implicit_exception_uncommon_trap_offset = __ pc() - start;

    __ pushptr(Address(r15_thread, in_bytes(JavaThread::jvmci_implicit_exception_pc_offset())));
    __ movptr(Address(r15_thread, in_bytes(JavaThread::jvmci_implicit_exception_pc_offset())), NULL_WORD);

    uncommon_trap_offset = __ pc() - start;

    // Save everything in sight.
    RegisterSaver::save_live_registers(masm, 0, &frame_size_in_words, /*save_wide_vectors*/ true);
    // fetch_unroll_info needs to call last_java_frame()
    __ set_last_Java_frame(noreg, noreg, nullptr, rscratch1);

    __ movl(c_rarg1, Address(r15_thread, in_bytes(JavaThread::pending_deoptimization_offset())));
    __ movl(Address(r15_thread, in_bytes(JavaThread::pending_deoptimization_offset())), -1);

    __ movl(r14, Deoptimization::Unpack_reexecute);
    __ mov(c_rarg0, r15_thread);
    __ movl(c_rarg2, r14); // exec mode
    __ call(RuntimeAddress(CAST_FROM_FN_PTR(address, Deoptimization::uncommon_trap)));
    oop_maps->add_gc_map( __ pc()-start, map->deep_copy());

    __ reset_last_Java_frame(false);

    __ jmp(after_fetch_unroll_info_call);
  } // EnableJVMCI
#endif // INCLUDE_JVMCI

  int exception_offset = __ pc() - start;

  // Prolog for exception case

  // all registers are dead at this entry point, except for rax, and
  // rdx which contain the exception oop and exception pc
  // respectively.  Set them in TLS and fall thru to the
  // unpack_with_exception_in_tls entry point.

  __ movptr(Address(r15_thread, JavaThread::exception_pc_offset()), rdx);
  __ movptr(Address(r15_thread, JavaThread::exception_oop_offset()), rax);

  int exception_in_tls_offset = __ pc() - start;

  // new implementation because exception oop is now passed in JavaThread

  // Prolog for exception case
  // All registers must be preserved because they might be used by LinearScan
  // Exceptiop oop and throwing PC are passed in JavaThread
  // tos: stack at point of call to method that threw the exception (i.e. only
  // args are on the stack, no return address)

  // make room on stack for the return address
  // It will be patched later with the throwing pc. The correct value is not
  // available now because loading it from memory would destroy registers.
  __ push(0);

  // Save everything in sight.
  map = RegisterSaver::save_live_registers(masm, 0, &frame_size_in_words, /*save_wide_vectors*/ true);

  // Now it is safe to overwrite any register

  // Deopt during an exception.  Save exec mode for unpack_frames.
  __ movl(r14, Deoptimization::Unpack_exception); // callee-saved

  // load throwing pc from JavaThread and patch it as the return address
  // of the current frame. Then clear the field in JavaThread

  __ movptr(rdx, Address(r15_thread, JavaThread::exception_pc_offset()));
  __ movptr(Address(rbp, wordSize), rdx);
  __ movptr(Address(r15_thread, JavaThread::exception_pc_offset()), NULL_WORD);

#ifdef ASSERT
  // verify that there is really an exception oop in JavaThread
  __ movptr(rax, Address(r15_thread, JavaThread::exception_oop_offset()));
  __ verify_oop(rax);

  // verify that there is no pending exception
  Label no_pending_exception;
  __ movptr(rax, Address(r15_thread, Thread::pending_exception_offset()));
  __ testptr(rax, rax);
  __ jcc(Assembler::zero, no_pending_exception);
  __ stop("must not have pending exception here");
  __ bind(no_pending_exception);
#endif

  __ bind(cont);

  // Call C code.  Need thread and this frame, but NOT official VM entry
  // crud.  We cannot block on this call, no GC can happen.
  //
  // UnrollBlock* fetch_unroll_info(JavaThread* thread)

  // fetch_unroll_info needs to call last_java_frame().

  __ set_last_Java_frame(noreg, noreg, nullptr, rscratch1);
#ifdef ASSERT
  { Label L;
    __ cmpptr(Address(r15_thread, JavaThread::last_Java_fp_offset()), NULL_WORD);
    __ jcc(Assembler::equal, L);
    __ stop("SharedRuntime::generate_deopt_blob: last_Java_fp not cleared");
    __ bind(L);
  }
#endif // ASSERT
  __ mov(c_rarg0, r15_thread);
  __ movl(c_rarg1, r14); // exec_mode
  __ call(RuntimeAddress(CAST_FROM_FN_PTR(address, Deoptimization::fetch_unroll_info)));

  // Need to have an oopmap that tells fetch_unroll_info where to
  // find any register it might need.
  oop_maps->add_gc_map(__ pc() - start, map);

  __ reset_last_Java_frame(false);

#if INCLUDE_JVMCI
  if (EnableJVMCI) {
    __ bind(after_fetch_unroll_info_call);
  }
#endif

  // Load UnrollBlock* into rdi
  __ mov(rdi, rax);

  __ movl(r14, Address(rdi, Deoptimization::UnrollBlock::unpack_kind_offset()));
   Label noException;
  __ cmpl(r14, Deoptimization::Unpack_exception);   // Was exception pending?
  __ jcc(Assembler::notEqual, noException);
  __ movptr(rax, Address(r15_thread, JavaThread::exception_oop_offset()));
  // QQQ this is useless it was null above
  __ movptr(rdx, Address(r15_thread, JavaThread::exception_pc_offset()));
  __ movptr(Address(r15_thread, JavaThread::exception_oop_offset()), NULL_WORD);
  __ movptr(Address(r15_thread, JavaThread::exception_pc_offset()), NULL_WORD);

  __ verify_oop(rax);

  // Overwrite the result registers with the exception results.
  __ movptr(Address(rsp, RegisterSaver::rax_offset_in_bytes()), rax);
  // I think this is useless
  __ movptr(Address(rsp, RegisterSaver::rdx_offset_in_bytes()), rdx);

  __ bind(noException);

  // Only register save data is on the stack.
  // Now restore the result registers.  Everything else is either dead
  // or captured in the vframeArray.
  RegisterSaver::restore_result_registers(masm);

  // All of the register save area has been popped of the stack. Only the
  // return address remains.

  // Pop all the frames we must move/replace.
  //
  // Frame picture (youngest to oldest)
  // 1: self-frame (no frame link)
  // 2: deopting frame  (no frame link)
  // 3: caller of deopting frame (could be compiled/interpreted).
  //
  // Note: by leaving the return address of self-frame on the stack
  // and using the size of frame 2 to adjust the stack
  // when we are done the return to frame 3 will still be on the stack.

  // Pop deoptimized frame
  __ movl(rcx, Address(rdi, Deoptimization::UnrollBlock::size_of_deoptimized_frame_offset()));
  __ addptr(rsp, rcx);

  // rsp should be pointing at the return address to the caller (3)

  // Pick up the initial fp we should save
  // restore rbp before stack bang because if stack overflow is thrown it needs to be pushed (and preserved)
  __ movptr(rbp, Address(rdi, Deoptimization::UnrollBlock::initial_info_offset()));

#ifdef ASSERT
  // Compilers generate code that bang the stack by as much as the
  // interpreter would need. So this stack banging should never
  // trigger a fault. Verify that it does not on non product builds.
  __ movl(rbx, Address(rdi, Deoptimization::UnrollBlock::total_frame_sizes_offset()));
  __ bang_stack_size(rbx, rcx);
#endif

  // Load address of array of frame pcs into rcx
  __ movptr(rcx, Address(rdi, Deoptimization::UnrollBlock::frame_pcs_offset()));

  // Trash the old pc
  __ addptr(rsp, wordSize);

  // Load address of array of frame sizes into rsi
  __ movptr(rsi, Address(rdi, Deoptimization::UnrollBlock::frame_sizes_offset()));

  // Load counter into rdx
  __ movl(rdx, Address(rdi, Deoptimization::UnrollBlock::number_of_frames_offset()));

  // Now adjust the caller's stack to make up for the extra locals
  // but record the original sp so that we can save it in the skeletal interpreter
  // frame and the stack walking of interpreter_sender will get the unextended sp
  // value and not the "real" sp value.

  const Register sender_sp = r8;

  __ mov(sender_sp, rsp);
  __ movl(rbx, Address(rdi,
                       Deoptimization::UnrollBlock::
                       caller_adjustment_offset()));
  __ subptr(rsp, rbx);

  // Push interpreter frames in a loop
  Label loop;
  __ bind(loop);
  __ movptr(rbx, Address(rsi, 0));      // Load frame size
  __ subptr(rbx, 2*wordSize);           // We'll push pc and ebp by hand
  __ pushptr(Address(rcx, 0));          // Save return address
  __ enter();                           // Save old & set new ebp
  __ subptr(rsp, rbx);                  // Prolog
  // This value is corrected by layout_activation_impl
  __ movptr(Address(rbp, frame::interpreter_frame_last_sp_offset * wordSize), NULL_WORD);
  __ movptr(Address(rbp, frame::interpreter_frame_sender_sp_offset * wordSize), sender_sp); // Make it walkable
  __ mov(sender_sp, rsp);               // Pass sender_sp to next frame
  __ addptr(rsi, wordSize);             // Bump array pointer (sizes)
  __ addptr(rcx, wordSize);             // Bump array pointer (pcs)
  __ decrementl(rdx);                   // Decrement counter
  __ jcc(Assembler::notZero, loop);
  __ pushptr(Address(rcx, 0));          // Save final return address

  // Re-push self-frame
  __ enter();                           // Save old & set new ebp

  // Allocate a full sized register save area.
  // Return address and rbp are in place, so we allocate two less words.
  __ subptr(rsp, (frame_size_in_words - 2) * wordSize);

  // Restore frame locals after moving the frame
  __ movdbl(Address(rsp, RegisterSaver::xmm0_offset_in_bytes()), xmm0);
  __ movptr(Address(rsp, RegisterSaver::rax_offset_in_bytes()), rax);

  // Call C code.  Need thread but NOT official VM entry
  // crud.  We cannot block on this call, no GC can happen.  Call should
  // restore return values to their stack-slots with the new SP.
  //
  // void Deoptimization::unpack_frames(JavaThread* thread, int exec_mode)

  // Use rbp because the frames look interpreted now
  // Save "the_pc" since it cannot easily be retrieved using the last_java_SP after we aligned SP.
  // Don't need the precise return PC here, just precise enough to point into this code blob.
  address the_pc = __ pc();
  __ set_last_Java_frame(noreg, rbp, the_pc, rscratch1);

  __ andptr(rsp, -(StackAlignmentInBytes));  // Fix stack alignment as required by ABI
  __ mov(c_rarg0, r15_thread);
  __ movl(c_rarg1, r14); // second arg: exec_mode
  __ call(RuntimeAddress(CAST_FROM_FN_PTR(address, Deoptimization::unpack_frames)));
  // Revert SP alignment after call since we're going to do some SP relative addressing below
  __ movptr(rsp, Address(r15_thread, JavaThread::last_Java_sp_offset()));

  // Set an oopmap for the call site
  // Use the same PC we used for the last java frame
  oop_maps->add_gc_map(the_pc - start,
                       new OopMap( frame_size_in_words, 0 ));

  // Clear fp AND pc
  __ reset_last_Java_frame(true);

  // Collect return values
  __ movdbl(xmm0, Address(rsp, RegisterSaver::xmm0_offset_in_bytes()));
  __ movptr(rax, Address(rsp, RegisterSaver::rax_offset_in_bytes()));
  // I think this is useless (throwing pc?)
  __ movptr(rdx, Address(rsp, RegisterSaver::rdx_offset_in_bytes()));

  // Pop self-frame.
  __ leave();                           // Epilog

  // Jump to interpreter
  __ ret(0);

  // Make sure all code is generated
  masm->flush();

  _deopt_blob = DeoptimizationBlob::create(&buffer, oop_maps, 0, exception_offset, reexecute_offset, frame_size_in_words);
  _deopt_blob->set_unpack_with_exception_in_tls_offset(exception_in_tls_offset);
#if INCLUDE_JVMCI
  if (EnableJVMCI) {
    _deopt_blob->set_uncommon_trap_offset(uncommon_trap_offset);
    _deopt_blob->set_implicit_exception_uncommon_trap_offset(implicit_exception_uncommon_trap_offset);
  }
#endif
}

#ifdef COMPILER2
//------------------------------generate_uncommon_trap_blob--------------------
void SharedRuntime::generate_uncommon_trap_blob() {
  // Allocate space for the code
  ResourceMark rm;
  // Setup code generation tools
  CodeBuffer buffer("uncommon_trap_blob", 2048, 1024);
  MacroAssembler* masm = new MacroAssembler(&buffer);

  assert(SimpleRuntimeFrame::framesize % 4 == 0, "sp not 16-byte aligned");

  address start = __ pc();

  if (UseRTMLocking) {
    // Abort RTM transaction before possible nmethod deoptimization.
    __ xabort(0);
  }

  // Push self-frame.  We get here with a return address on the
  // stack, so rsp is 8-byte aligned until we allocate our frame.
  __ subptr(rsp, SimpleRuntimeFrame::return_off << LogBytesPerInt); // Epilog!

  // No callee saved registers. rbp is assumed implicitly saved
  __ movptr(Address(rsp, SimpleRuntimeFrame::rbp_off << LogBytesPerInt), rbp);

  // compiler left unloaded_class_index in j_rarg0 move to where the
  // runtime expects it.
  __ movl(c_rarg1, j_rarg0);

  __ set_last_Java_frame(noreg, noreg, nullptr, rscratch1);

  // Call C code.  Need thread but NOT official VM entry
  // crud.  We cannot block on this call, no GC can happen.  Call should
  // capture callee-saved registers as well as return values.
  // Thread is in rdi already.
  //
  // UnrollBlock* uncommon_trap(JavaThread* thread, jint unloaded_class_index);

  __ mov(c_rarg0, r15_thread);
  __ movl(c_rarg2, Deoptimization::Unpack_uncommon_trap);
  __ call(RuntimeAddress(CAST_FROM_FN_PTR(address, Deoptimization::uncommon_trap)));

  // Set an oopmap for the call site
  OopMapSet* oop_maps = new OopMapSet();
  OopMap* map = new OopMap(SimpleRuntimeFrame::framesize, 0);

  // location of rbp is known implicitly by the frame sender code

  oop_maps->add_gc_map(__ pc() - start, map);

  __ reset_last_Java_frame(false);

  // Load UnrollBlock* into rdi
  __ mov(rdi, rax);

#ifdef ASSERT
  { Label L;
    __ cmpptr(Address(rdi, Deoptimization::UnrollBlock::unpack_kind_offset()),
              Deoptimization::Unpack_uncommon_trap);
    __ jcc(Assembler::equal, L);
    __ stop("SharedRuntime::generate_uncommon_trap_blob: expected Unpack_uncommon_trap");
    __ bind(L);
  }
#endif

  // Pop all the frames we must move/replace.
  //
  // Frame picture (youngest to oldest)
  // 1: self-frame (no frame link)
  // 2: deopting frame  (no frame link)
  // 3: caller of deopting frame (could be compiled/interpreted).

  // Pop self-frame.  We have no frame, and must rely only on rax and rsp.
  __ addptr(rsp, (SimpleRuntimeFrame::framesize - 2) << LogBytesPerInt); // Epilog!

  // Pop deoptimized frame (int)
  __ movl(rcx, Address(rdi,
                       Deoptimization::UnrollBlock::
                       size_of_deoptimized_frame_offset()));
  __ addptr(rsp, rcx);

  // rsp should be pointing at the return address to the caller (3)

  // Pick up the initial fp we should save
  // restore rbp before stack bang because if stack overflow is thrown it needs to be pushed (and preserved)
  __ movptr(rbp, Address(rdi, Deoptimization::UnrollBlock::initial_info_offset()));

#ifdef ASSERT
  // Compilers generate code that bang the stack by as much as the
  // interpreter would need. So this stack banging should never
  // trigger a fault. Verify that it does not on non product builds.
  __ movl(rbx, Address(rdi ,Deoptimization::UnrollBlock::total_frame_sizes_offset()));
  __ bang_stack_size(rbx, rcx);
#endif

  // Load address of array of frame pcs into rcx (address*)
  __ movptr(rcx, Address(rdi, Deoptimization::UnrollBlock::frame_pcs_offset()));

  // Trash the return pc
  __ addptr(rsp, wordSize);

  // Load address of array of frame sizes into rsi (intptr_t*)
  __ movptr(rsi, Address(rdi, Deoptimization::UnrollBlock:: frame_sizes_offset()));

  // Counter
  __ movl(rdx, Address(rdi, Deoptimization::UnrollBlock:: number_of_frames_offset())); // (int)

  // Now adjust the caller's stack to make up for the extra locals but
  // record the original sp so that we can save it in the skeletal
  // interpreter frame and the stack walking of interpreter_sender
  // will get the unextended sp value and not the "real" sp value.

  const Register sender_sp = r8;

  __ mov(sender_sp, rsp);
  __ movl(rbx, Address(rdi, Deoptimization::UnrollBlock:: caller_adjustment_offset())); // (int)
  __ subptr(rsp, rbx);

  // Push interpreter frames in a loop
  Label loop;
  __ bind(loop);
  __ movptr(rbx, Address(rsi, 0)); // Load frame size
  __ subptr(rbx, 2 * wordSize);    // We'll push pc and rbp by hand
  __ pushptr(Address(rcx, 0));     // Save return address
  __ enter();                      // Save old & set new rbp
  __ subptr(rsp, rbx);             // Prolog
  __ movptr(Address(rbp, frame::interpreter_frame_sender_sp_offset * wordSize),
            sender_sp);            // Make it walkable
  // This value is corrected by layout_activation_impl
  __ movptr(Address(rbp, frame::interpreter_frame_last_sp_offset * wordSize), NULL_WORD);
  __ mov(sender_sp, rsp);          // Pass sender_sp to next frame
  __ addptr(rsi, wordSize);        // Bump array pointer (sizes)
  __ addptr(rcx, wordSize);        // Bump array pointer (pcs)
  __ decrementl(rdx);              // Decrement counter
  __ jcc(Assembler::notZero, loop);
  __ pushptr(Address(rcx, 0));     // Save final return address

  // Re-push self-frame
  __ enter();                 // Save old & set new rbp
  __ subptr(rsp, (SimpleRuntimeFrame::framesize - 4) << LogBytesPerInt);
                              // Prolog

  // Use rbp because the frames look interpreted now
  // Save "the_pc" since it cannot easily be retrieved using the last_java_SP after we aligned SP.
  // Don't need the precise return PC here, just precise enough to point into this code blob.
  address the_pc = __ pc();
  __ set_last_Java_frame(noreg, rbp, the_pc, rscratch1);

  // Call C code.  Need thread but NOT official VM entry
  // crud.  We cannot block on this call, no GC can happen.  Call should
  // restore return values to their stack-slots with the new SP.
  // Thread is in rdi already.
  //
  // BasicType unpack_frames(JavaThread* thread, int exec_mode);

  __ andptr(rsp, -(StackAlignmentInBytes)); // Align SP as required by ABI
  __ mov(c_rarg0, r15_thread);
  __ movl(c_rarg1, Deoptimization::Unpack_uncommon_trap);
  __ call(RuntimeAddress(CAST_FROM_FN_PTR(address, Deoptimization::unpack_frames)));

  // Set an oopmap for the call site
  // Use the same PC we used for the last java frame
  oop_maps->add_gc_map(the_pc - start, new OopMap(SimpleRuntimeFrame::framesize, 0));

  // Clear fp AND pc
  __ reset_last_Java_frame(true);

  // Pop self-frame.
  __ leave();                 // Epilog

  // Jump to interpreter
  __ ret(0);

  // Make sure all code is generated
  masm->flush();

  _uncommon_trap_blob =  UncommonTrapBlob::create(&buffer, oop_maps,
                                                 SimpleRuntimeFrame::framesize >> 1);
}
#endif // COMPILER2

//------------------------------generate_handler_blob------
//
// Generate a special Compile2Runtime blob that saves all registers,
// and setup oopmap.
//
SafepointBlob* SharedRuntime::generate_handler_blob(address call_ptr, int poll_type) {
  assert(StubRoutines::forward_exception_entry() != nullptr,
         "must be generated before");

  ResourceMark rm;
  OopMapSet *oop_maps = new OopMapSet();
  OopMap* map;

  // Allocate space for the code.  Setup code generation tools.
  CodeBuffer buffer("handler_blob", 2048, 1024);
  MacroAssembler* masm = new MacroAssembler(&buffer);

  address start   = __ pc();
  address call_pc = nullptr;
  int frame_size_in_words;
  bool cause_return = (poll_type == POLL_AT_RETURN);
  bool save_wide_vectors = (poll_type == POLL_AT_VECTOR_LOOP);

  if (UseRTMLocking) {
    // Abort RTM transaction before calling runtime
    // because critical section will be large and will be
    // aborted anyway. Also nmethod could be deoptimized.
    __ xabort(0);
  }

  // Make room for return address (or push it again)
  if (!cause_return) {
    __ push(rbx);
  }

  // Save registers, fpu state, and flags
  map = RegisterSaver::save_live_registers(masm, 0, &frame_size_in_words, save_wide_vectors);

  // The following is basically a call_VM.  However, we need the precise
  // address of the call in order to generate an oopmap. Hence, we do all the
  // work ourselves.

  __ set_last_Java_frame(noreg, noreg, nullptr, rscratch1);  // JavaFrameAnchor::capture_last_Java_pc() will get the pc from the return address, which we store next:

  // The return address must always be correct so that frame constructor never
  // sees an invalid pc.

  if (!cause_return) {
    // Get the return pc saved by the signal handler and stash it in its appropriate place on the stack.
    // Additionally, rbx is a callee saved register and we can look at it later to determine
    // if someone changed the return address for us!
    __ movptr(rbx, Address(r15_thread, JavaThread::saved_exception_pc_offset()));
    __ movptr(Address(rbp, wordSize), rbx);
  }

  // Do the call
  __ mov(c_rarg0, r15_thread);
  __ call(RuntimeAddress(call_ptr));

  // Set an oopmap for the call site.  This oopmap will map all
  // oop-registers and debug-info registers as callee-saved.  This
  // will allow deoptimization at this safepoint to find all possible
  // debug-info recordings, as well as let GC find all oops.

  oop_maps->add_gc_map( __ pc() - start, map);

  Label noException;

  __ reset_last_Java_frame(false);

  __ cmpptr(Address(r15_thread, Thread::pending_exception_offset()), NULL_WORD);
  __ jcc(Assembler::equal, noException);

  // Exception pending

  RegisterSaver::restore_live_registers(masm, save_wide_vectors);

  __ jump(RuntimeAddress(StubRoutines::forward_exception_entry()));

  // No exception case
  __ bind(noException);

  Label no_adjust;
#ifdef ASSERT
  Label bail;
#endif
  if (!cause_return) {
    Label no_prefix, not_special;

    // If our stashed return pc was modified by the runtime we avoid touching it
    __ cmpptr(rbx, Address(rbp, wordSize));
    __ jccb(Assembler::notEqual, no_adjust);

    // Skip over the poll instruction.
    // See NativeInstruction::is_safepoint_poll()
    // Possible encodings:
    //      85 00       test   %eax,(%rax)
    //      85 01       test   %eax,(%rcx)
    //      85 02       test   %eax,(%rdx)
    //      85 03       test   %eax,(%rbx)
    //      85 06       test   %eax,(%rsi)
    //      85 07       test   %eax,(%rdi)
    //
    //   41 85 00       test   %eax,(%r8)
    //   41 85 01       test   %eax,(%r9)
    //   41 85 02       test   %eax,(%r10)
    //   41 85 03       test   %eax,(%r11)
    //   41 85 06       test   %eax,(%r14)
    //   41 85 07       test   %eax,(%r15)
    //
    //      85 04 24    test   %eax,(%rsp)
    //   41 85 04 24    test   %eax,(%r12)
    //      85 45 00    test   %eax,0x0(%rbp)
    //   41 85 45 00    test   %eax,0x0(%r13)

    __ cmpb(Address(rbx, 0), NativeTstRegMem::instruction_rex_b_prefix);
    __ jcc(Assembler::notEqual, no_prefix);
    __ addptr(rbx, 1);
    __ bind(no_prefix);
#ifdef ASSERT
    __ movptr(rax, rbx); // remember where 0x85 should be, for verification below
#endif
    // r12/r13/rsp/rbp base encoding takes 3 bytes with the following register values:
    // r12/rsp 0x04
    // r13/rbp 0x05
    __ movzbq(rcx, Address(rbx, 1));
    __ andptr(rcx, 0x07); // looking for 0x04 .. 0x05
    __ subptr(rcx, 4);    // looking for 0x00 .. 0x01
    __ cmpptr(rcx, 1);
    __ jcc(Assembler::above, not_special);
    __ addptr(rbx, 1);
    __ bind(not_special);
#ifdef ASSERT
    // Verify the correct encoding of the poll we're about to skip.
    __ cmpb(Address(rax, 0), NativeTstRegMem::instruction_code_memXregl);
    __ jcc(Assembler::notEqual, bail);
    // Mask out the modrm bits
    __ testb(Address(rax, 1), NativeTstRegMem::modrm_mask);
    // rax encodes to 0, so if the bits are nonzero it's incorrect
    __ jcc(Assembler::notZero, bail);
#endif
    // Adjust return pc forward to step over the safepoint poll instruction
    __ addptr(rbx, 2);
    __ movptr(Address(rbp, wordSize), rbx);
  }

  __ bind(no_adjust);
  // Normal exit, restore registers and exit.
  RegisterSaver::restore_live_registers(masm, save_wide_vectors);
  __ ret(0);

#ifdef ASSERT
  __ bind(bail);
  __ stop("Attempting to adjust pc to skip safepoint poll but the return point is not what we expected");
#endif

  // Make sure all code is generated
  masm->flush();

  // Fill-out other meta info
  return SafepointBlob::create(&buffer, oop_maps, frame_size_in_words);
}

//
// generate_resolve_blob - call resolution (static/virtual/opt-virtual/ic-miss
//
// Generate a stub that calls into vm to find out the proper destination
// of a java call. All the argument registers are live at this point
// but since this is generic code we don't know what they are and the caller
// must do any gc of the args.
//
RuntimeStub* SharedRuntime::generate_resolve_blob(address destination, const char* name) {
  assert (StubRoutines::forward_exception_entry() != nullptr, "must be generated before");

  // allocate space for the code
  ResourceMark rm;

  CodeBuffer buffer(name, 1200, 512);
  MacroAssembler* masm = new MacroAssembler(&buffer);

  int frame_size_in_words;

  OopMapSet *oop_maps = new OopMapSet();
  OopMap* map = nullptr;

  int start = __ offset();

  // No need to save vector registers since they are caller-saved anyway.
  map = RegisterSaver::save_live_registers(masm, 0, &frame_size_in_words, /*save_wide_vectors*/ false);

  int frame_complete = __ offset();

  __ set_last_Java_frame(noreg, noreg, nullptr, rscratch1);

  __ mov(c_rarg0, r15_thread);

  __ call(RuntimeAddress(destination));


  // Set an oopmap for the call site.
  // We need this not only for callee-saved registers, but also for volatile
  // registers that the compiler might be keeping live across a safepoint.

  oop_maps->add_gc_map( __ offset() - start, map);

  // rax contains the address we are going to jump to assuming no exception got installed

  // clear last_Java_sp
  __ reset_last_Java_frame(false);
  // check for pending exceptions
  Label pending;
  __ cmpptr(Address(r15_thread, Thread::pending_exception_offset()), NULL_WORD);
  __ jcc(Assembler::notEqual, pending);

  // get the returned Method*
  __ get_vm_result_2(rbx, r15_thread);
  __ movptr(Address(rsp, RegisterSaver::rbx_offset_in_bytes()), rbx);

  __ movptr(Address(rsp, RegisterSaver::rax_offset_in_bytes()), rax);

  RegisterSaver::restore_live_registers(masm);

  // We are back to the original state on entry and ready to go.

  __ jmp(rax);

  // Pending exception after the safepoint

  __ bind(pending);

  RegisterSaver::restore_live_registers(masm);

  // exception pending => remove activation and forward to exception handler

  __ movptr(Address(r15_thread, JavaThread::vm_result_offset()), NULL_WORD);

  __ movptr(rax, Address(r15_thread, Thread::pending_exception_offset()));
  __ jump(RuntimeAddress(StubRoutines::forward_exception_entry()));

  // -------------
  // make sure all code is generated
  masm->flush();

  // return the  blob
  // frame_size_words or bytes??
  return RuntimeStub::new_runtime_stub(name, &buffer, frame_complete, frame_size_in_words, oop_maps, true);
}

//------------------------------Montgomery multiplication------------------------
//

#ifndef _WINDOWS

// Subtract 0:b from carry:a.  Return carry.
static julong
sub(julong a[], julong b[], julong carry, long len) {
  long long i = 0, cnt = len;
  julong tmp;
  asm volatile("clc; "
               "0: ; "
               "mov (%[b], %[i], 8), %[tmp]; "
               "sbb %[tmp], (%[a], %[i], 8); "
               "inc %[i]; dec %[cnt]; "
               "jne 0b; "
               "mov %[carry], %[tmp]; sbb $0, %[tmp]; "
               : [i]"+r"(i), [cnt]"+r"(cnt), [tmp]"=&r"(tmp)
               : [a]"r"(a), [b]"r"(b), [carry]"r"(carry)
               : "memory");
  return tmp;
}

// Multiply (unsigned) Long A by Long B, accumulating the double-
// length result into the accumulator formed of T0, T1, and T2.
#define MACC(A, B, T0, T1, T2)                                  \
do {                                                            \
  unsigned long hi, lo;                                         \
  __asm__ ("mul %5; add %%rax, %2; adc %%rdx, %3; adc $0, %4"   \
           : "=&d"(hi), "=a"(lo), "+r"(T0), "+r"(T1), "+g"(T2)  \
           : "r"(A), "a"(B) : "cc");                            \
 } while(0)

// As above, but add twice the double-length result into the
// accumulator.
#define MACC2(A, B, T0, T1, T2)                                 \
do {                                                            \
  unsigned long hi, lo;                                         \
  __asm__ ("mul %5; add %%rax, %2; adc %%rdx, %3; adc $0, %4; " \
           "add %%rax, %2; adc %%rdx, %3; adc $0, %4"           \
           : "=&d"(hi), "=a"(lo), "+r"(T0), "+r"(T1), "+g"(T2)  \
           : "r"(A), "a"(B) : "cc");                            \
 } while(0)

#else //_WINDOWS

static julong
sub(julong a[], julong b[], julong carry, long len) {
  long i;
  julong tmp;
  unsigned char c = 1;
  for (i = 0; i < len; i++) {
    c = _addcarry_u64(c, a[i], ~b[i], &tmp);
    a[i] = tmp;
  }
  c = _addcarry_u64(c, carry, ~0, &tmp);
  return tmp;
}

// Multiply (unsigned) Long A by Long B, accumulating the double-
// length result into the accumulator formed of T0, T1, and T2.
#define MACC(A, B, T0, T1, T2)                          \
do {                                                    \
  julong hi, lo;                            \
  lo = _umul128(A, B, &hi);                             \
  unsigned char c = _addcarry_u64(0, lo, T0, &T0);      \
  c = _addcarry_u64(c, hi, T1, &T1);                    \
  _addcarry_u64(c, T2, 0, &T2);                         \
 } while(0)

// As above, but add twice the double-length result into the
// accumulator.
#define MACC2(A, B, T0, T1, T2)                         \
do {                                                    \
  julong hi, lo;                            \
  lo = _umul128(A, B, &hi);                             \
  unsigned char c = _addcarry_u64(0, lo, T0, &T0);      \
  c = _addcarry_u64(c, hi, T1, &T1);                    \
  _addcarry_u64(c, T2, 0, &T2);                         \
  c = _addcarry_u64(0, lo, T0, &T0);                    \
  c = _addcarry_u64(c, hi, T1, &T1);                    \
  _addcarry_u64(c, T2, 0, &T2);                         \
 } while(0)

#endif //_WINDOWS

// Fast Montgomery multiplication.  The derivation of the algorithm is
// in  A Cryptographic Library for the Motorola DSP56000,
// Dusse and Kaliski, Proc. EUROCRYPT 90, pp. 230-237.

static void NOINLINE
montgomery_multiply(julong a[], julong b[], julong n[],
                    julong m[], julong inv, int len) {
  julong t0 = 0, t1 = 0, t2 = 0; // Triple-precision accumulator
  int i;

  assert(inv * n[0] == ULLONG_MAX, "broken inverse in Montgomery multiply");

  for (i = 0; i < len; i++) {
    int j;
    for (j = 0; j < i; j++) {
      MACC(a[j], b[i-j], t0, t1, t2);
      MACC(m[j], n[i-j], t0, t1, t2);
    }
    MACC(a[i], b[0], t0, t1, t2);
    m[i] = t0 * inv;
    MACC(m[i], n[0], t0, t1, t2);

    assert(t0 == 0, "broken Montgomery multiply");

    t0 = t1; t1 = t2; t2 = 0;
  }

  for (i = len; i < 2*len; i++) {
    int j;
    for (j = i-len+1; j < len; j++) {
      MACC(a[j], b[i-j], t0, t1, t2);
      MACC(m[j], n[i-j], t0, t1, t2);
    }
    m[i-len] = t0;
    t0 = t1; t1 = t2; t2 = 0;
  }

  while (t0)
    t0 = sub(m, n, t0, len);
}

// Fast Montgomery squaring.  This uses asymptotically 25% fewer
// multiplies so it should be up to 25% faster than Montgomery
// multiplication.  However, its loop control is more complex and it
// may actually run slower on some machines.

static void NOINLINE
montgomery_square(julong a[], julong n[],
                  julong m[], julong inv, int len) {
  julong t0 = 0, t1 = 0, t2 = 0; // Triple-precision accumulator
  int i;

  assert(inv * n[0] == ULLONG_MAX, "broken inverse in Montgomery square");

  for (i = 0; i < len; i++) {
    int j;
    int end = (i+1)/2;
    for (j = 0; j < end; j++) {
      MACC2(a[j], a[i-j], t0, t1, t2);
      MACC(m[j], n[i-j], t0, t1, t2);
    }
    if ((i & 1) == 0) {
      MACC(a[j], a[j], t0, t1, t2);
    }
    for (; j < i; j++) {
      MACC(m[j], n[i-j], t0, t1, t2);
    }
    m[i] = t0 * inv;
    MACC(m[i], n[0], t0, t1, t2);

    assert(t0 == 0, "broken Montgomery square");

    t0 = t1; t1 = t2; t2 = 0;
  }

  for (i = len; i < 2*len; i++) {
    int start = i-len+1;
    int end = start + (len - start)/2;
    int j;
    for (j = start; j < end; j++) {
      MACC2(a[j], a[i-j], t0, t1, t2);
      MACC(m[j], n[i-j], t0, t1, t2);
    }
    if ((i & 1) == 0) {
      MACC(a[j], a[j], t0, t1, t2);
    }
    for (; j < len; j++) {
      MACC(m[j], n[i-j], t0, t1, t2);
    }
    m[i-len] = t0;
    t0 = t1; t1 = t2; t2 = 0;
  }

  while (t0)
    t0 = sub(m, n, t0, len);
}

// Swap words in a longword.
static julong swap(julong x) {
  return (x << 32) | (x >> 32);
}

// Copy len longwords from s to d, word-swapping as we go.  The
// destination array is reversed.
static void reverse_words(julong *s, julong *d, int len) {
  d += len;
  while(len-- > 0) {
    d--;
    *d = swap(*s);
    s++;
  }
}

// The threshold at which squaring is advantageous was determined
// experimentally on an i7-3930K (Ivy Bridge) CPU @ 3.5GHz.
#define MONTGOMERY_SQUARING_THRESHOLD 64

void SharedRuntime::montgomery_multiply(jint *a_ints, jint *b_ints, jint *n_ints,
                                        jint len, jlong inv,
                                        jint *m_ints) {
  assert(len % 2 == 0, "array length in montgomery_multiply must be even");
  int longwords = len/2;

  // Make very sure we don't use so much space that the stack might
  // overflow.  512 jints corresponds to an 16384-bit integer and
  // will use here a total of 8k bytes of stack space.
  int divisor = sizeof(julong) * 4;
  guarantee(longwords <= 8192 / divisor, "must be");
  int total_allocation = longwords * sizeof (julong) * 4;
  julong *scratch = (julong *)alloca(total_allocation);

  // Local scratch arrays
  julong
    *a = scratch + 0 * longwords,
    *b = scratch + 1 * longwords,
    *n = scratch + 2 * longwords,
    *m = scratch + 3 * longwords;

  reverse_words((julong *)a_ints, a, longwords);
  reverse_words((julong *)b_ints, b, longwords);
  reverse_words((julong *)n_ints, n, longwords);

  ::montgomery_multiply(a, b, n, m, (julong)inv, longwords);

  reverse_words(m, (julong *)m_ints, longwords);
}

void SharedRuntime::montgomery_square(jint *a_ints, jint *n_ints,
                                      jint len, jlong inv,
                                      jint *m_ints) {
  assert(len % 2 == 0, "array length in montgomery_square must be even");
  int longwords = len/2;

  // Make very sure we don't use so much space that the stack might
  // overflow.  512 jints corresponds to an 16384-bit integer and
  // will use here a total of 6k bytes of stack space.
  int divisor = sizeof(julong) * 3;
  guarantee(longwords <= (8192 / divisor), "must be");
  int total_allocation = longwords * sizeof (julong) * 3;
  julong *scratch = (julong *)alloca(total_allocation);

  // Local scratch arrays
  julong
    *a = scratch + 0 * longwords,
    *n = scratch + 1 * longwords,
    *m = scratch + 2 * longwords;

  reverse_words((julong *)a_ints, a, longwords);
  reverse_words((julong *)n_ints, n, longwords);

  if (len >= MONTGOMERY_SQUARING_THRESHOLD) {
    ::montgomery_square(a, n, m, (julong)inv, longwords);
  } else {
    ::montgomery_multiply(a, a, n, m, (julong)inv, longwords);
  }

  reverse_words(m, (julong *)m_ints, longwords);
}

#ifdef COMPILER2
// This is here instead of runtime_x86_64.cpp because it uses SimpleRuntimeFrame
//
//------------------------------generate_exception_blob---------------------------
// creates exception blob at the end
// Using exception blob, this code is jumped from a compiled method.
// (see emit_exception_handler in x86_64.ad file)
//
// Given an exception pc at a call we call into the runtime for the
// handler in this method. This handler might merely restore state
// (i.e. callee save registers) unwind the frame and jump to the
// exception handler for the nmethod if there is no Java level handler
// for the nmethod.
//
// This code is entered with a jmp.
//
// Arguments:
//   rax: exception oop
//   rdx: exception pc
//
// Results:
//   rax: exception oop
//   rdx: exception pc in caller or ???
//   destination: exception handler of caller
//
// Note: the exception pc MUST be at a call (precise debug information)
//       Registers rax, rdx, rcx, rsi, rdi, r8-r11 are not callee saved.
//

void OptoRuntime::generate_exception_blob() {
  assert(!OptoRuntime::is_callee_saved_register(RDX_num), "");
  assert(!OptoRuntime::is_callee_saved_register(RAX_num), "");
  assert(!OptoRuntime::is_callee_saved_register(RCX_num), "");

  assert(SimpleRuntimeFrame::framesize % 4 == 0, "sp not 16-byte aligned");

  // Allocate space for the code
  ResourceMark rm;
  // Setup code generation tools
  CodeBuffer buffer("exception_blob", 2048, 1024);
  MacroAssembler* masm = new MacroAssembler(&buffer);


  address start = __ pc();

  // Exception pc is 'return address' for stack walker
  __ push(rdx);
  __ subptr(rsp, SimpleRuntimeFrame::return_off << LogBytesPerInt); // Prolog

  // Save callee-saved registers.  See x86_64.ad.

  // rbp is an implicitly saved callee saved register (i.e., the calling
  // convention will save/restore it in the prolog/epilog). Other than that
  // there are no callee save registers now that adapter frames are gone.

  __ movptr(Address(rsp, SimpleRuntimeFrame::rbp_off << LogBytesPerInt), rbp);

  // Store exception in Thread object. We cannot pass any arguments to the
  // handle_exception call, since we do not want to make any assumption
  // about the size of the frame where the exception happened in.
  // c_rarg0 is either rdi (Linux) or rcx (Windows).
  __ movptr(Address(r15_thread, JavaThread::exception_oop_offset()),rax);
  __ movptr(Address(r15_thread, JavaThread::exception_pc_offset()), rdx);

  // This call does all the hard work.  It checks if an exception handler
  // exists in the method.
  // If so, it returns the handler address.
  // If not, it prepares for stack-unwinding, restoring the callee-save
  // registers of the frame being removed.
  //
  // address OptoRuntime::handle_exception_C(JavaThread* thread)

  // At a method handle call, the stack may not be properly aligned
  // when returning with an exception.
  address the_pc = __ pc();
  __ set_last_Java_frame(noreg, noreg, the_pc, rscratch1);
  __ mov(c_rarg0, r15_thread);
  __ andptr(rsp, -(StackAlignmentInBytes));    // Align stack
  __ call(RuntimeAddress(CAST_FROM_FN_PTR(address, OptoRuntime::handle_exception_C)));

  // Set an oopmap for the call site.  This oopmap will only be used if we
  // are unwinding the stack.  Hence, all locations will be dead.
  // Callee-saved registers will be the same as the frame above (i.e.,
  // handle_exception_stub), since they were restored when we got the
  // exception.

  OopMapSet* oop_maps = new OopMapSet();

  oop_maps->add_gc_map(the_pc - start, new OopMap(SimpleRuntimeFrame::framesize, 0));

  __ reset_last_Java_frame(false);

  // Restore callee-saved registers

  // rbp is an implicitly saved callee-saved register (i.e., the calling
  // convention will save restore it in prolog/epilog) Other than that
  // there are no callee save registers now that adapter frames are gone.

  __ movptr(rbp, Address(rsp, SimpleRuntimeFrame::rbp_off << LogBytesPerInt));

  __ addptr(rsp, SimpleRuntimeFrame::return_off << LogBytesPerInt); // Epilog
  __ pop(rdx);                  // No need for exception pc anymore

  // rax: exception handler

  // We have a handler in rax (could be deopt blob).
  __ mov(r8, rax);

  // Get the exception oop
  __ movptr(rax, Address(r15_thread, JavaThread::exception_oop_offset()));
  // Get the exception pc in case we are deoptimized
  __ movptr(rdx, Address(r15_thread, JavaThread::exception_pc_offset()));
#ifdef ASSERT
  __ movptr(Address(r15_thread, JavaThread::exception_handler_pc_offset()), NULL_WORD);
  __ movptr(Address(r15_thread, JavaThread::exception_pc_offset()), NULL_WORD);
#endif
  // Clear the exception oop so GC no longer processes it as a root.
  __ movptr(Address(r15_thread, JavaThread::exception_oop_offset()), NULL_WORD);

  // rax: exception oop
  // r8:  exception handler
  // rdx: exception pc
  // Jump to handler

  __ jmp(r8);

  // Make sure all code is generated
  masm->flush();

  // Set exception blob
  _exception_blob =  ExceptionBlob::create(&buffer, oop_maps, SimpleRuntimeFrame::framesize >> 1);
}
#endif // COMPILER2
<|MERGE_RESOLUTION|>--- conflicted
+++ resolved
@@ -2319,14 +2319,7 @@
       __ dec_held_monitor_count();
     } else {
       assert(LockingMode == LM_LIGHTWEIGHT, "must be");
-<<<<<<< HEAD
-      __ movptr(swap_reg, Address(obj_reg, oopDesc::mark_offset_in_bytes()));
-      __ andptr(swap_reg, ~(int32_t)markWord::lock_mask_in_place);
-      __ lightweight_unlock(obj_reg, swap_reg, lock_reg, slow_path_unlock);
-=======
       __ lightweight_unlock(obj_reg, swap_reg, r15_thread, lock_reg, slow_path_unlock);
-      __ dec_held_monitor_count();
->>>>>>> aa792eab
     }
 
     // slow path re-enters here
