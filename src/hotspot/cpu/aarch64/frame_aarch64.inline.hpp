/*
 * Copyright (c) 1997, 2022, Oracle and/or its affiliates. All rights reserved.
 * Copyright (c) 2014, Red Hat Inc. All rights reserved.
 * DO NOT ALTER OR REMOVE COPYRIGHT NOTICES OR THIS FILE HEADER.
 *
 * This code is free software; you can redistribute it and/or modify it
 * under the terms of the GNU General Public License version 2 only, as
 * published by the Free Software Foundation.
 *
 * This code is distributed in the hope that it will be useful, but WITHOUT
 * ANY WARRANTY; without even the implied warranty of MERCHANTABILITY or
 * FITNESS FOR A PARTICULAR PURPOSE.  See the GNU General Public License
 * version 2 for more details (a copy is included in the LICENSE file that
 * accompanied this code).
 *
 * You should have received a copy of the GNU General Public License version
 * 2 along with this work; if not, write to the Free Software Foundation,
 * Inc., 51 Franklin St, Fifth Floor, Boston, MA 02110-1301 USA.
 *
 * Please contact Oracle, 500 Oracle Parkway, Redwood Shores, CA 94065 USA
 * or visit www.oracle.com if you need additional information or have any
 * questions.
 *
 */

#ifndef CPU_AARCH64_FRAME_AARCH64_INLINE_HPP
#define CPU_AARCH64_FRAME_AARCH64_INLINE_HPP

#include "code/codeCache.inline.hpp"
#include "code/vmreg.inline.hpp"
#include "interpreter/interpreter.hpp"
#include "interpreter/oopMapCache.hpp"
#include "runtime/sharedRuntime.hpp"
#include "pauth_aarch64.hpp"

// Inline functions for AArch64 frames:

// Constructors:

inline frame::frame() {
  _pc = NULL;
  _sp = NULL;
  _unextended_sp = NULL;
  _fp = NULL;
  _cb = NULL;
  _deopt_state = unknown;
  _sp_is_trusted = false;
}

static int spin;

inline void frame::init(intptr_t* sp, intptr_t* fp, address pc) {
  assert(pauth_ptr_is_raw(pc), "cannot be signed");
  intptr_t a = intptr_t(sp);
  intptr_t b = intptr_t(fp);
  _sp = sp;
  _unextended_sp = sp;
  _fp = fp;
  _pc = pc;
  assert(pc != NULL, "no pc?");
  _cb = CodeCache::find_blob(pc);

  setup(pc);

  _oop_map = NULL;
}

inline void frame::setup(address pc) {
  adjust_unextended_sp();

  address original_pc = CompiledMethod::get_deopt_original_pc(this);
  if (original_pc != NULL) {
    _pc = original_pc;
    _deopt_state = is_deoptimized;
    assert(_cb == NULL || _cb->as_compiled_method()->insts_contains_inclusive(_pc),
           "original PC must be in the main code section of the the compiled method (or must be immediately following it)");
  } else {
    if (_cb == SharedRuntime::deopt_blob()) {
      _deopt_state = is_deoptimized;
    } else {
      _deopt_state = not_deoptimized;
    }
  }
  _sp_is_trusted = false;
}

inline frame::frame(intptr_t* sp, intptr_t* fp, address pc) {
  init(sp, fp, pc);
}

inline frame::frame(intptr_t* sp, intptr_t* unextended_sp, intptr_t* fp, address pc, CodeBlob* cb) {
  assert(pauth_ptr_is_raw(pc), "cannot be signed");
  intptr_t a = intptr_t(sp);
  intptr_t b = intptr_t(fp);
  _sp = sp;
  _unextended_sp = unextended_sp;
  _fp = fp;
  _pc = pc;
  assert(pc != NULL, "no pc?");
  _cb = cb;
  _oop_map = NULL;
  assert(_cb != NULL, "pc: " INTPTR_FORMAT, p2i(pc));

  setup(pc);
}

inline frame::frame(intptr_t* sp, intptr_t* unextended_sp, intptr_t* fp, address pc, CodeBlob* cb, const ImmutableOopMap* oop_map) {
  _sp = sp;
  _unextended_sp = unextended_sp;
  _fp = fp;
  _pc = pc;
  assert(pc != NULL, "no pc?");
  _cb = cb;
  _oop_map = oop_map;
  assert(_cb != NULL, "pc: " INTPTR_FORMAT, p2i(pc));

  setup(pc);
}

inline frame::frame(intptr_t* sp, intptr_t* unextended_sp, intptr_t* fp, address pc, CodeBlob* cb, const ImmutableOopMap* oop_map, bool dummy) {
  _sp = sp;
  _unextended_sp = unextended_sp;
  _fp = fp;
  _pc = pc;
  _cb = cb;
  _oop_map = oop_map;
  _deopt_state = not_deoptimized;
#ifdef ASSERT
  // The following assertion has been disabled because it would sometime trap for Continuation.run, which is not *in* a continuation
  // and therefore does not clear the _cont_fastpath flag, but this is benign even in fast mode (see Freeze::setup_jump)
  if (cb != NULL) {
    setup(pc);
    assert(_pc == pc && _deopt_state == not_deoptimized, "");
  }
<<<<<<< HEAD
#endif
}

inline frame::frame(intptr_t* sp, intptr_t* unextended_sp, intptr_t* fp, address pc) {
  intptr_t a = intptr_t(sp);
  intptr_t b = intptr_t(fp);
  _sp = sp;
  _unextended_sp = unextended_sp;
  _fp = fp;
  _pc = pc;
  _cb = CodeCache::find_blob_fast(pc);
  _oop_map = NULL;
  assert(_cb != NULL, "pc: " INTPTR_FORMAT " sp: " INTPTR_FORMAT " unextended_sp: " INTPTR_FORMAT " fp: " INTPTR_FORMAT, p2i(pc), p2i(sp), p2i(unextended_sp), p2i(fp));

  setup(pc);
=======
  _sp_is_trusted = false;
>>>>>>> ae2504b4
}

inline frame::frame(intptr_t* sp) : frame(sp, sp, *(intptr_t**)(sp - frame::sender_sp_offset), *(address*)(sp - 1)) {}

inline frame::frame(intptr_t* sp, intptr_t* fp) {
  intptr_t a = intptr_t(sp);
  intptr_t b = intptr_t(fp);
  _sp = sp;
  _unextended_sp = sp;
  _fp = fp;
  _pc = (address)(sp[-1]);

  // Here's a sticky one. This constructor can be called via AsyncGetCallTrace
  // when last_Java_sp is non-null but the pc fetched is junk. If we are truly
  // unlucky the junk value could be to a zombied method and we'll die on the
  // find_blob call. This is also why we can have no asserts on the validity
  // of the pc we find here. AsyncGetCallTrace -> pd_get_top_frame_for_signal_handler
  // -> pd_last_frame should use a specialized version of pd_last_frame which could
  // call a specilaized frame constructor instead of this one.
  // Then we could use the assert below. However this assert is of somewhat dubious
  // value.
  // assert(_pc != NULL, "no pc?");

  _cb = CodeCache::find_blob(_pc);
  adjust_unextended_sp();

  address original_pc = CompiledMethod::get_deopt_original_pc(this);
  if (original_pc != NULL) {
    _pc = original_pc;
    _deopt_state = is_deoptimized;
  } else {
    _deopt_state = not_deoptimized;
  }
  _sp_is_trusted = false;
}

// Accessors

inline bool frame::equal(frame other) const {
  bool ret =  sp() == other.sp()
              && unextended_sp() == other.unextended_sp()
              && fp() == other.fp()
              && pc() == other.pc();
  assert(!ret || ret && cb() == other.cb() && _deopt_state == other._deopt_state, "inconsistent construction");
  return ret;
}

// Return unique id for this frame. The id must have a value where we can distinguish
// identity and younger/older relationship. NULL represents an invalid (incomparable)
// frame.
inline intptr_t* frame::id(void) const { return unextended_sp(); }

// Return true if the frame is older (less recent activation) than the frame represented by id
inline bool frame::is_older(intptr_t* id) const   { assert(this->id() != NULL && id != NULL, "NULL frame id");
                                                    return this->id() > id ; }



inline intptr_t* frame::link() const              { return (intptr_t*) *(intptr_t **)addr_at(link_offset); }


inline intptr_t* frame::unextended_sp() const     { return _unextended_sp; }

inline void frame::set_unextended_sp(intptr_t* value) { _unextended_sp = value; }

inline int frame::offset_unextended_sp() const { return (int)(intptr_t)_unextended_sp; }
inline void frame::set_offset_unextended_sp(int value) { _unextended_sp = (intptr_t*)(intptr_t)value; }


inline intptr_t* frame::real_fp() const {
  if (_cb != NULL) {
    // use the frame size if valid
    int size = _cb->frame_size();
    if (size > 0) {
      return unextended_sp() + size;
    }
  }
  // else rely on fp()
  assert(! is_compiled_frame(), "unknown compiled frame size");
  return fp();
}

inline int frame::frame_size() const {
  return is_interpreted_frame()
    ? sender_sp() - sp()
    : cb()->frame_size();
}

inline int frame::num_oops() const {
  assert (!is_interpreted_frame(), "interpreted");
  assert (oop_map() != NULL, "");
  return oop_map()->num_oops() ;
}

inline int frame::compiled_frame_stack_argsize() const {
  assert (cb()->is_compiled(), "");
  return (cb()->as_compiled_method()->method()->num_stack_arg_slots() * VMRegImpl::stack_slot_size) >> LogBytesPerWord;
}

inline void frame::interpreted_frame_oop_map(InterpreterOopMap* mask) const {
  assert (mask != NULL, "");
  Method* m = interpreter_frame_method();
  int   bci = interpreter_frame_bci();
  m->mask_for(bci, mask); // OopMapCache::compute_one_oop_map(m, bci, mask);
}

// helper to update a map with callee-saved RBP

template <typename RegisterMapT>
void frame::update_map_with_saved_link(RegisterMapT* map, intptr_t** link_addr) {
  // The interpreter and compiler(s) always save EBP/RBP in a known
  // location on entry. We must record where that location is
  // so this if EBP/RBP was live on callout from c2 we can find
  // the saved copy no matter what it called.

  // Since the interpreter always saves EBP/RBP if we record where it is then
  // we don't have to always save EBP/RBP on entry and exit to c2 compiled
  // code, on entry will be enough.
  map->set_location(rfp->as_VMReg(), (address) link_addr);
  // this is weird "H" ought to be at a higher address however the
  // oopMaps seems to have the "H" regs at the same address and the
  // vanilla register.
  // XXXX make this go away
  if (true) {
    map->set_location(rfp->as_VMReg()->next(), (address) link_addr);
  }
}

template <typename RegisterMapT>
intptr_t** frame::saved_link_address(const RegisterMapT* map) {
  return (intptr_t**)map->location(rfp->as_VMReg());
}

// Return address:

inline address* frame::sender_pc_addr()         const { return (address*) addr_at( return_addr_offset); }
inline address  frame::sender_pc_maybe_signed() const { return *sender_pc_addr(); }
inline address  frame::sender_pc()              const { return pauth_strip_pointer(sender_pc_maybe_signed()); }

inline intptr_t*    frame::sender_sp()        const { return            addr_at(   sender_sp_offset); }

inline intptr_t** frame::interpreter_frame_locals_addr() const {
  return (intptr_t**)addr_at(interpreter_frame_locals_offset);
}

template <bool relative>
inline intptr_t* frame::interpreter_frame_last_sp() const {
  return (intptr_t*)at<relative>(interpreter_frame_last_sp_offset);
}

inline intptr_t* frame::interpreter_frame_bcp_addr() const {
  return (intptr_t*)addr_at(interpreter_frame_bcp_offset);
}

inline intptr_t* frame::interpreter_frame_mdp_addr() const {
  return (intptr_t*)addr_at(interpreter_frame_mdp_offset);
}


// Constant pool cache

inline ConstantPoolCache** frame::interpreter_frame_cache_addr() const {
  return (ConstantPoolCache**)addr_at(interpreter_frame_cache_offset);
}

// Method

inline Method** frame::interpreter_frame_method_addr() const {
  return (Method**)addr_at(interpreter_frame_method_offset);
}

// Mirror

inline oop* frame::interpreter_frame_mirror_addr() const {
  return (oop*)addr_at(interpreter_frame_mirror_offset);
}

// top of expression stack
template <bool relative>
inline intptr_t* frame::interpreter_frame_tos_address() const {
  intptr_t* last_sp = interpreter_frame_last_sp<relative>();
  if (last_sp == NULL) {
    return sp();
  } else {
    // sp() may have been extended or shrunk by an adapter.  At least
    // check that we don't fall behind the legal region.
    // For top deoptimized frame last_sp == interpreter_frame_monitor_end.
    assert(last_sp <= (intptr_t*) interpreter_frame_monitor_end<relative>(), "bad tos");
    return last_sp;
  }
}

inline oop* frame::interpreter_frame_temp_oop_addr() const {
  return (oop *)(fp() + interpreter_frame_oop_temp_offset);
}

inline int frame::interpreter_frame_monitor_size() {
  return BasicObjectLock::size();
}


// expression stack
// (the max_stack arguments are used by the GC; see class FrameClosure)

template <bool relative>
inline intptr_t* frame::interpreter_frame_expression_stack() const {
  intptr_t* monitor_end = (intptr_t*) interpreter_frame_monitor_end<relative>();
  return monitor_end-1;
}


// Entry frames

inline JavaCallWrapper** frame::entry_frame_call_wrapper_addr() const {
 return (JavaCallWrapper**)addr_at(entry_frame_call_wrapper_offset);
}


// Compiled frames

inline oop frame::saved_oop_result(RegisterMap* map) const {
  PRAGMA_DIAG_PUSH
  PRAGMA_NONNULL_IGNORED
  oop* result_adr = (oop *)map->location(r0->as_VMReg(), sp());
  PRAGMA_DIAG_POP
  guarantee(result_adr != NULL, "bad register save location");
  oop result = *result_adr;

  // TODO: Erik: remove after integration with concurrent stack scanning
  result = NativeAccess<>::oop_load(&result);

  return result;
}

inline void frame::set_saved_oop_result(RegisterMap* map, oop obj) {
  PRAGMA_DIAG_PUSH
  PRAGMA_NONNULL_IGNORED
  oop* result_adr = (oop *)map->location(r0->as_VMReg(), sp());
  PRAGMA_DIAG_POP
  guarantee(result_adr != NULL, "bad register save location");

  *result_adr = obj;
}

inline bool frame::is_interpreted_frame() const {
  return Interpreter::contains(pc());
}

inline int frame::sender_sp_ret_address_offset() {
  return frame::sender_sp_offset - frame::return_addr_offset;
}

inline const ImmutableOopMap* frame::get_oop_map() const {
  if (_cb == NULL) return NULL;
  if (_cb->oop_maps() != NULL) {
    NativePostCallNop* nop = nativePostCallNop_at(_pc);
    if (nop != NULL && nop->displacement() != 0) {
      int slot = ((nop->displacement() >> 24) & 0xff);
      return _cb->oop_map_for_slot(slot, _pc);
    }
    const ImmutableOopMap* oop_map = OopMapSet::find_map(this);
    return oop_map;
  }
  return NULL;
}

inline frame frame::sender_raw(RegisterMap* map) const {
  // Default is we done have to follow them. The sender_for_xxx will
  // update it accordingly
  map->set_include_argument_oops(false);

  if (map->in_cont()) { // already in an h-stack
    return map->stack_chunk()->sender(*this, map);
  }

  if (is_entry_frame())           return sender_for_entry_frame(map);
  if (is_optimized_entry_frame()) return sender_for_optimized_entry_frame(map);
  if (is_interpreted_frame())     return sender_for_interpreter_frame(map);

  assert(_cb == CodeCache::find_blob(pc()), "Must be the same");

  if (_cb != NULL) {
    return _cb->is_compiled() ? sender_for_compiled_frame<false>(map) : sender_for_compiled_frame<true>(map);
  }
  // Must be native-compiled frame, i.e. the marshaling code for native
  // methods that exists in the core system.
  return frame(sender_sp(), link(), sender_pc());
}

template <bool stub>
frame frame::sender_for_compiled_frame(RegisterMap* map) const {
  // we cannot rely upon the last fp having been saved to the thread
  // in C2 code but it will have been pushed onto the stack. so we
  // have to find it relative to the unextended sp

  assert(_cb->frame_size() >= 0, "must have non-zero frame size");
  intptr_t* sender_sp = unextended_sp() + _cb->frame_size();
  assert (sender_sp == real_fp(), "");

  // the return_address is always the word on the stack
  address sender_pc = (address) *(sender_sp-1);

  intptr_t** saved_fp_addr = (intptr_t**) (sender_sp - frame::sender_sp_offset);

  if (map->update_map()) {
    // Tell GC to use argument oopmaps for some runtime stubs that need it.
    // For C1, the runtime stub might not have oop maps, so set this flag
    // outside of update_register_map.
    if (stub) { // compiled frames do not use callee-saved registers
      map->set_include_argument_oops(_cb->caller_must_gc_arguments(map->thread()));
      if (oop_map() != NULL) {
        _oop_map->update_register_map(this, map);
      }
    } else {
      assert (!_cb->caller_must_gc_arguments(map->thread()), "");
      assert (!map->include_argument_oops(), "");
      assert (oop_map() == NULL || !oop_map()->has_any(OopMapValue::callee_saved_value), "callee-saved value in compiled frame");
    }

    // Since the prolog does the save and restore of EBP there is no oopmap
    // for it so we must fill in its location as if there was an oopmap entry
    // since if our caller was compiled code there could be live jvm state in it.
    update_map_with_saved_link(map, saved_fp_addr);
  }

  if (Continuation::is_return_barrier_entry(sender_pc)) {
    if (map->walk_cont()) { // about to walk into an h-stack
      return Continuation::top_frame(*this, map);
    } else {
      Continuation::fix_continuation_bottom_sender(map->thread(), *this, &sender_pc, &sender_sp);
    }
  }

  intptr_t* unextended_sp = sender_sp;
  return frame(sender_sp, unextended_sp, *saved_fp_addr, sender_pc);
}

#endif // CPU_AARCH64_FRAME_AARCH64_INLINE_HPP<|MERGE_RESOLUTION|>--- conflicted
+++ resolved
@@ -125,6 +125,7 @@
   _cb = cb;
   _oop_map = oop_map;
   _deopt_state = not_deoptimized;
+  _sp_is_trusted = false;
 #ifdef ASSERT
   // The following assertion has been disabled because it would sometime trap for Continuation.run, which is not *in* a continuation
   // and therefore does not clear the _cont_fastpath flag, but this is benign even in fast mode (see Freeze::setup_jump)
@@ -132,7 +133,6 @@
     setup(pc);
     assert(_pc == pc && _deopt_state == not_deoptimized, "");
   }
-<<<<<<< HEAD
 #endif
 }
 
@@ -148,9 +148,6 @@
   assert(_cb != NULL, "pc: " INTPTR_FORMAT " sp: " INTPTR_FORMAT " unextended_sp: " INTPTR_FORMAT " fp: " INTPTR_FORMAT, p2i(pc), p2i(sp), p2i(unextended_sp), p2i(fp));
 
   setup(pc);
-=======
-  _sp_is_trusted = false;
->>>>>>> ae2504b4
 }
 
 inline frame::frame(intptr_t* sp) : frame(sp, sp, *(intptr_t**)(sp - frame::sender_sp_offset), *(address*)(sp - 1)) {}
