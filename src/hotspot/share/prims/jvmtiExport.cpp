--- conflicted
+++ resolved
@@ -1680,14 +1680,9 @@
   HandleMark hm(thread);
   EVT_TRIG_TRACE(EXT_EVENT_VIRTUAL_THREAD_UNMOUNT, ("[%p] Trg Virtual Thread Unmount event triggered", vthread));
 
-<<<<<<< HEAD
   // On preemption JVMTI state rebinding has already happened so get it always direclty from the oop.
   JvmtiThreadState *state = java_lang_Thread::jvmti_thread_state(JNIHandles::resolve(vthread));
   if (state == NULL) {
-=======
-  JvmtiThreadState *state = get_jvmti_thread_state(thread);
-  if (state == nullptr) {
->>>>>>> 53c83870
     return;
   }
 
