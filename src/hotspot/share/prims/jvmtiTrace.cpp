--- conflicted
+++ resolved
@@ -277,15 +277,11 @@
   if (!thread->is_Java_thread()) {
     return thread->name();
   }
-<<<<<<< HEAD
-  JavaThread* java_thread = thread->as_Java_thread();
+  JavaThread* java_thread = JavaThread::cast(thread);
   oop threadObj = java_thread->mounted_vthread();
   if (threadObj == NULL) {
     threadObj = java_thread->threadObj();
   }
-=======
-  oop threadObj = JavaThread::cast(thread)->threadObj();
->>>>>>> 36d82b6e
   if (threadObj == NULL) {
     return "NULL";
   }
