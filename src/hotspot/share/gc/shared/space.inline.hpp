/*
 * Copyright (c) 2000, 2019, Oracle and/or its affiliates. All rights reserved.
 * DO NOT ALTER OR REMOVE COPYRIGHT NOTICES OR THIS FILE HEADER.
 *
 * This code is free software; you can redistribute it and/or modify it
 * under the terms of the GNU General Public License version 2 only, as
 * published by the Free Software Foundation.
 *
 * This code is distributed in the hope that it will be useful, but WITHOUT
 * ANY WARRANTY; without even the implied warranty of MERCHANTABILITY or
 * FITNESS FOR A PARTICULAR PURPOSE.  See the GNU General Public License
 * version 2 for more details (a copy is included in the LICENSE file that
 * accompanied this code).
 *
 * You should have received a copy of the GNU General Public License version
 * 2 along with this work; if not, write to the Free Software Foundation,
 * Inc., 51 Franklin St, Fifth Floor, Boston, MA 02110-1301 USA.
 *
 * Please contact Oracle, 500 Oracle Parkway, Redwood Shores, CA 94065 USA
 * or visit www.oracle.com if you need additional information or have any
 * questions.
 *
 */

#ifndef SHARE_GC_SHARED_SPACE_INLINE_HPP
#define SHARE_GC_SHARED_SPACE_INLINE_HPP

#include "gc/shared/blockOffsetTable.inline.hpp"
#include "gc/shared/collectedHeap.hpp"
#include "gc/shared/generation.hpp"
#include "gc/shared/space.hpp"
#include "gc/shared/spaceDecorator.hpp"
#include "oops/oopsHierarchy.hpp"
#include "oops/oop.inline.hpp"
#include "runtime/prefetch.inline.hpp"
#include "runtime/safepoint.hpp"
#if INCLUDE_SERIALGC
#include "gc/serial/markSweep.inline.hpp"
#endif

inline HeapWord* Space::block_start(const void* p) {
  return block_start_const(p);
}

inline HeapWord* OffsetTableContigSpace::allocate(size_t size) {
  HeapWord* res = ContiguousSpace::allocate(size);
  if (res != NULL) {
    _offsets.alloc_block(res, size);
  }
  return res;
}

// Because of the requirement of keeping "_offsets" up to date with the
// allocations, we sequentialize these with a lock.  Therefore, best if
// this is used for larger LAB allocations only.
inline HeapWord* OffsetTableContigSpace::par_allocate(size_t size) {
  MutexLocker x(&_par_alloc_lock);
  // This ought to be just "allocate", because of the lock above, but that
  // ContiguousSpace::allocate asserts that either the allocating thread
  // holds the heap lock or it is the VM thread and we're at a safepoint.
  // The best I (dld) could figure was to put a field in ContiguousSpace
  // meaning "locking at safepoint taken care of", and set/reset that
  // here.  But this will do for now, especially in light of the comment
  // above.  Perhaps in the future some lock-free manner of keeping the
  // coordination.
  HeapWord* res = ContiguousSpace::par_allocate(size);
  if (res != NULL) {
    _offsets.alloc_block(res, size);
  }
  return res;
}

inline HeapWord*
OffsetTableContigSpace::block_start_const(const void* p) const {
  return _offsets.block_start(p);
}

size_t CompactibleSpace::obj_size(const HeapWord* addr) const {
  return oop(addr)->size();
}

#if INCLUDE_SERIALGC

class DeadSpacer : StackObj {
  size_t _allowed_deadspace_words;
  bool _active;
  CompactibleSpace* _space;

public:
  DeadSpacer(CompactibleSpace* space) : _allowed_deadspace_words(0), _space(space) {
    size_t ratio = _space->allowed_dead_ratio();
    _active = ratio > 0;

    if (_active) {
      assert(!UseG1GC, "G1 should not be using dead space");

      // We allow some amount of garbage towards the bottom of the space, so
      // we don't start compacting before there is a significant gain to be made.
      // Occasionally, we want to ensure a full compaction, which is determined
      // by the MarkSweepAlwaysCompactCount parameter.
      if ((MarkSweep::total_invocations() % MarkSweepAlwaysCompactCount) != 0) {
        _allowed_deadspace_words = (space->capacity() * ratio / 100) / HeapWordSize;
      } else {
        _active = false;
      }
    }
  }


  bool insert_deadspace(HeapWord* dead_start, HeapWord* dead_end) {
    if (!_active) {
      return false;
    }

    size_t dead_length = pointer_delta(dead_end, dead_start);
    if (_allowed_deadspace_words >= dead_length) {
      _allowed_deadspace_words -= dead_length;
      CollectedHeap::fill_with_object(dead_start, dead_length);
      oop obj = oop(dead_start);
      obj->set_mark_raw(obj->mark_raw().set_marked());

      assert(dead_length == (size_t)obj->size(), "bad filler object size");
      log_develop_trace(gc, compaction)("Inserting object to dead space: " PTR_FORMAT ", " PTR_FORMAT ", " SIZE_FORMAT "b",
          p2i(dead_start), p2i(dead_end), dead_length * HeapWordSize);

      return true;
    } else {
      _active = false;
      return false;
    }
  }

};

template <class SpaceType>
inline void CompactibleSpace::scan_and_forward(SpaceType* space, CompactPoint* cp) {
  // Compute the new addresses for the live objects and store it in the mark
  // Used by universe::mark_sweep_phase2()

  // We're sure to be here before any objects are compacted into this
  // space, so this is a good time to initialize this:
  space->set_compaction_top(space->bottom());

  if (cp->space == NULL) {
    assert(cp->gen != NULL, "need a generation");
    assert(cp->threshold == NULL, "just checking");
    assert(cp->gen->first_compaction_space() == space, "just checking");
    cp->space = cp->gen->first_compaction_space();
    cp->threshold = cp->space->initialize_threshold();
    cp->space->set_compaction_top(cp->space->bottom());
  }

  HeapWord* compact_top = cp->space->compaction_top(); // This is where we are currently compacting to.

  DeadSpacer dead_spacer(space);

  HeapWord*  end_of_live = space->bottom();  // One byte beyond the last byte of the last live object.
  HeapWord*  first_dead = NULL; // The first dead object.

  const intx interval = PrefetchScanIntervalInBytes;

  HeapWord* cur_obj = space->bottom();
  HeapWord* scan_limit = space->scan_limit();

  while (cur_obj < scan_limit) {
<<<<<<< HEAD
    assert(!space->scanned_block_is_obj(cur_obj) ||
           oop(cur_obj)->mark_raw().is_marked() || oop(cur_obj)->mark_raw().is_unlocked() ||
           oop(cur_obj)->mark_raw().has_bias_pattern(),
           "these are the only valid states during a mark sweep (" INTPTR_FORMAT ")", p2i(cur_obj));
=======
>>>>>>> 5f1d6120
    if (space->scanned_block_is_obj(cur_obj) && oop(cur_obj)->is_gc_marked()) {
      // prefetch beyond cur_obj
      Prefetch::write(cur_obj, interval);
      size_t size = space->scanned_block_size(cur_obj);
      compact_top = cp->space->forward(oop(cur_obj), size, cp, compact_top);
      cur_obj += size;
      end_of_live = cur_obj;
    } else {
      // run over all the contiguous dead objects
      HeapWord* end = cur_obj;
      do {
        // prefetch beyond end
        Prefetch::write(end, interval);
        end += space->scanned_block_size(end);
      } while (end < scan_limit && (!space->scanned_block_is_obj(end) || !oop(end)->is_gc_marked()));

      // see if we might want to pretend this object is alive so that
      // we don't have to compact quite as often.
      if (cur_obj == compact_top && dead_spacer.insert_deadspace(cur_obj, end)) {
        oop obj = oop(cur_obj);
        compact_top = cp->space->forward(obj, obj->size(), cp, compact_top);
        end_of_live = end;
      } else {
        // otherwise, it really is a free region.

        // cur_obj is a pointer to a dead object. Use this dead memory to store a pointer to the next live object.
        *(HeapWord**)cur_obj = end;

        // see if this is the first dead region.
        if (first_dead == NULL) {
          first_dead = cur_obj;
        }
      }

      // move on to the next object
      cur_obj = end;
    }
  }

  assert(cur_obj == scan_limit, "just checking");
  space->_end_of_live = end_of_live;
  if (first_dead != NULL) {
    space->_first_dead = first_dead;
  } else {
    space->_first_dead = end_of_live;
  }

  // save the compaction_top of the compaction space.
  cp->space->set_compaction_top(compact_top);
}

template <class SpaceType>
inline void CompactibleSpace::scan_and_adjust_pointers(SpaceType* space) {
  // adjust all the interior pointers to point at the new locations of objects
  // Used by MarkSweep::mark_sweep_phase3()

  HeapWord* cur_obj = space->bottom();
  HeapWord* const end_of_live = space->_end_of_live;  // Established by "scan_and_forward".
  HeapWord* const first_dead = space->_first_dead;    // Established by "scan_and_forward".

  assert(first_dead <= end_of_live, "Stands to reason, no?");

  const intx interval = PrefetchScanIntervalInBytes;

  debug_only(HeapWord* prev_obj = NULL);
  while (cur_obj < end_of_live) {
    Prefetch::write(cur_obj, interval);
    if (cur_obj < first_dead || oop(cur_obj)->is_gc_marked()) {
      // cur_obj is alive
      // point all the oops to the new location
      size_t size = MarkSweep::adjust_pointers(oop(cur_obj));
      size = space->adjust_obj_size(size);
      debug_only(prev_obj = cur_obj);
      cur_obj += size;
    } else {
      debug_only(prev_obj = cur_obj);
      // cur_obj is not a live object, instead it points at the next live object
      cur_obj = *(HeapWord**)cur_obj;
      assert(cur_obj > prev_obj, "we should be moving forward through memory, cur_obj: " PTR_FORMAT ", prev_obj: " PTR_FORMAT, p2i(cur_obj), p2i(prev_obj));
    }
  }

  assert(cur_obj == end_of_live, "just checking");
}

#ifdef ASSERT
template <class SpaceType>
inline void CompactibleSpace::verify_up_to_first_dead(SpaceType* space) {
  HeapWord* cur_obj = space->bottom();

  if (cur_obj < space->_end_of_live && space->_first_dead > cur_obj && !oop(cur_obj)->is_gc_marked()) {
     // we have a chunk of the space which hasn't moved and we've reinitialized
     // the mark word during the previous pass, so we can't use is_gc_marked for
     // the traversal.
     HeapWord* prev_obj = NULL;

     while (cur_obj < space->_first_dead) {
       size_t size = space->obj_size(cur_obj);
       assert(!oop(cur_obj)->is_gc_marked(), "should be unmarked (special dense prefix handling)");
       prev_obj = cur_obj;
       cur_obj += size;
     }
  }
}
#endif

template <class SpaceType>
inline void CompactibleSpace::clear_empty_region(SpaceType* space) {
  // Let's remember if we were empty before we did the compaction.
  bool was_empty = space->used_region().is_empty();
  // Reset space after compaction is complete
  space->reset_after_compaction();
  // We do this clear, below, since it has overloaded meanings for some
  // space subtypes.  For example, OffsetTableContigSpace's that were
  // compacted into will have had their offset table thresholds updated
  // continuously, but those that weren't need to have their thresholds
  // re-initialized.  Also mangles unused area for debugging.
  if (space->used_region().is_empty()) {
    if (!was_empty) space->clear(SpaceDecorator::Mangle);
  } else {
    if (ZapUnusedHeapArea) space->mangle_unused_area();
  }
}

template <class SpaceType>
inline void CompactibleSpace::scan_and_compact(SpaceType* space) {
  // Copy all live objects to their new location
  // Used by MarkSweep::mark_sweep_phase4()

  verify_up_to_first_dead(space);

  HeapWord* const bottom = space->bottom();
  HeapWord* const end_of_live = space->_end_of_live;

  assert(space->_first_dead <= end_of_live, "Invariant. _first_dead: " PTR_FORMAT " <= end_of_live: " PTR_FORMAT, p2i(space->_first_dead), p2i(end_of_live));
  if (space->_first_dead == end_of_live && (bottom == end_of_live || !oop(bottom)->is_gc_marked())) {
    // Nothing to compact. The space is either empty or all live object should be left in place.
    clear_empty_region(space);
    return;
  }

  const intx scan_interval = PrefetchScanIntervalInBytes;
  const intx copy_interval = PrefetchCopyIntervalInBytes;

  assert(bottom < end_of_live, "bottom: " PTR_FORMAT " should be < end_of_live: " PTR_FORMAT, p2i(bottom), p2i(end_of_live));
  HeapWord* cur_obj = bottom;
  if (space->_first_dead > cur_obj && !oop(cur_obj)->is_gc_marked()) {
    // All object before _first_dead can be skipped. They should not be moved.
    // A pointer to the first live object is stored at the memory location for _first_dead.
    cur_obj = *(HeapWord**)(space->_first_dead);
  }

  debug_only(HeapWord* prev_obj = NULL);
  while (cur_obj < end_of_live) {
    if (!oop(cur_obj)->is_gc_marked()) {
      debug_only(prev_obj = cur_obj);
      // The first word of the dead object contains a pointer to the next live object or end of space.
      cur_obj = *(HeapWord**)cur_obj;
      assert(cur_obj > prev_obj, "we should be moving forward through memory");
    } else {
      // prefetch beyond q
      Prefetch::read(cur_obj, scan_interval);

      // size and destination
      size_t size = space->obj_size(cur_obj);
      HeapWord* compaction_top = cast_from_oop<HeapWord*>(oop(cur_obj)->forwardee());

      // prefetch beyond compaction_top
      Prefetch::write(compaction_top, copy_interval);

      // copy object and reinit its mark
      assert(cur_obj != compaction_top, "everything in this pass should be moving");
      Copy::aligned_conjoint_words(cur_obj, compaction_top, size);
      oop(compaction_top)->init_mark_raw();
      assert(oop(compaction_top)->klass() != NULL, "should have a class");

      debug_only(prev_obj = cur_obj);
      cur_obj += size;
    }
  }

  clear_empty_region(space);
}

#endif // INCLUDE_SERIALGC

size_t ContiguousSpace::scanned_block_size(const HeapWord* addr) const {
  return oop(addr)->size();
}

template <typename OopClosureType>
void ContiguousSpace::oop_since_save_marks_iterate(OopClosureType* blk) {
  HeapWord* t;
  HeapWord* p = saved_mark_word();
  assert(p != NULL, "expected saved mark");

  const intx interval = PrefetchScanIntervalInBytes;
  do {
    t = top();
    while (p < t) {
      Prefetch::write(p, interval);
      debug_only(HeapWord* prev = p);
      oop m = oop(p);
      p += m->oop_iterate_size(blk);
    }
  } while (t < top());

  set_saved_mark_word(p);
}

#endif // SHARE_GC_SHARED_SPACE_INLINE_HPP<|MERGE_RESOLUTION|>--- conflicted
+++ resolved
@@ -163,13 +163,6 @@
   HeapWord* scan_limit = space->scan_limit();
 
   while (cur_obj < scan_limit) {
-<<<<<<< HEAD
-    assert(!space->scanned_block_is_obj(cur_obj) ||
-           oop(cur_obj)->mark_raw().is_marked() || oop(cur_obj)->mark_raw().is_unlocked() ||
-           oop(cur_obj)->mark_raw().has_bias_pattern(),
-           "these are the only valid states during a mark sweep (" INTPTR_FORMAT ")", p2i(cur_obj));
-=======
->>>>>>> 5f1d6120
     if (space->scanned_block_is_obj(cur_obj) && oop(cur_obj)->is_gc_marked()) {
       // prefetch beyond cur_obj
       Prefetch::write(cur_obj, interval);
