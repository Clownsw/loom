/*
 * Copyright (c) 2001, 2021, Oracle and/or its affiliates. All rights reserved.
 * DO NOT ALTER OR REMOVE COPYRIGHT NOTICES OR THIS FILE HEADER.
 *
 * This code is free software; you can redistribute it and/or modify it
 * under the terms of the GNU General Public License version 2 only, as
 * published by the Free Software Foundation.
 *
 * This code is distributed in the hope that it will be useful, but WITHOUT
 * ANY WARRANTY; without even the implied warranty of MERCHANTABILITY or
 * FITNESS FOR A PARTICULAR PURPOSE.  See the GNU General Public License
 * version 2 for more details (a copy is included in the LICENSE file that
 * accompanied this code).
 *
 * You should have received a copy of the GNU General Public License version
 * 2 along with this work; if not, write to the Free Software Foundation,
 * Inc., 51 Franklin St, Fifth Floor, Boston, MA 02110-1301 USA.
 *
 * Please contact Oracle, 500 Oracle Parkway, Redwood Shores, CA 94065 USA
 * or visit www.oracle.com if you need additional information or have any
 * questions.
 *
 */

#ifndef SHARE_GC_G1_G1COLLECTEDHEAP_HPP
#define SHARE_GC_G1_G1COLLECTEDHEAP_HPP

#include "gc/g1/g1BarrierSet.hpp"
#include "gc/g1/g1BiasedArray.hpp"
#include "gc/g1/g1CardTable.hpp"
#include "gc/g1/g1CardSet.hpp"
#include "gc/g1/g1CollectionSet.hpp"
#include "gc/g1/g1CollectorState.hpp"
#include "gc/g1/g1ConcurrentMark.hpp"
#include "gc/g1/g1EdenRegions.hpp"
#include "gc/g1/g1EvacStats.hpp"
#include "gc/g1/g1GCPauseType.hpp"
#include "gc/g1/g1HeapRegionAttr.hpp"
#include "gc/g1/g1HeapTransition.hpp"
#include "gc/g1/g1HeapVerifier.hpp"
#include "gc/g1/g1HRPrinter.hpp"
#include "gc/g1/g1MonitoringSupport.hpp"
#include "gc/g1/g1NUMA.hpp"
#include "gc/g1/g1SegmentedArrayFreeMemoryTask.hpp"
#include "gc/g1/g1SurvivorRegions.hpp"
#include "gc/g1/g1YoungGCEvacFailureInjector.hpp"
#include "gc/g1/heapRegionManager.hpp"
#include "gc/g1/heapRegionSet.hpp"
#include "gc/shared/barrierSet.hpp"
#include "gc/shared/collectedHeap.hpp"
#include "gc/shared/gcHeapSummary.hpp"
#include "gc/shared/plab.hpp"
#include "gc/shared/softRefPolicy.hpp"
#include "gc/shared/taskqueue.hpp"
#include "memory/allocation.hpp"
#include "memory/iterator.hpp"
#include "memory/memRegion.hpp"
#include "utilities/bitMap.hpp"

// A "G1CollectedHeap" is an implementation of a java heap for HotSpot.
// It uses the "Garbage First" heap organization and algorithm, which
// may combine concurrent marking with parallel, incremental compaction of
// heap subsets that will yield large amounts of garbage.

// Forward declarations
class G1Allocator;
class G1ArchiveAllocator;
class G1BatchedTask;
class G1CardTableEntryClosure;
class G1ConcurrentMark;
class G1ConcurrentMarkThread;
class G1ConcurrentRefine;
class G1GCCounters;
class G1GCPhaseTimes;
class G1HeapSizingPolicy;
class G1HotCardCache;
class G1NewTracer;
class G1RemSet;
class G1ServiceTask;
class G1ServiceThread;
class GCMemoryManager;
class HeapRegion;
class MemoryPool;
class nmethod;
class ReferenceProcessor;
class STWGCTimer;
class WorkerThreads;

typedef OverflowTaskQueue<ScannerTask, mtGC>           G1ScannerTasksQueue;
typedef GenericTaskQueueSet<G1ScannerTasksQueue, mtGC> G1ScannerTasksQueueSet;

typedef int RegionIdx_t;   // needs to hold [ 0..max_reserved_regions() )
typedef int CardIdx_t;     // needs to hold [ 0..CardsPerRegion )

// The G1 STW is alive closure.
// An instance is embedded into the G1CH and used as the
// (optional) _is_alive_non_header closure in the STW
// reference processor. It is also extensively used during
// reference processing during STW evacuation pauses.
class G1STWIsAliveClosure : public BoolObjectClosure {
  G1CollectedHeap* _g1h;
public:
  G1STWIsAliveClosure(G1CollectedHeap* g1h) : _g1h(g1h) {}
  bool do_object_b(oop p) override;
};

class G1STWSubjectToDiscoveryClosure : public BoolObjectClosure {
  G1CollectedHeap* _g1h;
public:
  G1STWSubjectToDiscoveryClosure(G1CollectedHeap* g1h) : _g1h(g1h) {}
  bool do_object_b(oop p) override;
};

class G1RegionMappingChangedListener : public G1MappingChangedListener {
 private:
  void reset_from_card_cache(uint start_idx, size_t num_regions);
 public:
  void on_commit(uint start_idx, size_t num_regions, bool zero_filled) override;
};

class G1CollectedHeap : public CollectedHeap {
  friend class VM_G1CollectForAllocation;
  friend class VM_G1CollectFull;
  friend class VM_G1TryInitiateConcMark;
  friend class VMStructs;
  friend class MutatorAllocRegion;
  friend class G1FullCollector;
  friend class G1GCAllocRegion;
  friend class G1HeapVerifier;

  friend class G1YoungGCVerifierMark;

  // Closures used in implementation.
  friend class G1EvacuateRegionsTask;
  friend class G1PLABAllocator;

  // Other related classes.
  friend class G1HeapPrinterMark;
  friend class HeapRegionClaimer;

  // Testing classes.
  friend class G1CheckRegionAttrTableClosure;

private:
  G1ServiceThread* _service_thread;
  G1ServiceTask* _periodic_gc_task;
  G1SegmentedArrayFreeMemoryTask* _free_segmented_array_memory_task;

  WorkerThreads* _workers;
  G1CardTable* _card_table;

  Ticks _collection_pause_end;

  SoftRefPolicy      _soft_ref_policy;

  static size_t _humongous_object_threshold_in_words;

  // These sets keep track of old, archive and humongous regions respectively.
  HeapRegionSet _old_set;
  HeapRegionSet _archive_set;
  HeapRegionSet _humongous_set;

  // Young gen memory statistics before GC.
  G1SegmentedArrayMemoryStats _young_gen_card_set_stats;
  // Collection set candidates memory statistics after GC.
  G1SegmentedArrayMemoryStats _collection_set_candidates_card_set_stats;

  // The block offset table for the G1 heap.
  G1BlockOffsetTable* _bot;

public:
  void rebuild_free_region_list();
  // Start a new incremental collection set for the next pause.
  void start_new_collection_set();

  void prepare_region_for_full_compaction(HeapRegion* hr);

private:
  // Rebuilds the region sets / lists so that they are repopulated to
  // reflect the contents of the heap. The only exception is the
  // humongous set which was not torn down in the first place. If
  // free_list_only is true, it will only rebuild the free list.
  void rebuild_region_sets(bool free_list_only);

  // Callback for region mapping changed events.
  G1RegionMappingChangedListener _listener;

  // Handle G1 NUMA support.
  G1NUMA* _numa;

  // The sequence of all heap regions in the heap.
  HeapRegionManager _hrm;

  // Manages all allocations with regions except humongous object allocations.
  G1Allocator* _allocator;

  G1YoungGCEvacFailureInjector _evac_failure_injector;

  // Manages all heap verification.
  G1HeapVerifier* _verifier;

  // Outside of GC pauses, the number of bytes used in all regions other
  // than the current allocation region(s).
  volatile size_t _summary_bytes_used;

  void increase_used(size_t bytes);
  void decrease_used(size_t bytes);

  void set_used(size_t bytes);

  // Number of bytes used in all regions during GC. Typically changed when
  // retiring a GC alloc region.
  size_t _bytes_used_during_gc;

public:
  size_t bytes_used_during_gc() const { return _bytes_used_during_gc; }

private:
  // Class that handles archive allocation ranges.
  G1ArchiveAllocator* _archive_allocator;

  // GC allocation statistics policy for survivors.
  G1EvacStats _survivor_evac_stats;

  // GC allocation statistics policy for tenured objects.
  G1EvacStats _old_evac_stats;

  // Helper for monitoring and management support.
  G1MonitoringSupport* _monitoring_support;

  // Records whether the region at the given index is (still) a
  // candidate for eager reclaim.  Only valid for humongous start
  // regions; other regions have unspecified values.  Humongous start
  // regions are initialized at start of collection pause, with
  // candidates removed from the set as they are found reachable from
  // roots or the young generation.
  class HumongousReclaimCandidates : public G1BiasedMappedArray<bool> {
  protected:
    bool default_value() const override { return false; }
  public:
    void clear() { G1BiasedMappedArray<bool>::clear(); }
    void set_candidate(uint region, bool value) {
      set_by_index(region, value);
    }
    bool is_candidate(uint region) {
      return get_by_index(region);
    }
  };

  HumongousReclaimCandidates _humongous_reclaim_candidates;
  uint _num_humongous_objects; // Current amount of (all) humongous objects found in the heap.
  uint _num_humongous_reclaim_candidates; // Number of humongous object eager reclaim candidates.
public:
  uint num_humongous_objects() const { return _num_humongous_objects; }
  uint num_humongous_reclaim_candidates() const { return _num_humongous_reclaim_candidates; }
  bool has_humongous_reclaim_candidates() const { return _num_humongous_reclaim_candidates > 0; }

  bool should_do_eager_reclaim() const;

  void set_humongous_stats(uint num_humongous_total, uint num_humongous_candidates);

  bool should_sample_collection_set_candidates() const;
  void set_collection_set_candidates_stats(G1SegmentedArrayMemoryStats& stats);
  void set_young_gen_card_set_stats(const G1SegmentedArrayMemoryStats& stats);

private:

  G1HRPrinter _hr_printer;

  // Return true if an explicit GC should start a concurrent cycle instead
  // of doing a STW full GC. A concurrent cycle should be started if:
  // (a) cause == _g1_humongous_allocation,
  // (b) cause == _java_lang_system_gc and +ExplicitGCInvokesConcurrent,
  // (c) cause == _dcmd_gc_run and +ExplicitGCInvokesConcurrent,
  // (d) cause == _wb_conc_mark or _wb_breakpoint,
  // (e) cause == _g1_periodic_collection and +G1PeriodicGCInvokesConcurrent.
  bool should_do_concurrent_full_gc(GCCause::Cause cause);

  // Attempt to start a concurrent cycle with the indicated cause.
  // precondition: should_do_concurrent_full_gc(cause)
  bool try_collect_concurrently(GCCause::Cause cause,
                                uint gc_counter,
                                uint old_marking_started_before);

  // indicates whether we are in young or mixed GC mode
  G1CollectorState _collector_state;

  // Keeps track of how many "old marking cycles" (i.e., Full GCs or
  // concurrent cycles) we have started.
  volatile uint _old_marking_cycles_started;

  // Keeps track of how many "old marking cycles" (i.e., Full GCs or
  // concurrent cycles) we have completed.
  volatile uint _old_marking_cycles_completed;

  // This is a non-product method that is helpful for testing. It is
  // called at the end of a GC and artificially expands the heap by
  // allocating a number of dead regions. This way we can induce very
  // frequent marking cycles and stress the cleanup / concurrent
  // cleanup code more (as all the regions that will be allocated by
  // this method will be found dead by the marking cycle).
  void allocate_dummy_regions() PRODUCT_RETURN;

  // Create a memory mapper for auxiliary data structures of the given size and
  // translation factor.
  static G1RegionToSpaceMapper* create_aux_memory_mapper(const char* description,
                                                         size_t size,
                                                         size_t translation_factor);

  void trace_heap(GCWhen::Type when, const GCTracer* tracer) override;

  // These are macros so that, if the assert fires, we get the correct
  // line number, file, etc.

#define heap_locking_asserts_params(_extra_message_)                          \
  "%s : Heap_lock locked: %s, at safepoint: %s, is VM thread: %s",            \
  (_extra_message_),                                                          \
  BOOL_TO_STR(Heap_lock->owned_by_self()),                                    \
  BOOL_TO_STR(SafepointSynchronize::is_at_safepoint()),                       \
  BOOL_TO_STR(Thread::current()->is_VM_thread())

#define assert_heap_locked()                                                  \
  do {                                                                        \
    assert(Heap_lock->owned_by_self(),                                        \
           heap_locking_asserts_params("should be holding the Heap_lock"));   \
  } while (0)

#define assert_heap_locked_or_at_safepoint(_should_be_vm_thread_)             \
  do {                                                                        \
    assert(Heap_lock->owned_by_self() ||                                      \
           (SafepointSynchronize::is_at_safepoint() &&                        \
             ((_should_be_vm_thread_) == Thread::current()->is_VM_thread())), \
           heap_locking_asserts_params("should be holding the Heap_lock or "  \
                                        "should be at a safepoint"));         \
  } while (0)

#define assert_heap_locked_and_not_at_safepoint()                             \
  do {                                                                        \
    assert(Heap_lock->owned_by_self() &&                                      \
                                    !SafepointSynchronize::is_at_safepoint(), \
          heap_locking_asserts_params("should be holding the Heap_lock and "  \
                                       "should not be at a safepoint"));      \
  } while (0)

#define assert_heap_not_locked()                                              \
  do {                                                                        \
    assert(!Heap_lock->owned_by_self(),                                       \
        heap_locking_asserts_params("should not be holding the Heap_lock"));  \
  } while (0)

#define assert_heap_not_locked_and_not_at_safepoint()                         \
  do {                                                                        \
    assert(!Heap_lock->owned_by_self() &&                                     \
                                    !SafepointSynchronize::is_at_safepoint(), \
      heap_locking_asserts_params("should not be holding the Heap_lock and "  \
                                   "should not be at a safepoint"));          \
  } while (0)

#define assert_at_safepoint_on_vm_thread()                                    \
  do {                                                                        \
    assert_at_safepoint();                                                    \
    assert(Thread::current_or_null() != NULL, "no current thread");           \
    assert(Thread::current()->is_VM_thread(), "current thread is not VM thread"); \
  } while (0)

#ifdef ASSERT
#define assert_used_and_recalculate_used_equal(g1h)                           \
  do {                                                                        \
    size_t cur_used_bytes = g1h->used();                                      \
    size_t recal_used_bytes = g1h->recalculate_used();                        \
    assert(cur_used_bytes == recal_used_bytes, "Used(" SIZE_FORMAT ") is not" \
           " same as recalculated used(" SIZE_FORMAT ").",                    \
           cur_used_bytes, recal_used_bytes);                                 \
  } while (0)
#else
#define assert_used_and_recalculate_used_equal(g1h) do {} while(0)
#endif

  // The young region list.
  G1EdenRegions _eden;
  G1SurvivorRegions _survivor;

  STWGCTimer* _gc_timer_stw;

  G1NewTracer* _gc_tracer_stw;

  // The current policy object for the collector.
  G1Policy* _policy;
  G1HeapSizingPolicy* _heap_sizing_policy;

  G1CollectionSet _collection_set;

  // Try to allocate a single non-humongous HeapRegion sufficient for
  // an allocation of the given word_size. If do_expand is true,
  // attempt to expand the heap if necessary to satisfy the allocation
  // request. 'type' takes the type of region to be allocated. (Use constants
  // Old, Eden, Humongous, Survivor defined in HeapRegionType.)
  HeapRegion* new_region(size_t word_size,
                         HeapRegionType type,
                         bool do_expand,
                         uint node_index = G1NUMA::AnyNodeIndex);

  // Initialize a contiguous set of free regions of length num_regions
  // and starting at index first so that they appear as a single
  // humongous region.
  HeapWord* humongous_obj_allocate_initialize_regions(HeapRegion* first_hr,
                                                      uint num_regions,
                                                      size_t word_size);

  // Attempt to allocate a humongous object of the given size. Return
  // NULL if unsuccessful.
  HeapWord* humongous_obj_allocate(size_t word_size);

  // The following two methods, allocate_new_tlab() and
  // mem_allocate(), are the two main entry points from the runtime
  // into the G1's allocation routines. They have the following
  // assumptions:
  //
  // * They should both be called outside safepoints.
  //
  // * They should both be called without holding the Heap_lock.
  //
  // * All allocation requests for new TLABs should go to
  //   allocate_new_tlab().
  //
  // * All non-TLAB allocation requests should go to mem_allocate().
  //
  // * If either call cannot satisfy the allocation request using the
  //   current allocating region, they will try to get a new one. If
  //   this fails, they will attempt to do an evacuation pause and
  //   retry the allocation.
  //
  // * If all allocation attempts fail, even after trying to schedule
  //   an evacuation pause, allocate_new_tlab() will return NULL,
  //   whereas mem_allocate() will attempt a heap expansion and/or
  //   schedule a Full GC.
  //
  // * We do not allow humongous-sized TLABs. So, allocate_new_tlab
  //   should never be called with word_size being humongous. All
  //   humongous allocation requests should go to mem_allocate() which
  //   will satisfy them with a special path.

  HeapWord* allocate_new_tlab(size_t min_size,
                              size_t requested_size,
                              size_t* actual_size) override;

  HeapWord* mem_allocate(size_t word_size,
                         bool*  gc_overhead_limit_was_exceeded) override;

  // First-level mutator allocation attempt: try to allocate out of
  // the mutator alloc region without taking the Heap_lock. This
  // should only be used for non-humongous allocations.
  inline HeapWord* attempt_allocation(size_t min_word_size,
                                      size_t desired_word_size,
                                      size_t* actual_word_size);

  // Second-level mutator allocation attempt: take the Heap_lock and
  // retry the allocation attempt, potentially scheduling a GC
  // pause. This should only be used for non-humongous allocations.
  HeapWord* attempt_allocation_slow(size_t word_size);

  // Takes the Heap_lock and attempts a humongous allocation. It can
  // potentially schedule a GC pause.
  HeapWord* attempt_allocation_humongous(size_t word_size);

  // Allocation attempt that should be called during safepoints (e.g.,
  // at the end of a successful GC). expect_null_mutator_alloc_region
  // specifies whether the mutator alloc region is expected to be NULL
  // or not.
  HeapWord* attempt_allocation_at_safepoint(size_t word_size,
                                            bool expect_null_mutator_alloc_region);

  // These methods are the "callbacks" from the G1AllocRegion class.

  // For mutator alloc regions.
  HeapRegion* new_mutator_alloc_region(size_t word_size, bool force, uint node_index);
  void retire_mutator_alloc_region(HeapRegion* alloc_region,
                                   size_t allocated_bytes);

  // For GC alloc regions.
  bool has_more_regions(G1HeapRegionAttr dest);
  HeapRegion* new_gc_alloc_region(size_t word_size, G1HeapRegionAttr dest, uint node_index);
  void retire_gc_alloc_region(HeapRegion* alloc_region,
                              size_t allocated_bytes, G1HeapRegionAttr dest);

  // - if explicit_gc is true, the GC is for a System.gc() etc,
  //   otherwise it's for a failed allocation.
  // - if clear_all_soft_refs is true, all soft references should be
  //   cleared during the GC.
  // - if do_maximal_compaction is true, full gc will do a maximally
  //   compacting collection, leaving no dead wood.
  // - it returns false if it is unable to do the collection due to the
  //   GC locker being active, true otherwise.
  bool do_full_collection(bool explicit_gc,
                          bool clear_all_soft_refs,
                          bool do_maximal_compaction);

  // Callback from VM_G1CollectFull operation, or collect_as_vm_thread.
  void do_full_collection(bool clear_all_soft_refs) override;

  // Helper to do a full collection that clears soft references.
  bool upgrade_to_full_collection();

  // Callback from VM_G1CollectForAllocation operation.
  // This function does everything necessary/possible to satisfy a
  // failed allocation request (including collection, expansion, etc.)
  HeapWord* satisfy_failed_allocation(size_t word_size,
                                      bool* succeeded);
  // Internal helpers used during full GC to split it up to
  // increase readability.
  void abort_concurrent_cycle();
  void verify_before_full_collection(bool explicit_gc);
  void prepare_heap_for_full_collection();
  void prepare_heap_for_mutators();
  void abort_refinement();
  void verify_after_full_collection();
  void print_heap_after_full_collection();

  // Helper method for satisfy_failed_allocation()
  HeapWord* satisfy_failed_allocation_helper(size_t word_size,
                                             bool do_gc,
                                             bool maximal_compaction,
                                             bool expect_null_mutator_alloc_region,
                                             bool* gc_succeeded);

  // Attempting to expand the heap sufficiently
  // to support an allocation of the given "word_size".  If
  // successful, perform the allocation and return the address of the
  // allocated block, or else "NULL".
  HeapWord* expand_and_allocate(size_t word_size);

  void verify_numa_regions(const char* desc);

public:
  // If during a concurrent start pause we may install a pending list head which is not
  // otherwise reachable, ensure that it is marked in the bitmap for concurrent marking
  // to discover.
  void make_pending_list_reachable();

  G1ServiceThread* service_thread() const { return _service_thread; }

  WorkerThreads* workers() const { return _workers; }

  // Run the given batch task using the workers.
  void run_batch_task(G1BatchedTask* cl);

  G1Allocator* allocator() {
    return _allocator;
  }

  G1YoungGCEvacFailureInjector* evac_failure_injector() { return &_evac_failure_injector; }

  G1HeapVerifier* verifier() {
    return _verifier;
  }

  G1MonitoringSupport* monitoring_support() {
    assert(_monitoring_support != nullptr, "should have been initialized");
    return _monitoring_support;
  }

  void resize_heap_if_necessary();

  // Check if there is memory to uncommit and if so schedule a task to do it.
  void uncommit_regions_if_necessary();
  // Immediately uncommit uncommittable regions.
  uint uncommit_regions(uint region_limit);
  bool has_uncommittable_regions();

  G1NUMA* numa() const { return _numa; }

  // Expand the garbage-first heap by at least the given size (in bytes!).
  // Returns true if the heap was expanded by the requested amount;
  // false otherwise.
  // (Rounds up to a HeapRegion boundary.)
  bool expand(size_t expand_bytes, WorkerThreads* pretouch_workers = NULL, double* expand_time_ms = NULL);
  bool expand_single_region(uint node_index);

  // Returns the PLAB statistics for a given destination.
  inline G1EvacStats* alloc_buffer_stats(G1HeapRegionAttr dest);

  // Determines PLAB size for a given destination.
  inline size_t desired_plab_sz(G1HeapRegionAttr dest);

  // Do anything common to GC's.
  void gc_prologue(bool full);
  void gc_epilogue(bool full);

  // Does the given region fulfill remembered set based eager reclaim candidate requirements?
  bool is_potential_eager_reclaim_candidate(HeapRegion* r) const;

  // Modify the reclaim candidate set and test for presence.
  // These are only valid for starts_humongous regions.
  inline void set_humongous_reclaim_candidate(uint region, bool value);
  inline bool is_humongous_reclaim_candidate(uint region);

  // Remove from the reclaim candidate set.  Also remove from the
  // collection set so that later encounters avoid the slow path.
  inline void set_humongous_is_live(oop obj);

  // Register the given region to be part of the collection set.
  inline void register_humongous_region_with_region_attr(uint index);

  // We register a region with the fast "in collection set" test. We
  // simply set to true the array slot corresponding to this region.
  void register_young_region_with_region_attr(HeapRegion* r) {
    _region_attr.set_in_young(r->hrm_index());
  }
  inline void register_new_survivor_region_with_region_attr(HeapRegion* r);
  inline void register_region_with_region_attr(HeapRegion* r);
  inline void register_old_region_with_region_attr(HeapRegion* r);
  inline void register_optional_region_with_region_attr(HeapRegion* r);

  void clear_region_attr(const HeapRegion* hr) {
    _region_attr.clear(hr);
  }

  void clear_region_attr() {
    _region_attr.clear();
  }

  // Verify that the G1RegionAttr remset tracking corresponds to actual remset tracking
  // for all regions.
  void verify_region_attr_remset_is_tracked() PRODUCT_RETURN;

  void clear_prev_bitmap_for_region(HeapRegion* hr);

  bool is_user_requested_concurrent_full_gc(GCCause::Cause cause);

  // This is called at the start of either a concurrent cycle or a Full
  // GC to update the number of old marking cycles started.
  void increment_old_marking_cycles_started();

  // This is called at the end of either a concurrent cycle or a Full
  // GC to update the number of old marking cycles completed. Those two
  // can happen in a nested fashion, i.e., we start a concurrent
  // cycle, a Full GC happens half-way through it which ends first,
  // and then the cycle notices that a Full GC happened and ends
  // too. The concurrent parameter is a boolean to help us do a bit
  // tighter consistency checking in the method. If concurrent is
  // false, the caller is the inner caller in the nesting (i.e., the
  // Full GC). If concurrent is true, the caller is the outer caller
  // in this nesting (i.e., the concurrent cycle). Further nesting is
  // not currently supported. The end of this call also notifies
  // the G1OldGCCount_lock in case a Java thread is waiting for a full
  // GC to happen (e.g., it called System.gc() with
  // +ExplicitGCInvokesConcurrent).
  // whole_heap_examined should indicate that during that old marking
  // cycle the whole heap has been examined for live objects (as opposed
  // to only parts, or aborted before completion).
  void increment_old_marking_cycles_completed(bool concurrent, bool whole_heap_examined);

  uint old_marking_cycles_started() const {
    return _old_marking_cycles_started;
  }

  uint old_marking_cycles_completed() const {
    return _old_marking_cycles_completed;
  }

  G1HRPrinter* hr_printer() { return &_hr_printer; }

  // Allocates a new heap region instance.
  HeapRegion* new_heap_region(uint hrs_index, MemRegion mr);

  // Allocate the highest free region in the reserved heap. This will commit
  // regions as necessary.
  HeapRegion* alloc_highest_free_region();

  // Frees a region by resetting its metadata and adding it to the free list
  // passed as a parameter (this is usually a local list which will be appended
  // to the master free list later or NULL if free list management is handled
  // in another way).
  // Callers must ensure they are the only one calling free on the given region
  // at the same time.
  void free_region(HeapRegion* hr, FreeRegionList* free_list);

  // It dirties the cards that cover the block so that the post
  // write barrier never queues anything when updating objects on this
  // block. It is assumed (and in fact we assert) that the block
  // belongs to a young region.
  inline void dirty_young_block(HeapWord* start, size_t word_size);

  // Frees a humongous region by collapsing it into individual regions
  // and calling free_region() for each of them. The freed regions
  // will be added to the free list that's passed as a parameter (this
  // is usually a local list which will be appended to the master free
  // list later).
  // The method assumes that only a single thread is ever calling
  // this for a particular region at once.
  void free_humongous_region(HeapRegion* hr,
                             FreeRegionList* free_list);

  // Facility for allocating in 'archive' regions in high heap memory and
  // recording the allocated ranges. These should all be called from the
  // VM thread at safepoints, without the heap lock held. They can be used
  // to create and archive a set of heap regions which can be mapped at the
  // same fixed addresses in a subsequent JVM invocation.
  void begin_archive_alloc_range(bool open = false);

  // Check if the requested size would be too large for an archive allocation.
  bool is_archive_alloc_too_large(size_t word_size);

  // Allocate memory of the requested size from the archive region. This will
  // return NULL if the size is too large or if no memory is available. It
  // does not trigger a garbage collection.
  HeapWord* archive_mem_allocate(size_t word_size);

  // Optionally aligns the end address and returns the allocated ranges in
  // an array of MemRegions in order of ascending addresses.
  void end_archive_alloc_range(GrowableArray<MemRegion>* ranges,
                               size_t end_alignment_in_bytes = 0);

  // Facility for allocating a fixed range within the heap and marking
  // the containing regions as 'archive'. For use at JVM init time, when the
  // caller may mmap archived heap data at the specified range(s).
  // Verify that the MemRegions specified in the argument array are within the
  // reserved heap.
  bool check_archive_addresses(MemRegion* range, size_t count);

  // Commit the appropriate G1 regions containing the specified MemRegions
  // and mark them as 'archive' regions. The regions in the array must be
  // non-overlapping and in order of ascending address.
  bool alloc_archive_regions(MemRegion* range, size_t count, bool open);

  // Insert any required filler objects in the G1 regions around the specified
  // ranges to make the regions parseable. This must be called after
  // alloc_archive_regions, and after class loading has occurred.
  void fill_archive_regions(MemRegion* range, size_t count);

  // Populate the G1BlockOffsetTablePart for archived regions with the given
  // memory ranges.
  void populate_archive_regions_bot_part(MemRegion* range, size_t count);

  // For each of the specified MemRegions, uncommit the containing G1 regions
  // which had been allocated by alloc_archive_regions. This should be called
  // rather than fill_archive_regions at JVM init time if the archive file
  // mapping failed, with the same non-overlapping and sorted MemRegion array.
  void dealloc_archive_regions(MemRegion* range, size_t count);

private:

  // Shrink the garbage-first heap by at most the given size (in bytes!).
  // (Rounds down to a HeapRegion boundary.)
  void shrink(size_t shrink_bytes);
  void shrink_helper(size_t expand_bytes);

  // Schedule the VM operation that will do an evacuation pause to
  // satisfy an allocation request of word_size. *succeeded will
  // return whether the VM operation was successful (it did do an
  // evacuation pause) or not (another thread beat us to it or the GC
  // locker was active). Given that we should not be holding the
  // Heap_lock when we enter this method, we will pass the
  // gc_count_before (i.e., total_collections()) as a parameter since
  // it has to be read while holding the Heap_lock. Currently, both
  // methods that call do_collection_pause() release the Heap_lock
  // before the call, so it's easy to read gc_count_before just before.
  HeapWord* do_collection_pause(size_t         word_size,
                                uint           gc_count_before,
                                bool*          succeeded,
                                GCCause::Cause gc_cause);

  // Perform an incremental collection at a safepoint, possibly
  // followed by a by-policy upgrade to a full collection.  Returns
  // false if unable to do the collection due to the GC locker being
  // active, true otherwise.
  // precondition: at safepoint on VM thread
  // precondition: !is_gc_active()
  bool do_collection_pause_at_safepoint(double target_pause_time_ms);

  // Helper for do_collection_pause_at_safepoint, containing the guts
  // of the incremental collection pause, executed by the vm thread.
  void do_collection_pause_at_safepoint_helper(double target_pause_time_ms);

  G1HeapVerifier::G1VerifyType young_collection_verify_type() const;
  void verify_before_young_collection(G1HeapVerifier::G1VerifyType type);
  void verify_after_young_collection(G1HeapVerifier::G1VerifyType type);

public:
  // Start a concurrent cycle.
  void start_concurrent_cycle(bool concurrent_operation_is_full_mark);

  void prepare_tlabs_for_mutator();

  void retire_tlabs();

  void expand_heap_after_young_collection();
  // Update object copying statistics.
  void record_obj_copy_mem_stats();

private:
  // The hot card cache for remembered set insertion optimization.
  G1HotCardCache* _hot_card_cache;

  // The g1 remembered set of the heap.
  G1RemSet* _rem_set;
  // Global card set configuration
  G1CardSetConfiguration _card_set_config;

public:
  // After a collection pause, reset eden and the collection set.
  void clear_eden();
  void clear_collection_set();

  // Abandon the current collection set without recording policy
  // statistics or updating free lists.
  void abandon_collection_set(G1CollectionSet* collection_set);

  // The concurrent marker (and the thread it runs in.)
  G1ConcurrentMark* _cm;
  G1ConcurrentMarkThread* _cm_thread;

  // The concurrent refiner.
  G1ConcurrentRefine* _cr;

  // The parallel task queues
  G1ScannerTasksQueueSet *_task_queues;

  // ("Weak") Reference processing support.
  //
  // G1 has 2 instances of the reference processor class.
  //
  // One (_ref_processor_cm) handles reference object discovery and subsequent
  // processing during concurrent marking cycles. Discovery is enabled/disabled
  // at the start/end of a concurrent marking cycle.
  //
  // The other (_ref_processor_stw) handles reference object discovery and
  // processing during incremental evacuation pauses and full GC pauses.
  //
  // ## Incremental evacuation pauses
  //
  // STW ref processor discovery is enabled/disabled at the start/end of an
  // incremental evacuation pause. No particular handling of the CM ref
  // processor is needed, apart from treating the discovered references as
  // roots; CM discovery does not need to be temporarily disabled as all
  // marking threads are paused during incremental evacuation pauses.
  //
  // ## Full GC pauses
  //
  // We abort any ongoing concurrent marking cycle, disable CM discovery, and
  // temporarily substitute a new closure for the STW ref processor's
  // _is_alive_non_header field (old value is restored after the full GC). Then
  // STW ref processor discovery is enabled, and marking & compaction
  // commences.

  // The (stw) reference processor...
  ReferenceProcessor* _ref_processor_stw;

  // During reference object discovery, the _is_alive_non_header
  // closure (if non-null) is applied to the referent object to
  // determine whether the referent is live. If so then the
  // reference object does not need to be 'discovered' and can
  // be treated as a regular oop. This has the benefit of reducing
  // the number of 'discovered' reference objects that need to
  // be processed.
  //
  // Instance of the is_alive closure for embedding into the
  // STW reference processor as the _is_alive_non_header field.
  // Supplying a value for the _is_alive_non_header field is
  // optional but doing so prevents unnecessary additions to
  // the discovered lists during reference discovery.
  G1STWIsAliveClosure _is_alive_closure_stw;

  G1STWSubjectToDiscoveryClosure _is_subject_to_discovery_stw;

  // The (concurrent marking) reference processor...
  ReferenceProcessor* _ref_processor_cm;

  // Instance of the concurrent mark is_alive closure for embedding
  // into the Concurrent Marking reference processor as the
  // _is_alive_non_header field. Supplying a value for the
  // _is_alive_non_header field is optional but doing so prevents
  // unnecessary additions to the discovered lists during reference
  // discovery.
  G1CMIsAliveClosure _is_alive_closure_cm;

  G1CMSubjectToDiscoveryClosure _is_subject_to_discovery_cm;
public:

  G1ScannerTasksQueueSet* task_queues() const;
  G1ScannerTasksQueue* task_queue(uint i) const;

  // Create a G1CollectedHeap.
  // Must call the initialize method afterwards.
  // May not return if something goes wrong.
  G1CollectedHeap();

private:
  jint initialize_concurrent_refinement();
  jint initialize_service_thread();
public:
  // Initialize the G1CollectedHeap to have the initial and
  // maximum sizes and remembered and barrier sets
  // specified by the policy object.
  jint initialize() override;

  // Returns whether concurrent mark threads (and the VM) are about to terminate.
  bool concurrent_mark_is_terminating() const;

  void stop() override;
  void safepoint_synchronize_begin() override;
  void safepoint_synchronize_end() override;

  // Does operations required after initialization has been done.
  void post_initialize() override;

  // Initialize weak reference processing.
  void ref_processing_init();

  Name kind() const override {
    return CollectedHeap::G1;
  }

  const char* name() const override {
    return "G1";
  }

  const G1CollectorState* collector_state() const { return &_collector_state; }
  G1CollectorState* collector_state() { return &_collector_state; }

  // The current policy object for the collector.
  G1Policy* policy() const { return _policy; }
  // The remembered set.
  G1RemSet* rem_set() const { return _rem_set; }

  inline G1GCPhaseTimes* phase_times() const;

  const G1CollectionSet* collection_set() const { return &_collection_set; }
  G1CollectionSet* collection_set() { return &_collection_set; }

  SoftRefPolicy* soft_ref_policy() override;

  void initialize_serviceability() override;
  MemoryUsage memory_usage() override;
  GrowableArray<GCMemoryManager*> memory_managers() override;
  GrowableArray<MemoryPool*> memory_pools() override;

  void fill_with_dummy_object(HeapWord* start, HeapWord* end, bool zap) override;

  // Apply the given closure on all cards in the Hot Card Cache, emptying it.
  void iterate_hcc_closure(G1CardTableEntryClosure* cl, uint worker_id);

  // The shared block offset table array.
  G1BlockOffsetTable* bot() const { return _bot; }

  // Reference Processing accessors

  // The STW reference processor....
  ReferenceProcessor* ref_processor_stw() const { return _ref_processor_stw; }

  G1NewTracer* gc_tracer_stw() const { return _gc_tracer_stw; }
  STWGCTimer* gc_timer_stw() const { return _gc_timer_stw; }

  // The Concurrent Marking reference processor...
  ReferenceProcessor* ref_processor_cm() const { return _ref_processor_cm; }

  size_t unused_committed_regions_in_bytes() const;

  size_t capacity() const override;
  size_t used() const override;
  // This should be called when we're not holding the heap lock. The
  // result might be a bit inaccurate.
  size_t used_unlocked() const;
  size_t recalculate_used() const;

  // These virtual functions do the actual allocation.
  // Some heaps may offer a contiguous region for shared non-blocking
  // allocation, via inlined code (by exporting the address of the top and
  // end fields defining the extent of the contiguous allocation region.)
  // But G1CollectedHeap doesn't yet support this.

  bool is_maximal_no_gc() const override {
    return _hrm.available() == 0;
  }

  // Returns true if an incremental GC should be upgrade to a full gc. This
  // is done when there are no free regions and the heap can't be expanded.
  bool should_upgrade_to_full_gc() const {
    return is_maximal_no_gc() && num_free_regions() == 0;
  }

  // The current number of regions in the heap.
  uint num_regions() const { return _hrm.length(); }

  // The max number of regions reserved for the heap. Except for static array
  // sizing purposes you probably want to use max_regions().
  uint max_reserved_regions() const { return _hrm.reserved_length(); }

  // Max number of regions that can be committed.
  uint max_regions() const { return _hrm.max_length(); }

  // The number of regions that are completely free.
  uint num_free_regions() const { return _hrm.num_free_regions(); }

  // The number of regions that can be allocated into.
  uint num_free_or_available_regions() const { return num_free_regions() + _hrm.available(); }

  MemoryUsage get_auxiliary_data_memory_usage() const {
    return _hrm.get_auxiliary_data_memory_usage();
  }

  // The number of regions that are not completely free.
  uint num_used_regions() const { return num_regions() - num_free_regions(); }

#ifdef ASSERT
  bool is_on_master_free_list(HeapRegion* hr) {
    return _hrm.is_free(hr);
  }
#endif // ASSERT

  inline void old_set_add(HeapRegion* hr);
  inline void old_set_remove(HeapRegion* hr);

  inline void archive_set_add(HeapRegion* hr);

  size_t non_young_capacity_bytes() {
    return (old_regions_count() + _archive_set.length() + humongous_regions_count()) * HeapRegion::GrainBytes;
  }

  // Determine whether the given region is one that we are using as an
  // old GC alloc region.
  bool is_old_gc_alloc_region(HeapRegion* hr);

  // Perform a collection of the heap; intended for use in implementing
  // "System.gc".  This probably implies as full a collection as the
  // "CollectedHeap" supports.
  void collect(GCCause::Cause cause) override;

  // Perform a collection of the heap with the given cause.
  // Returns whether this collection actually executed.
  bool try_collect(GCCause::Cause cause, const G1GCCounters& counters_before);

  void start_concurrent_gc_for_metadata_allocation(GCCause::Cause gc_cause);

  void remove_from_old_gen_sets(const uint old_regions_removed,
                                const uint archive_regions_removed,
                                const uint humongous_regions_removed);
  void prepend_to_freelist(FreeRegionList* list);
  void decrement_summary_bytes(size_t bytes);

  bool is_in(const void* p) const override;

  // Return "TRUE" iff the given object address is within the collection
  // set. Assumes that the reference points into the heap.
  inline bool is_in_cset(const HeapRegion *hr);
  inline bool is_in_cset(oop obj);
  inline bool is_in_cset(HeapWord* addr);

  inline bool is_in_cset_or_humongous(const oop obj);

 private:
  // This array is used for a quick test on whether a reference points into
  // the collection set or not. Each of the array's elements denotes whether the
  // corresponding region is in the collection set or not.
  G1HeapRegionAttrBiasedMappedArray _region_attr;

 public:

  inline G1HeapRegionAttr region_attr(const void* obj) const;
  inline G1HeapRegionAttr region_attr(uint idx) const;

  MemRegion reserved() const {
    return _hrm.reserved();
  }

  bool is_in_reserved(const void* addr) const {
    return reserved().contains(addr);
  }

  G1HotCardCache* hot_card_cache() const { return _hot_card_cache; }

  G1CardTable* card_table() const {
    return _card_table;
  }

  // Iteration functions.

  void object_iterate_parallel(ObjectClosure* cl, uint worker_id, HeapRegionClaimer* claimer);

  // Iterate over all objects, calling "cl.do_object" on each.
  void object_iterate(ObjectClosure* cl) override;

  ParallelObjectIteratorImpl* parallel_object_iterator(uint thread_num) override;

  // Keep alive an object that was loaded with AS_NO_KEEPALIVE.
  void keep_alive(oop obj) override;

  // Iterate over heap regions, in address order, terminating the
  // iteration early if the "do_heap_region" method returns "true".
  void heap_region_iterate(HeapRegionClosure* blk) const;

  // Return the region with the given index. It assumes the index is valid.
  inline HeapRegion* region_at(uint index) const;
  inline HeapRegion* region_at_or_null(uint index) const;

  // Return the next region (by index) that is part of the same
  // humongous object that hr is part of.
  inline HeapRegion* next_region_in_humongous(HeapRegion* hr) const;

  // Calculate the region index of the given address. Given address must be
  // within the heap.
  inline uint addr_to_region(HeapWord* addr) const;

  inline HeapWord* bottom_addr_for_region(uint index) const;

  // Two functions to iterate over the heap regions in parallel. Threads
  // compete using the HeapRegionClaimer to claim the regions before
  // applying the closure on them.
  // The _from_worker_offset version uses the HeapRegionClaimer and
  // the worker id to calculate a start offset to prevent all workers to
  // start from the point.
  void heap_region_par_iterate_from_worker_offset(HeapRegionClosure* cl,
                                                  HeapRegionClaimer* hrclaimer,
                                                  uint worker_id) const;

  void heap_region_par_iterate_from_start(HeapRegionClosure* cl,
                                          HeapRegionClaimer* hrclaimer) const;

  // Iterate over all regions in the collection set in parallel.
  void collection_set_par_iterate_all(HeapRegionClosure* cl,
                                      HeapRegionClaimer* hr_claimer,
                                      uint worker_id);

  // Iterate over all regions currently in the current collection set.
  void collection_set_iterate_all(HeapRegionClosure* blk);

  // Iterate over the regions in the current increment of the collection set.
  // Starts the iteration so that the start regions of a given worker id over the
  // set active_workers are evenly spread across the set of collection set regions
  // to be iterated.
  // The variant with the HeapRegionClaimer guarantees that the closure will be
  // applied to a particular region exactly once.
  void collection_set_iterate_increment_from(HeapRegionClosure *blk, uint worker_id) {
    collection_set_iterate_increment_from(blk, NULL, worker_id);
  }
  void collection_set_iterate_increment_from(HeapRegionClosure *blk, HeapRegionClaimer* hr_claimer, uint worker_id);
  // Iterate over the array of region indexes, uint regions[length], applying
  // the given HeapRegionClosure on each region. The worker_id will determine where
  // to start the iteration to allow for more efficient parallel iteration.
  void par_iterate_regions_array(HeapRegionClosure* cl,
                                 HeapRegionClaimer* hr_claimer,
                                 const uint regions[],
                                 size_t length,
                                 uint worker_id) const;

  // Returns the HeapRegion that contains addr. addr must not be NULL.
  template <class T>
  inline HeapRegion* heap_region_containing(const T addr) const;

  // Returns the HeapRegion that contains addr, or NULL if that is an uncommitted
  // region. addr must not be NULL.
  template <class T>
  inline HeapRegion* heap_region_containing_or_null(const T addr) const;

  // A CollectedHeap is divided into a dense sequence of "blocks"; that is,
  // each address in the (reserved) heap is a member of exactly
  // one block.  The defining characteristic of a block is that it is
  // possible to find its size, and thus to progress forward to the next
  // block.  (Blocks may be of different sizes.)  Thus, blocks may
  // represent Java objects, or they might be free blocks in a
  // free-list-based heap (or subheap), as long as the two kinds are
  // distinguishable and the size of each is determinable.

  // Returns the address of the start of the "block" that contains the
  // address "addr".  We say "blocks" instead of "object" since some heaps
  // may not pack objects densely; a chunk may either be an object or a
  // non-object.
  HeapWord* block_start(const void* addr) const;

  // Requires "addr" to be the start of a block, and returns "TRUE" iff
  // the block is an object.
  bool block_is_obj(const HeapWord* addr) const;

  // Section on thread-local allocation buffers (TLABs)
  // See CollectedHeap for semantics.

  size_t tlab_capacity(Thread* ignored) const override;
  size_t tlab_used(Thread* ignored) const override;
  size_t max_tlab_size() const override;
  size_t unsafe_max_tlab_alloc(Thread* ignored) const override;

  inline bool is_in_young(const oop obj) const;
<<<<<<< HEAD
  inline bool requires_barriers(oop obj) const override;
=======
>>>>>>> 5df2a057

  // Returns "true" iff the given word_size is "very large".
  static bool is_humongous(size_t word_size) {
    // Note this has to be strictly greater-than as the TLABs
    // are capped at the humongous threshold and we want to
    // ensure that we don't try to allocate a TLAB as
    // humongous and that we don't allocate a humongous
    // object in a TLAB.
    return word_size > _humongous_object_threshold_in_words;
  }

  // Returns the humongous threshold for a specific region size
  static size_t humongous_threshold_for(size_t region_size) {
    return (region_size / 2);
  }

  // Returns the number of regions the humongous object of the given word size
  // requires.
  static size_t humongous_obj_size_in_regions(size_t word_size);

  // Print the maximum heap capacity.
  size_t max_capacity() const override;

  Tickspan time_since_last_collection() const { return Ticks::now() - _collection_pause_end; }

  // Convenience function to be used in situations where the heap type can be
  // asserted to be this type.
  static G1CollectedHeap* heap() {
    return named_heap<G1CollectedHeap>(CollectedHeap::G1);
  }

  void set_region_short_lived_locked(HeapRegion* hr);
  // add appropriate methods for any other surv rate groups

  G1SurvivorRegions* survivor() { return &_survivor; }

  uint eden_regions_count() const { return _eden.length(); }
  uint eden_regions_count(uint node_index) const { return _eden.regions_on_node(node_index); }
  uint survivor_regions_count() const { return _survivor.length(); }
  uint survivor_regions_count(uint node_index) const { return _survivor.regions_on_node(node_index); }
  size_t eden_regions_used_bytes() const { return _eden.used_bytes(); }
  size_t survivor_regions_used_bytes() const { return _survivor.used_bytes(); }
  uint young_regions_count() const { return _eden.length() + _survivor.length(); }
  uint old_regions_count() const { return _old_set.length(); }
  uint archive_regions_count() const { return _archive_set.length(); }
  uint humongous_regions_count() const { return _humongous_set.length(); }

#ifdef ASSERT
  bool check_young_list_empty();
#endif

  bool is_marked_next(oop obj) const;

  // Determine if an object is dead, given the object and also
  // the region to which the object belongs.
  inline bool is_obj_dead(const oop obj, const HeapRegion* hr) const;

  // Determine if an object is dead, given only the object itself.
  // This will find the region to which the object belongs and
  // then call the region version of the same function.

  // Added if it is NULL it isn't dead.

  inline bool is_obj_dead(const oop obj) const;

  inline bool is_obj_dead_full(const oop obj, const HeapRegion* hr) const;
  inline bool is_obj_dead_full(const oop obj) const;

  // Mark the live object that failed evacuation in the prev bitmap.
  inline void mark_evac_failure_object(const oop obj, uint worker_id) const;

  G1ConcurrentMark* concurrent_mark() const { return _cm; }

  // Refinement

  G1ConcurrentRefine* concurrent_refine() const { return _cr; }

  // Optimized nmethod scanning support routines

  // Register the given nmethod with the G1 heap.
  void register_nmethod(nmethod* nm) override;

  // Unregister the given nmethod from the G1 heap.
  void unregister_nmethod(nmethod* nm) override;

  // No nmethod flushing needed.
  void flush_nmethod(nmethod* nm) override {}

  // No nmethod verification implemented.
  void verify_nmethod(nmethod* nm) override {}

  // Recalculate amount of used memory after GC. Must be called after all allocation
  // has finished.
  void update_used_after_gc(bool evacuation_failed);
  // Reset and re-enable the hot card cache.
  // Note the counts for the cards in the regions in the
  // collection set are reset when the collection set is freed.
  void reset_hot_card_cache();
  // Free up superfluous code root memory.
  void purge_code_root_memory();

  // Rebuild the code root lists for each region
  // after a full GC.
  void rebuild_code_roots();

  // Performs cleaning of data structures after class unloading.
  void complete_cleaning(BoolObjectClosure* is_alive, bool class_unloading_occurred);

  // Verification

  // Perform any cleanup actions necessary before allowing a verification.
  void prepare_for_verify() override;

  // Perform verification.

  // vo == UsePrevMarking -> use "prev" marking information,
  // vo == UseFullMarking -> use "next" marking bitmap but no TAMS
  //
  // NOTE: Only the "prev" marking information is guaranteed to be
  // consistent most of the time, so most calls to this should use
  // vo == UsePrevMarking.
  // Currently there is only one place where this is called with
  // vo == UseFullMarking, which is to verify the marking during a
  // full GC.
  void verify(VerifyOption vo) override;

  // WhiteBox testing support.
  bool supports_concurrent_gc_breakpoints() const override;

  WorkerThreads* safepoint_workers() override { return _workers; }

  bool is_archived_object(oop object) const override;

  // The methods below are here for convenience and dispatch the
  // appropriate method depending on value of the given VerifyOption
  // parameter. The values for that parameter, and their meanings,
  // are the same as those above.

  bool is_obj_dead_cond(const oop obj,
                        const HeapRegion* hr,
                        const VerifyOption vo) const;

  bool is_obj_dead_cond(const oop obj,
                        const VerifyOption vo) const;

  G1HeapSummary create_g1_heap_summary();
  G1EvacSummary create_g1_evac_summary(G1EvacStats* stats);

  // Printing
private:
  void print_heap_regions() const;
  void print_regions_on(outputStream* st) const;

public:
  void print_on(outputStream* st) const override;
  void print_extended_on(outputStream* st) const override;
  void print_on_error(outputStream* st) const override;

  void gc_threads_do(ThreadClosure* tc) const override;

  // Override
  void print_tracing_info() const override;

  // The following two methods are helpful for debugging RSet issues.
  void print_cset_rsets() PRODUCT_RETURN;
  void print_all_rsets() PRODUCT_RETURN;

  // Used to print information about locations in the hs_err file.
  bool print_location(outputStream* st, void* addr) const override;
};

// Scoped object that performs common pre- and post-gc heap printing operations.
class G1HeapPrinterMark : public StackObj {
  G1CollectedHeap* _g1h;
  G1HeapTransition _heap_transition;

public:
  G1HeapPrinterMark(G1CollectedHeap* g1h);
  ~G1HeapPrinterMark();
};

// Scoped object that performs common pre- and post-gc operations related to
// JFR events.
class G1JFRTracerMark : public StackObj {
protected:
  STWGCTimer* _timer;
  GCTracer* _tracer;

public:
  G1JFRTracerMark(STWGCTimer* timer, GCTracer* tracer);
  ~G1JFRTracerMark();
};

#endif // SHARE_GC_G1_G1COLLECTEDHEAP_HPP<|MERGE_RESOLUTION|>--- conflicted
+++ resolved
@@ -1180,10 +1180,7 @@
   size_t unsafe_max_tlab_alloc(Thread* ignored) const override;
 
   inline bool is_in_young(const oop obj) const;
-<<<<<<< HEAD
   inline bool requires_barriers(oop obj) const override;
-=======
->>>>>>> 5df2a057
 
   // Returns "true" iff the given word_size is "very large".
   static bool is_humongous(size_t word_size) {
