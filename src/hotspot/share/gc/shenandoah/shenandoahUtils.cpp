--- conflicted
+++ resolved
@@ -183,52 +183,4 @@
   assert(ShenandoahThreadLocalData::worker_id(thr) != ShenandoahThreadLocalData::INVALID_WORKER_ID, "Must be set");
   ShenandoahThreadLocalData::set_worker_id(thr, ShenandoahThreadLocalData::INVALID_WORKER_ID);
 #endif
-<<<<<<< HEAD
-}
-
-struct PhaseMap {
-   WeakProcessorPhases::Phase            _weak_processor_phase;
-   ShenandoahPhaseTimings::GCParPhases   _shenandoah_phase;
-};
-
-static const struct PhaseMap phase_mapping[] = {
-#if INCLUDE_JVMTI
-  {WeakProcessorPhases::jvmti,                 ShenandoahPhaseTimings::JVMTIWeakRoots},
-#endif
-#if INCLUDE_JFR
-  {WeakProcessorPhases::jfr,                   ShenandoahPhaseTimings::JFRWeakRoots},
-#endif
-  {WeakProcessorPhases::jni,                   ShenandoahPhaseTimings::JNIWeakRoots},
-  {WeakProcessorPhases::stringtable,           ShenandoahPhaseTimings::StringTableRoots},
-  {WeakProcessorPhases::resolved_method_table, ShenandoahPhaseTimings::ResolvedMethodTableRoots},
-  {WeakProcessorPhases::vm,                    ShenandoahPhaseTimings::VMWeakRoots},
-  {WeakProcessorPhases::nmethod_keepalive,     ShenandoahPhaseTimings::NMethodKeepAliveRoots}
-};
-
-STATIC_ASSERT(sizeof(phase_mapping) / sizeof(PhaseMap) == WeakProcessorPhases::phase_count);
-
-void ShenandoahTimingConverter::weak_processing_timing_to_shenandoah_timing(WeakProcessorPhaseTimes* weak_processing_timings,
-                                                                            ShenandoahWorkerTimings* sh_worker_times) {
-  assert(weak_processing_timings->max_threads() == weak_processing_timings->max_threads(), "Must match");
-  for (uint index = 0; index < WeakProcessorPhases::phase_count; index ++) {
-    weak_processing_phase_to_shenandoah_phase(phase_mapping[index]._weak_processor_phase,
-                                              weak_processing_timings,
-                                              phase_mapping[index]._shenandoah_phase,
-                                              sh_worker_times);
-  }
-}
-
-void ShenandoahTimingConverter::weak_processing_phase_to_shenandoah_phase(WeakProcessorPhases::Phase wpp,
-                                                                          WeakProcessorPhaseTimes* weak_processing_timings,
-                                                                          ShenandoahPhaseTimings::GCParPhases spp,
-                                                                          ShenandoahWorkerTimings* sh_worker_times) {
-  if (WeakProcessorPhases::is_serial(wpp)) {
-    sh_worker_times->record_time_secs(spp, 0, weak_processing_timings->phase_time_sec(wpp));
-  } else {
-    for (uint index = 0; index < weak_processing_timings->max_threads(); index ++) {
-      sh_worker_times->record_time_secs(spp, index, weak_processing_timings->worker_time_sec(index, wpp));
-    }
-  }
-=======
->>>>>>> 4b6f9ed0
 }