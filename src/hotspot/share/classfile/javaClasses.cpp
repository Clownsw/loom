--- conflicted
+++ resolved
@@ -2110,16 +2110,12 @@
   typeArrayOop    _methods;
   typeArrayOop    _bcis;
   objArrayOop     _mirrors;
-<<<<<<< HEAD
-  typeArrayOop    _names; // needed to insulate method name against redefinition
+  typeArrayOop    _names; // Needed to insulate method name against redefinition.
   objArrayOop     _conts;
-=======
-  typeArrayOop    _names; // Needed to insulate method name against redefinition.
   // This is set to a java.lang.Boolean(true) if the top frame
   // of the backtrace is omitted because it shall be hidden.
   // Else it is null.
   oop             _has_hidden_top_frame;
->>>>>>> 8addc141
   int             _index;
   NoSafepointVerifier _nsv;
 
@@ -2156,26 +2152,20 @@
     assert(names != NULL, "names array should be initialized in backtrace");
     return names;
   }
-<<<<<<< HEAD
   static objArrayOop get_conts(objArrayHandle chunk) {
     objArrayOop conts = objArrayOop(chunk->obj_at(trace_conts_offset));
     assert(conts != NULL, "conts array should be initialized in backtrace");
     return conts;
-=======
+  }
   static oop get_has_hidden_top_frame(objArrayHandle chunk) {
     oop hidden = chunk->obj_at(trace_hidden_offset);
     return hidden;
->>>>>>> 8addc141
   }
 
  public:
 
   // constructor for new backtrace
-<<<<<<< HEAD
-  BacktraceBuilder(TRAPS): _head(NULL), _methods(NULL), _bcis(NULL), _mirrors(NULL), _names(NULL), _conts(NULL) {
-=======
-  BacktraceBuilder(TRAPS): _head(NULL), _methods(NULL), _bcis(NULL), _mirrors(NULL), _names(NULL), _has_hidden_top_frame(NULL) {
->>>>>>> 8addc141
+  BacktraceBuilder(TRAPS): _head(NULL), _methods(NULL), _bcis(NULL), _mirrors(NULL), _names(NULL), _conts(NULL), _has_hidden_top_frame(NULL) {
     expand(CHECK);
     _backtrace = Handle(THREAD, _head);
     _index = 0;
@@ -2186,11 +2176,8 @@
     _bcis = get_bcis(backtrace);
     _mirrors = get_mirrors(backtrace);
     _names = get_names(backtrace);
-<<<<<<< HEAD
     _conts = get_conts(backtrace);
-=======
     _has_hidden_top_frame = get_has_hidden_top_frame(backtrace);
->>>>>>> 8addc141
     assert(_methods->length() == _bcis->length() &&
            _methods->length() == _mirrors->length() &&
            _mirrors->length() == _names->length() && 
@@ -2232,11 +2219,8 @@
     new_head->obj_at_put(trace_bcis_offset, new_bcis());
     new_head->obj_at_put(trace_mirrors_offset, new_mirrors());
     new_head->obj_at_put(trace_names_offset, new_names());
-<<<<<<< HEAD
     new_head->obj_at_put(trace_conts_offset, new_conts());
-=======
     new_head->obj_at_put(trace_hidden_offset, NULL);
->>>>>>> 8addc141
 
     _head    = new_head();
     _methods = new_methods();
@@ -2775,9 +2759,6 @@
   }
 }
 
-<<<<<<< HEAD
-oop java_lang_StackTraceElement::create(const methodHandle& method, int bci, Handle contScope, TRAPS) {
-=======
 bool java_lang_Throwable::get_top_method_and_bci(oop throwable, Method** method, int* bci) {
   Thread* THREAD = Thread::current();
   objArrayHandle result(THREAD, objArrayOop(backtrace(throwable)));
@@ -2809,8 +2790,7 @@
   return true;
 }
 
-oop java_lang_StackTraceElement::create(const methodHandle& method, int bci, TRAPS) {
->>>>>>> 8addc141
+oop java_lang_StackTraceElement::create(const methodHandle& method, int bci, Handle contScope, TRAPS) {
   // Allocate java.lang.StackTraceElement instance
   InstanceKlass* k = SystemDictionary::StackTraceElement_klass();
   assert(k != NULL, "must be loaded in 1.4+");
