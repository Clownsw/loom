--- conflicted
+++ resolved
@@ -985,12 +985,8 @@
   static inline oop weak_referent_no_keepalive(oop ref);
   static inline oop phantom_referent_no_keepalive(oop ref);
   static inline oop unknown_referent_no_keepalive(oop ref);
-<<<<<<< HEAD
   static inline oop unknown_referent(oop ref);
-  static inline void set_referent_raw(oop ref, oop value);
-=======
   static inline void clear_referent(oop ref);
->>>>>>> 93b6ab56
   static inline HeapWord* referent_addr_raw(oop ref);
   static inline oop next(oop ref);
   static inline void set_next(oop ref, oop value);
