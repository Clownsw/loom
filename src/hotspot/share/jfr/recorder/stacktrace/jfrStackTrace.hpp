/*
 * Copyright (c) 2011, 2020, Oracle and/or its affiliates. All rights reserved.
 * DO NOT ALTER OR REMOVE COPYRIGHT NOTICES OR THIS FILE HEADER.
 *
 * This code is free software; you can redistribute it and/or modify it
 * under the terms of the GNU General Public License version 2 only, as
 * published by the Free Software Foundation.
 *
 * This code is distributed in the hope that it will be useful, but WITHOUT
 * ANY WARRANTY; without even the implied warranty of MERCHANTABILITY or
 * FITNESS FOR A PARTICULAR PURPOSE.  See the GNU General Public License
 * version 2 for more details (a copy is included in the LICENSE file that
 * accompanied this code).
 *
 * You should have received a copy of the GNU General Public License version
 * 2 along with this work; if not, write to the Free Software Foundation,
 * Inc., 51 Franklin St, Fifth Floor, Boston, MA 02110-1301 USA.
 *
 * Please contact Oracle, 500 Oracle Parkway, Redwood Shores, CA 94065 USA
 * or visit www.oracle.com if you need additional information or have any
 * questions.
 *
 */

#ifndef SHARE_JFR_RECORDER_STACKTRACE_JFRSTACKTRACE_HPP
#define SHARE_JFR_RECORDER_STACKTRACE_JFRSTACKTRACE_HPP

#include "jfr/utilities/jfrAllocation.hpp"
#include "jfr/utilities/jfrTypes.hpp"

class frame;
class InstanceKlass;
class JavaThread;
class JfrCheckpointWriter;
class JfrChunkWriter;

class JfrStackFrame {
  friend class ObjectSampleCheckpoint;
 private:
  const InstanceKlass* _klass;
  traceid _methodid;
  mutable int _line;
  int _bci;
  u1 _type;

 public:
<<<<<<< HEAD
  JfrStackFrame(const traceid& id, int bci, int type, const Method* method);
  JfrStackFrame(const traceid& id, int bci, int type, int lineno, const Method* method);
=======
  JfrStackFrame(const traceid& id, int bci, int type, const InstanceKlass* klass);
  JfrStackFrame(const traceid& id, int bci, int type, int lineno, const InstanceKlass* klass);
>>>>>>> 98f5d98a

  bool equals(const JfrStackFrame& rhs) const;
  void write(JfrChunkWriter& cw) const;
  void write(JfrCheckpointWriter& cpw) const;
  void resolve_lineno() const;

  enum {
    FRAME_INTERPRETER = 0,
    FRAME_JIT,
    FRAME_INLINE,
    FRAME_NATIVE,
    NUM_FRAME_TYPES
  };
};

class JfrStackTrace : public JfrCHeapObj {
  friend class JfrNativeSamplerCallback;
  friend class JfrStackTraceRepository;
  friend class ObjectSampleCheckpoint;
  friend class ObjectSampler;
  friend class OSThreadSampler;
  friend class StackTraceResolver;
 private:
  const JfrStackTrace* _next;
  JfrStackFrame* _frames;
  traceid _id;
  unsigned int _hash;
  u4 _nr_of_frames;
  u4 _max_frames;
  bool _frames_ownership;
  bool _reached_root;
  mutable bool _lineno;
  mutable bool _written;

  const JfrStackTrace* next() const { return _next; }

  bool should_write() const { return !_written; }
  void write(JfrChunkWriter& cw) const;
  void write(JfrCheckpointWriter& cpw) const;
  bool equals(const JfrStackTrace& rhs) const;

  void set_id(traceid id) { _id = id; }
  void set_nr_of_frames(u4 nr_of_frames) { _nr_of_frames = nr_of_frames; }
  void set_hash(unsigned int hash) { _hash = hash; }
  void set_reached_root(bool reached_root) { _reached_root = reached_root; }
  void resolve_linenos() const;

  bool record(JavaThread* current_thread, int skip);
  bool record(JavaThread* thread, const frame& frame, int skip, bool asynch_mode, bool* virtual_thread);
  bool record_async(JavaThread* other_thread, frame& frame, bool* virtual_thread);

  bool have_lineno() const { return _lineno; }
  bool full_stacktrace() const { return _reached_root; }

  JfrStackTrace(traceid id, const JfrStackTrace& trace, const JfrStackTrace* next);
  JfrStackTrace(JfrStackFrame* frames, u4 max_frames);
  ~JfrStackTrace();

 public:
  unsigned int hash() const { return _hash; }
  traceid id() const { return _id; }
};

#endif // SHARE_JFR_RECORDER_STACKTRACE_JFRSTACKTRACE_HPP<|MERGE_RESOLUTION|>--- conflicted
+++ resolved
@@ -33,24 +33,21 @@
 class JavaThread;
 class JfrCheckpointWriter;
 class JfrChunkWriter;
+class Method;
 
 class JfrStackFrame {
   friend class ObjectSampleCheckpoint;
  private:
   const InstanceKlass* _klass;
+  const Method* _method;
   traceid _methodid;
   mutable int _line;
   int _bci;
   u1 _type;
 
  public:
-<<<<<<< HEAD
-  JfrStackFrame(const traceid& id, int bci, int type, const Method* method);
-  JfrStackFrame(const traceid& id, int bci, int type, int lineno, const Method* method);
-=======
   JfrStackFrame(const traceid& id, int bci, int type, const InstanceKlass* klass);
-  JfrStackFrame(const traceid& id, int bci, int type, int lineno, const InstanceKlass* klass);
->>>>>>> 98f5d98a
+  JfrStackFrame(const traceid& id, int bci, int type, int lineno, const Method* method, const InstanceKlass* klass);
 
   bool equals(const JfrStackFrame& rhs) const;
   void write(JfrChunkWriter& cw) const;
