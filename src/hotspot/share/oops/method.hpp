--- conflicted
+++ resolved
@@ -115,13 +115,9 @@
   CompiledMethod* volatile _code;                       // Points to the corresponding piece of native code
   volatile address           _from_interpreted_entry; // Cache of _code ? _adapter->i2c_entry() : _i2i_entry
 
-<<<<<<< HEAD
   int _num_stack_arg_slots;
-  
-#if INCLUDE_AOT && defined(TIERED)
-=======
+    
 #if INCLUDE_AOT
->>>>>>> f025bc1d
   CompiledMethod* _aot_code;
 #endif
 
