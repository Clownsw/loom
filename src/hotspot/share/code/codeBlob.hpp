--- conflicted
+++ resolved
@@ -136,13 +136,8 @@
   virtual bool is_adapter_blob() const                { return false; }
   virtual bool is_vtable_blob() const                 { return false; }
   virtual bool is_method_handles_adapter_blob() const { return false; }
-<<<<<<< HEAD
-  virtual bool is_aot() const                         { return false; }
   bool is_compiled() const                            { return _is_compiled; }
-  const bool* is_compiled_addr() const                      { return &_is_compiled; }
-=======
-  virtual bool is_compiled() const                    { return false; }
->>>>>>> 0438cea6
+  const bool* is_compiled_addr() const                { return &_is_compiled; }
 
   inline bool is_compiled_by_c1() const    { return _type == compiler_c1; };
   inline bool is_compiled_by_c2() const    { return _type == compiler_c2; };
