--- conflicted
+++ resolved
@@ -1110,11 +1110,6 @@
   const Type* thread_type  = TypeOopPtr::make_from_klass(thread_klass)->cast_to_ptr_type(TypePtr::NotNull);
   Node* thread = _gvn.transform(new ThreadLocalNode());
   Node* p = basic_plus_adr(top()/*!oop*/, thread, in_bytes(JavaThread::threadObj_offset()));
-<<<<<<< HEAD
-  //Node* threadObj = _gvn.transform(LoadNode::make(_gvn, NULL, immutable_memory(), p, p->bottom_type()->is_ptr(), thread_type, T_OBJECT, MemNode::unordered));
-  Node* threadObj = make_load(NULL, p, thread_type, T_OBJECT, MemNode::unordered);
-=======
->>>>>>> ee2e61d7
   tls_output = thread;
   Node* thread_obj_handle = LoadNode::make(_gvn, NULL, immutable_memory(), p, p->bottom_type()->is_ptr(), TypeRawPtr::NOTNULL, T_ADDRESS, MemNode::unordered);
   thread_obj_handle = _gvn.transform(thread_obj_handle);
@@ -1126,15 +1121,15 @@
   ciKlass*    thread_klass = env()->Thread_klass();
   const Type* thread_type  = TypeOopPtr::make_from_klass(thread_klass)->cast_to_ptr_type(TypePtr::NotNull);
   Node* p = basic_plus_adr(top()/*!oop*/, tls_output, in_bytes(JavaThread::vthread_offset()));
-  Node* threadObj;
+  Node* thread_obj_handle;
   if (C->method()->changes_current_thread()) {
-    threadObj = make_load(NULL, p, thread_type, T_OBJECT, MemNode::unordered);
+    thread_obj_handle = make_load(NULL, p, TypeRawPtr::NOTNULL, T_ADDRESS, MemNode::unordered);
   } else {
-    threadObj = _gvn.transform
+    thread_obj_handle = _gvn.transform
       (LoadNode::make(_gvn, NULL, immutable_memory(), p,
-                      p->bottom_type()->is_ptr(), thread_type, T_OBJECT, MemNode::unordered));
-  }
-  return threadObj;
+                      p->bottom_type()->is_ptr(), TypeRawPtr::NOTNULL, T_ADDRESS, MemNode::unordered));
+  }
+  return access_load(thread_obj_handle, thread_type, T_OBJECT, IN_NATIVE | C2_IMMUTABLE_MEMORY);
 }
 
 //------------------------------make_string_method_node------------------------
