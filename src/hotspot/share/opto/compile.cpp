--- conflicted
+++ resolved
@@ -778,46 +778,6 @@
 
   // Now generate code
   Code_Gen();
-<<<<<<< HEAD
-  if (failing())  return;
-
-  // Check if we want to skip execution of all compiled code.
-  {
-#ifndef PRODUCT
-    if (OptoNoExecute) {
-      record_method_not_compilable("+OptoNoExecute");  // Flag as failed
-      return;
-    }
-#endif
-    TracePhase tp("install_code", &timers[_t_registerMethod]);
-
-    if (is_osr_compilation()) {
-      _code_offsets.set_value(CodeOffsets::Verified_Entry, 0);
-      _code_offsets.set_value(CodeOffsets::OSR_Entry, _first_block_size);
-    } else {
-      _code_offsets.set_value(CodeOffsets::Verified_Entry, _first_block_size);
-      _code_offsets.set_value(CodeOffsets::OSR_Entry, 0);
-    }
-
-    env()->register_method(_method, _entry_bci,
-                           &_code_offsets,
-                           _orig_pc_slot_offset_in_bytes,
-                           code_buffer(),
-                           frame_size_in_words(), _oop_map_set,
-                           &_handler_table, &_inc_table,
-                           compiler,
-                           has_unsafe_access(),
-                           SharedRuntime::is_wide_vector(max_vector_size()),
-                           has_monitors(),
-                           0,
-                           rtm_state()
-                           );
-
-    if (log() != NULL) // Print code cache state into compiler log
-      log()->code_cache_state();
-  }
-=======
->>>>>>> af28093e
 }
 
 //------------------------------Compile----------------------------------------
