--- conflicted
+++ resolved
@@ -318,12 +318,9 @@
   int bci() const { return _bci; }
   inline intptr_t* frame_id() const;
   address frame_pc() const { return _frame.pc(); }
-<<<<<<< HEAD
-  inline oop continuation() const;
-=======
   inline int vframe_id() const;
   inline int decode_offset() const;
->>>>>>> 024c4027
+  inline oop continuation() const;
 
   CodeBlob*         cb()         const { return _frame.cb();  }
   CompiledMethod*   nm()         const {
