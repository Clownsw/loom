/*
 * Copyright (c) 2000, 2020, Oracle and/or its affiliates. All rights reserved.
 * DO NOT ALTER OR REMOVE COPYRIGHT NOTICES OR THIS FILE HEADER.
 *
 * This code is free software; you can redistribute it and/or modify it
 * under the terms of the GNU General Public License version 2 only, as
 * published by the Free Software Foundation.
 *
 * This code is distributed in the hope that it will be useful, but WITHOUT
 * ANY WARRANTY; without even the implied warranty of MERCHANTABILITY or
 * FITNESS FOR A PARTICULAR PURPOSE.  See the GNU General Public License
 * version 2 for more details (a copy is included in the LICENSE file that
 * accompanied this code).
 *
 * You should have received a copy of the GNU General Public License version
 * 2 along with this work; if not, write to the Free Software Foundation,
 * Inc., 51 Franklin St, Fifth Floor, Boston, MA 02110-1301 USA.
 *
 * Please contact Oracle, 500 Oracle Parkway, Redwood Shores, CA 94065 USA
 * or visit www.oracle.com if you need additional information or have any
 * questions.
 *
 */

#include "precompiled.hpp"
#include "ci/ciField.hpp"
#include "ci/ciInstance.hpp"
#include "ci/ciMethodData.hpp"
#include "ci/ciObjArrayKlass.hpp"
#include "ci/ciSymbol.hpp"
#include "classfile/compactHashtable.hpp"
#include "classfile/classLoaderDataGraph.hpp"
#include "classfile/dictionary.hpp"
#include "classfile/javaClasses.hpp"
#include "classfile/stringTable.hpp"
#include "classfile/symbolTable.hpp"
#include "classfile/systemDictionary.hpp"
#include "code/codeBlob.hpp"
#include "code/codeCache.hpp"
#include "code/compressedStream.hpp"
#include "code/location.hpp"
#include "code/nmethod.hpp"
#include "code/pcDesc.hpp"
#include "code/stubs.hpp"
#include "code/vmreg.hpp"
#include "compiler/compileBroker.hpp"
#include "compiler/oopMap.hpp"
#include "gc/shared/vmStructs_gc.hpp"
#include "interpreter/bytecodeInterpreter.hpp"
#include "interpreter/bytecodes.hpp"
#include "interpreter/interpreter.hpp"
#include "memory/allocation.hpp"
#include "memory/allocation.inline.hpp"
#include "memory/heap.hpp"
#include "memory/metaspace/metablock.hpp"
#include "memory/padded.hpp"
#include "memory/referenceType.hpp"
#include "memory/universe.hpp"
#include "memory/virtualspace.hpp"
#include "memory/filemap.hpp"
#include "oops/array.hpp"
#include "oops/arrayKlass.hpp"
#include "oops/arrayOop.hpp"
#include "oops/compiledICHolder.hpp"
#include "oops/constMethod.hpp"
#include "oops/constantPool.hpp"
#include "oops/cpCache.hpp"
#include "oops/instanceClassLoaderKlass.hpp"
#include "oops/instanceKlass.hpp"
#include "oops/instanceMirrorKlass.hpp"
#include "oops/instanceOop.hpp"
#include "oops/instanceStackChunkKlass.hpp"
#include "oops/klass.hpp"
#include "oops/markWord.hpp"
#include "oops/method.hpp"
#include "oops/methodCounters.hpp"
#include "oops/methodData.hpp"
#include "oops/objArrayKlass.hpp"
#include "oops/objArrayOop.hpp"
#include "oops/oop.inline.hpp"
#include "oops/oopHandle.hpp"
#include "oops/symbol.hpp"
#include "oops/typeArrayKlass.hpp"
#include "oops/typeArrayOop.hpp"
#include "prims/jvmtiAgentThread.hpp"
#include "runtime/arguments.hpp"
#include "runtime/deoptimization.hpp"
#include "runtime/flags/jvmFlag.hpp"
#include "runtime/globals.hpp"
#include "runtime/java.hpp"
#include "runtime/javaCalls.hpp"
#include "runtime/notificationThread.hpp"
#include "runtime/os.hpp"
#include "runtime/perfMemory.hpp"
#include "runtime/serviceThread.hpp"
#include "runtime/sharedRuntime.hpp"
#include "runtime/stubRoutines.hpp"
#include "runtime/thread.inline.hpp"
#include "runtime/threadSMR.hpp"
#include "runtime/vframeArray.hpp"
#include "runtime/vmStructs.hpp"
#include "utilities/globalDefinitions.hpp"
#include "utilities/hashtable.hpp"
#include "utilities/macros.hpp"

#include CPU_HEADER(vmStructs)
#include OS_HEADER(vmStructs)
#include OS_CPU_HEADER(vmStructs)

#if INCLUDE_JVMCI
# include "jvmci/vmStructs_jvmci.hpp"
#endif


#ifdef COMPILER2
#include "opto/addnode.hpp"
#include "opto/block.hpp"
#include "opto/callnode.hpp"
#include "opto/castnode.hpp"
#include "opto/cfgnode.hpp"
#include "opto/chaitin.hpp"
#include "opto/convertnode.hpp"
#include "opto/divnode.hpp"
#include "opto/intrinsicnode.hpp"
#include "opto/locknode.hpp"
#include "opto/loopnode.hpp"
#include "opto/machnode.hpp"
#include "opto/matcher.hpp"
#include "opto/mathexactnode.hpp"
#include "opto/movenode.hpp"
#include "opto/mulnode.hpp"
#include "opto/narrowptrnode.hpp"
#include "opto/opaquenode.hpp"
#include "opto/optoreg.hpp"
#include "opto/parse.hpp"
#include "opto/phaseX.hpp"
#include "opto/regalloc.hpp"
#include "opto/rootnode.hpp"
#include "opto/subnode.hpp"
#include "opto/vectornode.hpp"
#endif // COMPILER2

// Note: the cross-product of (c1, c2, product, nonproduct, ...),
// (nonstatic, static), and (unchecked, checked) has not been taken.
// Only the macros currently needed have been defined.

// A field whose type is not checked is given a null string as the
// type name, indicating an "opaque" type to the serviceability agent.

// NOTE: there is an interdependency between this file and
// HotSpotTypeDataBase.java, which parses the type strings.

#ifndef REG_COUNT
  #define REG_COUNT 0
#endif

#if INCLUDE_JVMTI
  #define JVMTI_STRUCTS(static_field) \
    static_field(JvmtiExport,                     _can_access_local_variables,                  bool)                                  \
    static_field(JvmtiExport,                     _can_hotswap_or_post_breakpoint,              bool)                                  \
    static_field(JvmtiExport,                     _can_post_on_exceptions,                      bool)                                  \
    static_field(JvmtiExport,                     _can_walk_any_space,                          bool)
#else
  #define JVMTI_STRUCTS(static_field)
#endif // INCLUDE_JVMTI

typedef HashtableEntry<intptr_t, mtInternal>  IntptrHashtableEntry;
typedef Hashtable<intptr_t, mtInternal>       IntptrHashtable;
typedef Hashtable<InstanceKlass*, mtClass>       KlassHashtable;
typedef HashtableEntry<InstanceKlass*, mtClass>  KlassHashtableEntry;

//--------------------------------------------------------------------------------
// VM_STRUCTS
//
// This list enumerates all of the fields the serviceability agent
// needs to know about. Be sure to see also the type table below this one.
// NOTE that there are platform-specific additions to this table in
// vmStructs_<os>_<cpu>.hpp.

#define VM_STRUCTS(nonstatic_field,                                                                                                  \
                   static_field,                                                                                                     \
                   static_ptr_volatile_field,                                                                                        \
                   unchecked_nonstatic_field,                                                                                        \
                   volatile_nonstatic_field,                                                                                         \
                   nonproduct_nonstatic_field,                                                                                       \
                   c1_nonstatic_field,                                                                                               \
                   c2_nonstatic_field,                                                                                               \
                   unchecked_c1_static_field,                                                                                        \
                   unchecked_c2_static_field)                                                                                        \
                                                                                                                                     \
  /*************/                                                                                                                    \
  /* GC fields */                                                                                                                    \
  /*************/                                                                                                                    \
                                                                                                                                     \
  VM_STRUCTS_GC(nonstatic_field,                                                                                                     \
                volatile_nonstatic_field,                                                                                            \
                static_field,                                                                                                        \
                unchecked_nonstatic_field)                                                                                           \
                                                                                                                                     \
  /******************************************************************/                                                               \
  /* OopDesc and Klass hierarchies (NOTE: MethodData* incomplete)   */                                                               \
  /******************************************************************/                                                               \
                                                                                                                                     \
  volatile_nonstatic_field(oopDesc,            _mark,                                         markWord)                              \
  volatile_nonstatic_field(oopDesc,            _metadata._klass,                              Klass*)                                \
  volatile_nonstatic_field(oopDesc,            _metadata._compressed_klass,                   narrowKlass)                           \
  static_field(BarrierSet,                     _barrier_set,                                  BarrierSet*)                           \
  nonstatic_field(ArrayKlass,                  _dimension,                                    int)                                   \
  volatile_nonstatic_field(ArrayKlass,         _higher_dimension,                             Klass*)                                \
  volatile_nonstatic_field(ArrayKlass,         _lower_dimension,                              Klass*)                                \
  nonstatic_field(CompiledICHolder,            _holder_metadata,                              Metadata*)                             \
  nonstatic_field(CompiledICHolder,            _holder_klass,                                 Klass*)                                \
  nonstatic_field(ConstantPool,                _tags,                                         Array<u1>*)                            \
  nonstatic_field(ConstantPool,                _cache,                                        ConstantPoolCache*)                    \
  nonstatic_field(ConstantPool,                _pool_holder,                                  InstanceKlass*)                        \
  nonstatic_field(ConstantPool,                _operands,                                     Array<u2>*)                            \
  nonstatic_field(ConstantPool,                _resolved_klasses,                             Array<Klass*>*)                        \
  nonstatic_field(ConstantPool,                _length,                                       int)                                   \
  nonstatic_field(ConstantPoolCache,           _resolved_references,                          OopHandle)                             \
  nonstatic_field(ConstantPoolCache,           _reference_map,                                Array<u2>*)                            \
  nonstatic_field(ConstantPoolCache,           _length,                                       int)                                   \
  nonstatic_field(ConstantPoolCache,           _constant_pool,                                ConstantPool*)                         \
  volatile_nonstatic_field(InstanceKlass,      _array_klasses,                                Klass*)                                \
  nonstatic_field(InstanceKlass,               _methods,                                      Array<Method*>*)                       \
  nonstatic_field(InstanceKlass,               _default_methods,                              Array<Method*>*)                       \
  nonstatic_field(InstanceKlass,               _local_interfaces,                             Array<InstanceKlass*>*)                \
  nonstatic_field(InstanceKlass,               _transitive_interfaces,                        Array<InstanceKlass*>*)                \
  nonstatic_field(InstanceKlass,               _fields,                                       Array<u2>*)                            \
  nonstatic_field(InstanceKlass,               _java_fields_count,                            u2)                                    \
  nonstatic_field(InstanceKlass,               _constants,                                    ConstantPool*)                         \
  nonstatic_field(InstanceKlass,               _source_file_name_index,                       u2)                                    \
  nonstatic_field(InstanceKlass,               _source_debug_extension,                       const char*)                           \
  nonstatic_field(InstanceKlass,               _inner_classes,                                Array<jushort>*)                       \
  nonstatic_field(InstanceKlass,               _nonstatic_field_size,                         int)                                   \
  nonstatic_field(InstanceKlass,               _static_field_size,                            int)                                   \
  nonstatic_field(InstanceKlass,               _static_oop_field_count,                       u2)                                    \
  nonstatic_field(InstanceKlass,               _nonstatic_oop_map_size,                       int)                                   \
  nonstatic_field(InstanceKlass,               _is_marked_dependent,                          bool)                                  \
<<<<<<< HEAD
  nonstatic_field(InstanceKlass,               _kind,                                         u1)                                    \
  nonstatic_field(InstanceKlass,               _misc_flags,                                   u2)                                    \
=======
  nonstatic_field(InstanceKlass,               _misc_flags,                                   u4)                                    \
>>>>>>> aa4ef80f
  nonstatic_field(InstanceKlass,               _minor_version,                                u2)                                    \
  nonstatic_field(InstanceKlass,               _major_version,                                u2)                                    \
  nonstatic_field(InstanceKlass,               _init_state,                                   u1)                                    \
  nonstatic_field(InstanceKlass,               _init_thread,                                  Thread*)                               \
  nonstatic_field(InstanceKlass,               _itable_len,                                   int)                                   \
  nonstatic_field(InstanceKlass,               _reference_type,                               u1)                                    \
  volatile_nonstatic_field(InstanceKlass,      _oop_map_cache,                                OopMapCache*)                          \
  nonstatic_field(InstanceKlass,               _jni_ids,                                      JNIid*)                                \
  nonstatic_field(InstanceKlass,               _osr_nmethods_head,                            nmethod*)                              \
  JVMTI_ONLY(nonstatic_field(InstanceKlass,    _breakpoints,                                  BreakpointInfo*))                      \
  nonstatic_field(InstanceKlass,               _generic_signature_index,                      u2)                                    \
  volatile_nonstatic_field(InstanceKlass,      _methods_jmethod_ids,                          jmethodID*)                            \
  volatile_nonstatic_field(InstanceKlass,      _idnum_allocated_count,                        u2)                                    \
  nonstatic_field(InstanceKlass,               _annotations,                                  Annotations*)                          \
  nonstatic_field(InstanceKlass,               _method_ordering,                              Array<int>*)                           \
  nonstatic_field(InstanceKlass,               _default_vtable_indices,                       Array<int>*)                           \
  nonstatic_field(Klass,                       _super_check_offset,                           juint)                                 \
  nonstatic_field(Klass,                       _secondary_super_cache,                        Klass*)                                \
  nonstatic_field(Klass,                       _secondary_supers,                             Array<Klass*>*)                        \
  nonstatic_field(Klass,                       _primary_supers[0],                            Klass*)                                \
  nonstatic_field(Klass,                       _java_mirror,                                  OopHandle)                             \
  nonstatic_field(Klass,                       _modifier_flags,                               jint)                                  \
  nonstatic_field(Klass,                       _super,                                        Klass*)                                \
  volatile_nonstatic_field(Klass,              _subklass,                                     Klass*)                                 \
  nonstatic_field(Klass,                       _layout_helper,                                jint)                                  \
  nonstatic_field(Klass,                       _name,                                         Symbol*)                               \
  nonstatic_field(Klass,                       _access_flags,                                 AccessFlags)                           \
  nonstatic_field(Klass,                       _prototype_header,                             markWord)                              \
  volatile_nonstatic_field(Klass,              _next_sibling,                                 Klass*)                                \
  nonstatic_field(Klass,                       _next_link,                                    Klass*)                                \
  nonstatic_field(Klass,                       _vtable_len,                                   int)                                   \
  nonstatic_field(Klass,                       _class_loader_data,                            ClassLoaderData*)                      \
  nonstatic_field(vtableEntry,                 _method,                                       Method*)                               \
  nonstatic_field(MethodData,                  _size,                                         int)                                   \
  nonstatic_field(MethodData,                  _method,                                       Method*)                               \
  nonstatic_field(MethodData,                  _data_size,                                    int)                                   \
  nonstatic_field(MethodData,                  _data[0],                                      intptr_t)                              \
  nonstatic_field(MethodData,                  _parameters_type_data_di,                      int)                                   \
  nonstatic_field(MethodData,                  _nof_decompiles,                               uint)                                  \
  nonstatic_field(MethodData,                  _nof_overflow_recompiles,                      uint)                                  \
  nonstatic_field(MethodData,                  _nof_overflow_traps,                           uint)                                  \
  nonstatic_field(MethodData,                  _trap_hist._array[0],                          u1)                                    \
  nonstatic_field(MethodData,                  _eflags,                                       intx)                                  \
  nonstatic_field(MethodData,                  _arg_local,                                    intx)                                  \
  nonstatic_field(MethodData,                  _arg_stack,                                    intx)                                  \
  nonstatic_field(MethodData,                  _arg_returned,                                 intx)                                  \
  nonstatic_field(MethodData,                  _tenure_traps,                                 uint)                                  \
  nonstatic_field(MethodData,                  _invoke_mask,                                  int)                                   \
  nonstatic_field(MethodData,                  _backedge_mask,                                int)                                   \
  nonstatic_field(DataLayout,                  _header._struct._tag,                          u1)                                    \
  nonstatic_field(DataLayout,                  _header._struct._flags,                        u1)                                    \
  nonstatic_field(DataLayout,                  _header._struct._bci,                          u2)                                    \
  nonstatic_field(DataLayout,                  _header._struct._traps,                        u4)                                    \
  nonstatic_field(DataLayout,                  _cells[0],                                     intptr_t)                              \
  nonstatic_field(MethodCounters,              _nmethod_age,                                  int)                                   \
  nonstatic_field(MethodCounters,              _interpreter_invocation_limit,                 int)                                   \
  nonstatic_field(MethodCounters,              _interpreter_backward_branch_limit,            int)                                   \
  nonstatic_field(MethodCounters,              _interpreter_profile_limit,                    int)                                   \
  nonstatic_field(MethodCounters,              _invoke_mask,                                  int)                                   \
  nonstatic_field(MethodCounters,              _backedge_mask,                                int)                                   \
  COMPILER2_OR_JVMCI_PRESENT(nonstatic_field(MethodCounters, _interpreter_invocation_count,   int))                                  \
  COMPILER2_OR_JVMCI_PRESENT(nonstatic_field(MethodCounters, _interpreter_throwout_count,     u2))                                   \
  JVMTI_ONLY(nonstatic_field(MethodCounters,   _number_of_breakpoints,                        u2))                                   \
  nonstatic_field(MethodCounters,              _invocation_counter,                           InvocationCounter)                     \
  nonstatic_field(MethodCounters,              _backedge_counter,                             InvocationCounter)                     \
  nonstatic_field(Method,                      _constMethod,                                  ConstMethod*)                          \
  nonstatic_field(Method,                      _method_data,                                  MethodData*)                           \
  nonstatic_field(Method,                      _method_counters,                              MethodCounters*)                       \
  nonstatic_field(Method,                      _access_flags,                                 AccessFlags)                           \
  nonstatic_field(Method,                      _vtable_index,                                 int)                                   \
  nonstatic_field(Method,                      _intrinsic_id,                                 u2)                                    \
  nonstatic_field(Method,                      _flags,                                        u2)                                    \
  nonproduct_nonstatic_field(Method,           _compiled_invocation_count,                    int)                                   \
  volatile_nonstatic_field(Method,             _code,                                         CompiledMethod*)                       \
  nonstatic_field(Method,                      _i2i_entry,                                    address)                               \
  volatile_nonstatic_field(Method,             _from_compiled_entry,                          address)                               \
  volatile_nonstatic_field(Method,             _from_interpreted_entry,                       address)                               \
  volatile_nonstatic_field(ConstMethod,        _fingerprint,                                  uint64_t)                              \
  nonstatic_field(ConstMethod,                 _constants,                                    ConstantPool*)                         \
  nonstatic_field(ConstMethod,                 _stackmap_data,                                Array<u1>*)                            \
  nonstatic_field(ConstMethod,                 _constMethod_size,                             int)                                   \
  nonstatic_field(ConstMethod,                 _flags,                                        u2)                                    \
  nonstatic_field(ConstMethod,                 _code_size,                                    u2)                                    \
  nonstatic_field(ConstMethod,                 _name_index,                                   u2)                                    \
  nonstatic_field(ConstMethod,                 _signature_index,                              u2)                                    \
  nonstatic_field(ConstMethod,                 _method_idnum,                                 u2)                                    \
  nonstatic_field(ConstMethod,                 _max_stack,                                    u2)                                    \
  nonstatic_field(ConstMethod,                 _max_locals,                                   u2)                                    \
  nonstatic_field(ConstMethod,                 _size_of_parameters,                           u2)                                    \
  nonstatic_field(ObjArrayKlass,               _element_klass,                                Klass*)                                \
  nonstatic_field(ObjArrayKlass,               _bottom_klass,                                 Klass*)                                \
  volatile_nonstatic_field(Symbol,             _length_and_refcount,                          unsigned int)                          \
  nonstatic_field(Symbol,                      _identity_hash,                                short)                                 \
  unchecked_nonstatic_field(Symbol,            _body,                                         sizeof(u1)) /* NOTE: no type */        \
  nonstatic_field(Symbol,                      _body[0],                                      u1)                                    \
  nonstatic_field(TypeArrayKlass,              _max_length,                                   jint)                                  \
  nonstatic_field(OopHandle,                   _obj,                                          oop*)                                  \
                                                                                                                                     \
  /***********************/                                                                                                          \
  /* Constant Pool Cache */                                                                                                          \
  /***********************/                                                                                                          \
                                                                                                                                     \
  volatile_nonstatic_field(ConstantPoolCacheEntry,      _indices,                             intx)                                  \
  volatile_nonstatic_field(ConstantPoolCacheEntry,      _f1,                                  Metadata*)                             \
  volatile_nonstatic_field(ConstantPoolCacheEntry,      _f2,                                  intx)                                  \
  volatile_nonstatic_field(ConstantPoolCacheEntry,      _flags,                               intx)                                  \
                                                                                                                                     \
  /********************************/                                                                                                 \
  /* MethodOop-related structures */                                                                                                 \
  /********************************/                                                                                                 \
                                                                                                                                     \
  nonstatic_field(CheckedExceptionElement,     class_cp_index,                                u2)                                    \
  nonstatic_field(LocalVariableTableElement,   start_bci,                                     u2)                                    \
  nonstatic_field(LocalVariableTableElement,   length,                                        u2)                                    \
  nonstatic_field(LocalVariableTableElement,   name_cp_index,                                 u2)                                    \
  nonstatic_field(LocalVariableTableElement,   descriptor_cp_index,                           u2)                                    \
  nonstatic_field(LocalVariableTableElement,   signature_cp_index,                            u2)                                    \
  nonstatic_field(LocalVariableTableElement,   slot,                                          u2)                                    \
  nonstatic_field(ExceptionTableElement,       start_pc,                                      u2)                                    \
  nonstatic_field(ExceptionTableElement,       end_pc,                                        u2)                                    \
  nonstatic_field(ExceptionTableElement,       handler_pc,                                    u2)                                    \
  nonstatic_field(ExceptionTableElement,       catch_type_index,                              u2)                                    \
  JVMTI_ONLY(nonstatic_field(BreakpointInfo,   _orig_bytecode,                                Bytecodes::Code))                      \
  JVMTI_ONLY(nonstatic_field(BreakpointInfo,   _bci,                                          int))                                  \
  JVMTI_ONLY(nonstatic_field(BreakpointInfo,   _name_index,                                   u2))                                   \
  JVMTI_ONLY(nonstatic_field(BreakpointInfo,   _signature_index,                              u2))                                   \
  JVMTI_ONLY(nonstatic_field(BreakpointInfo,   _next,                                         BreakpointInfo*))                      \
  /***********/                                                                                                                      \
  /* JNI IDs */                                                                                                                      \
  /***********/                                                                                                                      \
                                                                                                                                     \
  nonstatic_field(JNIid,                       _holder,                                       Klass*)                                \
  nonstatic_field(JNIid,                       _next,                                         JNIid*)                                \
  nonstatic_field(JNIid,                       _offset,                                       int)                                   \
                                                                                                                                     \
  /************/                                                                                                                     \
  /* Universe */                                                                                                                     \
  /************/                                                                                                                     \
                                                                                                                                     \
     static_field(Universe,                    _mirrors[0],                                   oop)                                   \
     static_field(Universe,                    _main_thread_group,                            oop)                                   \
     static_field(Universe,                    _system_thread_group,                          oop)                                   \
     static_field(Universe,                    _the_empty_class_klass_array,                  objArrayOop)                           \
     static_field(Universe,                    _null_ptr_exception_instance,                  oop)                                   \
     static_field(Universe,                    _arithmetic_exception_instance,                oop)                                   \
     static_field(Universe,                    _vm_exception,                                 oop)                                   \
     static_field(Universe,                    _collectedHeap,                                CollectedHeap*)                        \
     static_field(Universe,                    _base_vtable_size,                             int)                                   \
     static_field(Universe,                    _bootstrapping,                                bool)                                  \
     static_field(Universe,                    _fully_initialized,                            bool)                                  \
     static_field(Universe,                    _verify_count,                                 int)                                   \
     static_field(Universe,                    _verify_oop_mask,                              uintptr_t)                             \
     static_field(Universe,                    _verify_oop_bits,                              uintptr_t)                             \
     static_field(Universe,                    _non_oop_bits,                                 intptr_t)                              \
                                                                                                                                     \
  /******************/                                                                                                               \
  /* CompressedOops */                                                                                                               \
  /******************/                                                                                                               \
                                                                                                                                     \
     static_field(CompressedOops,              _narrow_oop._base,                             address)                               \
     static_field(CompressedOops,              _narrow_oop._shift,                            int)                                   \
     static_field(CompressedOops,              _narrow_oop._use_implicit_null_checks,         bool)                                  \
                                                                                                                                     \
  /***************************/                                                                                                      \
  /* CompressedKlassPointers */                                                                                                      \
  /***************************/                                                                                                      \
                                                                                                                                     \
     static_field(CompressedKlassPointers,     _narrow_klass._base,                           address)                               \
     static_field(CompressedKlassPointers,     _narrow_klass._shift,                          int)                                   \
                                                                                                                                     \
  /******/                                                                                                                           \
  /* os */                                                                                                                           \
  /******/                                                                                                                           \
                                                                                                                                     \
     static_field(os,                          _polling_page,                                 address)                               \
                                                                                                                                     \
  /**********/                                                                                                                       \
  /* Memory */                                                                                                                       \
  /**********/                                                                                                                       \
                                                                                                                                     \
     static_field(MetaspaceObj,                _shared_metaspace_base,                        void*)                                 \
     static_field(MetaspaceObj,                _shared_metaspace_top,                         void*)                                 \
  nonstatic_field(ThreadLocalAllocBuffer,      _start,                                        HeapWord*)                             \
  nonstatic_field(ThreadLocalAllocBuffer,      _top,                                          HeapWord*)                             \
  nonstatic_field(ThreadLocalAllocBuffer,      _end,                                          HeapWord*)                             \
  nonstatic_field(ThreadLocalAllocBuffer,      _pf_top,                                       HeapWord*)                             \
  nonstatic_field(ThreadLocalAllocBuffer,      _desired_size,                                 size_t)                                \
  nonstatic_field(ThreadLocalAllocBuffer,      _refill_waste_limit,                           size_t)                                \
     static_field(ThreadLocalAllocBuffer,      _reserve_for_allocation_prefetch,              int)                                   \
     static_field(ThreadLocalAllocBuffer,      _target_refills,                               unsigned)                              \
  nonstatic_field(ThreadLocalAllocBuffer,      _number_of_refills,                            unsigned)                              \
  nonstatic_field(ThreadLocalAllocBuffer,      _fast_refill_waste,                            unsigned)                              \
  nonstatic_field(ThreadLocalAllocBuffer,      _slow_refill_waste,                            unsigned)                              \
  nonstatic_field(ThreadLocalAllocBuffer,      _gc_waste,                                     unsigned)                              \
  nonstatic_field(ThreadLocalAllocBuffer,      _slow_allocations,                             unsigned)                              \
  nonstatic_field(VirtualSpace,                _low_boundary,                                 char*)                                 \
  nonstatic_field(VirtualSpace,                _high_boundary,                                char*)                                 \
  nonstatic_field(VirtualSpace,                _low,                                          char*)                                 \
  nonstatic_field(VirtualSpace,                _high,                                         char*)                                 \
  nonstatic_field(VirtualSpace,                _lower_high,                                   char*)                                 \
  nonstatic_field(VirtualSpace,                _middle_high,                                  char*)                                 \
  nonstatic_field(VirtualSpace,                _upper_high,                                   char*)                                 \
                                                                                                                                     \
  /************************/                                                                                                         \
  /* PerfMemory - jvmstat */                                                                                                         \
  /************************/                                                                                                         \
                                                                                                                                     \
  nonstatic_field(PerfDataPrologue,            magic,                                         jint)                                  \
  nonstatic_field(PerfDataPrologue,            byte_order,                                    jbyte)                                 \
  nonstatic_field(PerfDataPrologue,            major_version,                                 jbyte)                                 \
  nonstatic_field(PerfDataPrologue,            minor_version,                                 jbyte)                                 \
  nonstatic_field(PerfDataPrologue,            accessible,                                    jbyte)                                 \
  nonstatic_field(PerfDataPrologue,            used,                                          jint)                                  \
  nonstatic_field(PerfDataPrologue,            overflow,                                      jint)                                  \
  nonstatic_field(PerfDataPrologue,            mod_time_stamp,                                jlong)                                 \
  nonstatic_field(PerfDataPrologue,            entry_offset,                                  jint)                                  \
  nonstatic_field(PerfDataPrologue,            num_entries,                                   jint)                                  \
                                                                                                                                     \
  nonstatic_field(PerfDataEntry,               entry_length,                                  jint)                                  \
  nonstatic_field(PerfDataEntry,               name_offset,                                   jint)                                  \
  nonstatic_field(PerfDataEntry,               vector_length,                                 jint)                                  \
  nonstatic_field(PerfDataEntry,               data_type,                                     jbyte)                                 \
  nonstatic_field(PerfDataEntry,               flags,                                         jbyte)                                 \
  nonstatic_field(PerfDataEntry,               data_units,                                    jbyte)                                 \
  nonstatic_field(PerfDataEntry,               data_variability,                              jbyte)                                 \
  nonstatic_field(PerfDataEntry,               data_offset,                                   jint)                                  \
                                                                                                                                     \
     static_field(PerfMemory,                  _start,                                        char*)                                 \
     static_field(PerfMemory,                  _end,                                          char*)                                 \
     static_field(PerfMemory,                  _top,                                          char*)                                 \
     static_field(PerfMemory,                  _capacity,                                     size_t)                                \
     static_field(PerfMemory,                  _prologue,                                     PerfDataPrologue*)                     \
     static_field(PerfMemory,                  _initialized,                                  int)                                   \
                                                                                                                                     \
  /********************/                                                                                                             \
  /* SystemDictionary */                                                                                                             \
  /********************/                                                                                                             \
                                                                                                                                     \
     static_field(SystemDictionary,            _system_loader_lock_obj,                       oop)                                   \
     static_field(SystemDictionary,            WK_KLASS(Object_klass),                        InstanceKlass*)                        \
     static_field(SystemDictionary,            WK_KLASS(String_klass),                        InstanceKlass*)                        \
     static_field(SystemDictionary,            WK_KLASS(Class_klass),                         InstanceKlass*)                        \
     static_field(SystemDictionary,            WK_KLASS(ClassLoader_klass),                   InstanceKlass*)                        \
     static_field(SystemDictionary,            WK_KLASS(System_klass),                        InstanceKlass*)                        \
     static_field(SystemDictionary,            WK_KLASS(Thread_klass),                        InstanceKlass*)                        \
     static_field(SystemDictionary,            WK_KLASS(Thread_FieldHolder_klass),            InstanceKlass*)                        \
     static_field(SystemDictionary,            WK_KLASS(ThreadGroup_klass),                   InstanceKlass*)                        \
     static_field(SystemDictionary,            WK_KLASS(MethodHandle_klass),                  InstanceKlass*)                        \
     static_field(SystemDictionary,            _java_system_loader,                           oop)                                   \
                                                                                                                                     \
  /*************/                                                                                                                    \
  /* vmSymbols */                                                                                                                    \
  /*************/                                                                                                                    \
                                                                                                                                     \
     static_field(vmSymbols,                   _symbols[0],                                   Symbol*)                               \
                                                                                                                                     \
  /*******************/                                                                                                              \
  /* HashtableBucket */                                                                                                              \
  /*******************/                                                                                                              \
                                                                                                                                     \
  nonstatic_field(HashtableBucket<mtInternal>, _entry,                                        BasicHashtableEntry<mtInternal>*)      \
                                                                                                                                     \
  /******************/                                                                                                               \
  /* HashtableEntry */                                                                                                               \
  /******************/                                                                                                               \
                                                                                                                                     \
  nonstatic_field(BasicHashtableEntry<mtInternal>, _next,                                     BasicHashtableEntry<mtInternal>*)      \
  nonstatic_field(BasicHashtableEntry<mtInternal>, _hash,                                     unsigned int)                          \
  nonstatic_field(IntptrHashtableEntry,            _literal,                                  intptr_t)                              \
                                                                                                                                     \
  /*************/                                                                                                                    \
  /* Hashtable */                                                                                                                    \
  /*************/                                                                                                                    \
                                                                                                                                     \
  nonstatic_field(BasicHashtable<mtInternal>,  _table_size,                                   int)                                   \
  nonstatic_field(BasicHashtable<mtInternal>,  _buckets,                                      HashtableBucket<mtInternal>*)          \
  volatile_nonstatic_field(BasicHashtable<mtInternal>,  _free_list,                           BasicHashtableEntry<mtInternal>*)      \
  nonstatic_field(BasicHashtable<mtInternal>,  _first_free_entry,                             char*)                                 \
  nonstatic_field(BasicHashtable<mtInternal>,  _end_block,                                    char*)                                 \
  nonstatic_field(BasicHashtable<mtInternal>,  _entry_size,                                   int)                                   \
                                                                                                                                     \
  /*******************/                                                                                                              \
  /* ClassLoaderData */                                                                                                              \
  /*******************/                                                                                                              \
  nonstatic_field(ClassLoaderData,             _class_loader,                                 OopHandle)                             \
  nonstatic_field(ClassLoaderData,             _next,                                         ClassLoaderData*)                      \
  volatile_nonstatic_field(ClassLoaderData,    _klasses,                                      Klass*)                                \
  nonstatic_field(ClassLoaderData,             _is_unsafe_anonymous,                          bool)                                  \
  volatile_nonstatic_field(ClassLoaderData,    _dictionary,                                   Dictionary*)                           \
                                                                                                                                     \
  static_ptr_volatile_field(ClassLoaderDataGraph, _head,                                      ClassLoaderData*)                      \
                                                                                                                                     \
  /**********/                                                                                                                       \
  /* Arrays */                                                                                                                       \
  /**********/                                                                                                                       \
                                                                                                                                     \
  nonstatic_field(Array<Klass*>,               _length,                                       int)                                   \
  nonstatic_field(Array<Klass*>,               _data[0],                                      Klass*)                                \
                                                                                                                                     \
  /*******************/                                                                                                              \
  /* GrowableArrays  */                                                                                                              \
  /*******************/                                                                                                              \
                                                                                                                                     \
  nonstatic_field(GenericGrowableArray,        _len,                                          int)                                   \
  nonstatic_field(GenericGrowableArray,        _max,                                          int)                                   \
  nonstatic_field(GenericGrowableArray,        _arena,                                        Arena*)                                \
  nonstatic_field(GrowableArray<int>,          _data,                                         int*)                                  \
                                                                                                                                     \
  /********************************/                                                                                                 \
  /* CodeCache (NOTE: incomplete) */                                                                                                 \
  /********************************/                                                                                                 \
                                                                                                                                     \
     static_field(CodeCache,                   _heaps,                                        GrowableArray<CodeHeap*>*)             \
     static_field(CodeCache,                   _low_bound,                                    address)                               \
     static_field(CodeCache,                   _high_bound,                                   address)                               \
                                                                                                                                     \
  /*******************************/                                                                                                  \
  /* CodeHeap (NOTE: incomplete) */                                                                                                  \
  /*******************************/                                                                                                  \
                                                                                                                                     \
  nonstatic_field(CodeHeap,                    _memory,                                       VirtualSpace)                          \
  nonstatic_field(CodeHeap,                    _segmap,                                       VirtualSpace)                          \
  nonstatic_field(CodeHeap,                    _log2_segment_size,                            int)                                   \
  nonstatic_field(HeapBlock,                   _header,                                       HeapBlock::Header)                     \
  nonstatic_field(HeapBlock::Header,           _length,                                       size_t)                                \
  nonstatic_field(HeapBlock::Header,           _used,                                         bool)                                  \
                                                                                                                                     \
  /**********************************/                                                                                               \
  /* Interpreter (NOTE: incomplete) */                                                                                               \
  /**********************************/                                                                                               \
                                                                                                                                     \
     static_field(AbstractInterpreter,         _code,                                         StubQueue*)                            \
                                                                                                                                     \
  /****************************/                                                                                                     \
  /* Stubs (NOTE: incomplete) */                                                                                                     \
  /****************************/                                                                                                     \
                                                                                                                                     \
  nonstatic_field(StubQueue,                   _stub_buffer,                                  address)                               \
  nonstatic_field(StubQueue,                   _buffer_limit,                                 int)                                   \
  nonstatic_field(StubQueue,                   _queue_begin,                                  int)                                   \
  nonstatic_field(StubQueue,                   _queue_end,                                    int)                                   \
  nonstatic_field(StubQueue,                   _number_of_stubs,                              int)                                   \
  nonstatic_field(InterpreterCodelet,          _size,                                         int)                                   \
  nonstatic_field(InterpreterCodelet,          _description,                                  const char*)                           \
  nonstatic_field(InterpreterCodelet,          _bytecode,                                     Bytecodes::Code)                       \
                                                                                                                                     \
  /***********************************/                                                                                              \
  /* StubRoutines (NOTE: incomplete) */                                                                                              \
  /***********************************/                                                                                              \
                                                                                                                                     \
     static_field(StubRoutines,                _verify_oop_count,                             jint)                                  \
     static_field(StubRoutines,                _call_stub_return_address,                     address)                               \
     static_field(StubRoutines,                _aescrypt_encryptBlock,                        address)                               \
     static_field(StubRoutines,                _aescrypt_decryptBlock,                        address)                               \
     static_field(StubRoutines,                _cipherBlockChaining_encryptAESCrypt,          address)                               \
     static_field(StubRoutines,                _cipherBlockChaining_decryptAESCrypt,          address)                               \
     static_field(StubRoutines,                _electronicCodeBook_encryptAESCrypt,           address)                               \
     static_field(StubRoutines,                _electronicCodeBook_decryptAESCrypt,           address)                               \
     static_field(StubRoutines,                _counterMode_AESCrypt,                         address)                               \
     static_field(StubRoutines,                _ghash_processBlocks,                          address)                               \
     static_field(StubRoutines,                _base64_encodeBlock,                           address)                               \
     static_field(StubRoutines,                _updateBytesCRC32,                             address)                               \
     static_field(StubRoutines,                _crc_table_adr,                                address)                               \
     static_field(StubRoutines,                _crc32c_table_addr,                            address)                               \
     static_field(StubRoutines,                _updateBytesCRC32C,                            address)                               \
     static_field(StubRoutines,                _multiplyToLen,                                address)                               \
     static_field(StubRoutines,                _squareToLen,                                  address)                               \
     static_field(StubRoutines,                _bigIntegerRightShiftWorker,                   address)                               \
     static_field(StubRoutines,                _bigIntegerLeftShiftWorker,                    address)                               \
     static_field(StubRoutines,                _mulAdd,                                       address)                               \
     static_field(StubRoutines,                _dexp,                                         address)                               \
     static_field(StubRoutines,                _dlog,                                         address)                               \
     static_field(StubRoutines,                _dlog10,                                       address)                               \
     static_field(StubRoutines,                _dpow,                                         address)                               \
     static_field(StubRoutines,                _dsin,                                         address)                               \
     static_field(StubRoutines,                _dcos,                                         address)                               \
     static_field(StubRoutines,                _dtan,                                         address)                               \
     static_field(StubRoutines,                _vectorizedMismatch,                           address)                               \
     static_field(StubRoutines,                _jbyte_arraycopy,                              address)                               \
     static_field(StubRoutines,                _jshort_arraycopy,                             address)                               \
     static_field(StubRoutines,                _jint_arraycopy,                               address)                               \
     static_field(StubRoutines,                _jlong_arraycopy,                              address)                               \
     static_field(StubRoutines,                _oop_arraycopy,                                address)                               \
     static_field(StubRoutines,                _oop_arraycopy_uninit,                         address)                               \
     static_field(StubRoutines,                _jbyte_disjoint_arraycopy,                     address)                               \
     static_field(StubRoutines,                _jshort_disjoint_arraycopy,                    address)                               \
     static_field(StubRoutines,                _jint_disjoint_arraycopy,                      address)                               \
     static_field(StubRoutines,                _jlong_disjoint_arraycopy,                     address)                               \
     static_field(StubRoutines,                _oop_disjoint_arraycopy,                       address)                               \
     static_field(StubRoutines,                _oop_disjoint_arraycopy_uninit,                address)                               \
     static_field(StubRoutines,                _arrayof_jbyte_arraycopy,                      address)                               \
     static_field(StubRoutines,                _arrayof_jshort_arraycopy,                     address)                               \
     static_field(StubRoutines,                _arrayof_jint_arraycopy,                       address)                               \
     static_field(StubRoutines,                _arrayof_jlong_arraycopy,                      address)                               \
     static_field(StubRoutines,                _arrayof_oop_arraycopy,                        address)                               \
     static_field(StubRoutines,                _arrayof_oop_arraycopy_uninit,                 address)                               \
     static_field(StubRoutines,                _arrayof_jbyte_disjoint_arraycopy,             address)                               \
     static_field(StubRoutines,                _arrayof_jshort_disjoint_arraycopy,            address)                               \
     static_field(StubRoutines,                _arrayof_jint_disjoint_arraycopy,              address)                               \
     static_field(StubRoutines,                _arrayof_jlong_disjoint_arraycopy,             address)                               \
     static_field(StubRoutines,                _arrayof_oop_disjoint_arraycopy,               address)                               \
     static_field(StubRoutines,                _arrayof_oop_disjoint_arraycopy_uninit,        address)                               \
     static_field(StubRoutines,                _checkcast_arraycopy,                          address)                               \
     static_field(StubRoutines,                _checkcast_arraycopy_uninit,                   address)                               \
     static_field(StubRoutines,                _unsafe_arraycopy,                             address)                               \
     static_field(StubRoutines,                _generic_arraycopy,                            address)                               \
                                                                                                                                     \
  /*****************/                                                                                                                \
  /* SharedRuntime */                                                                                                                \
  /*****************/                                                                                                                \
                                                                                                                                     \
     static_field(SharedRuntime,               _wrong_method_blob,                            RuntimeStub*)                          \
     static_field(SharedRuntime,               _ic_miss_blob,                                 RuntimeStub*)                          \
     static_field(SharedRuntime,               _deopt_blob,                                   DeoptimizationBlob*)                   \
                                                                                                                                     \
  /***************************************/                                                                                          \
  /* PcDesc and other compiled code info */                                                                                          \
  /***************************************/                                                                                          \
                                                                                                                                     \
  nonstatic_field(PcDesc,                      _pc_offset,                                    int)                                   \
  nonstatic_field(PcDesc,                      _scope_decode_offset,                          int)                                   \
  nonstatic_field(PcDesc,                      _obj_decode_offset,                            int)                                   \
  nonstatic_field(PcDesc,                      _flags,                                        int)                                   \
                                                                                                                                     \
  /***************************************************/                                                                              \
  /* CodeBlobs (NOTE: incomplete, but only a little) */                                                                              \
  /***************************************************/                                                                              \
                                                                                                                                     \
  nonstatic_field(CodeBlob,                 _name,                                   const char*)                                    \
  nonstatic_field(CodeBlob,                 _size,                                   int)                                            \
  nonstatic_field(CodeBlob,                 _header_size,                            int)                                            \
  nonstatic_field(CodeBlob,                 _frame_complete_offset,                  int)                                            \
  nonstatic_field(CodeBlob,                 _data_offset,                            int)                                            \
  nonstatic_field(CodeBlob,                 _frame_size,                             int)                                            \
  nonstatic_field(CodeBlob,                 _oop_maps,                               ImmutableOopMapSet*)                            \
  nonstatic_field(CodeBlob,                 _code_begin,                             address)                                        \
  nonstatic_field(CodeBlob,                 _code_end,                               address)                                        \
  nonstatic_field(CodeBlob,                 _content_begin,                          address)                                        \
  nonstatic_field(CodeBlob,                 _data_end,                               address)                                        \
                                                                                                                                     \
  nonstatic_field(DeoptimizationBlob,          _unpack_offset,                                int)                                   \
                                                                                                                                     \
  nonstatic_field(RuntimeStub,                 _caller_must_gc_arguments,                     bool)                                  \
                                                                                                                                     \
  /********************************************************/                                                                         \
  /* CompiledMethod (NOTE: incomplete, but only a little) */                                                                         \
  /********************************************************/                                                                         \
                                                                                                                                     \
  nonstatic_field(CompiledMethod,                     _method,                                       Method*)                        \
  volatile_nonstatic_field(CompiledMethod,            _exception_cache,                              ExceptionCache*)                \
  nonstatic_field(CompiledMethod,                     _scopes_data_begin,                            address)                        \
  nonstatic_field(CompiledMethod,                     _deopt_handler_begin,                          address)                        \
  nonstatic_field(CompiledMethod,                     _deopt_mh_handler_begin,                       address)                        \
                                                                                                                                     \
  /**************************************************/                                                                               \
  /* NMethods (NOTE: incomplete, but only a little) */                                                                               \
  /**************************************************/                                                                               \
                                                                                                                                     \
  nonstatic_field(nmethod,                     _entry_bci,                                    int)                                   \
  nonstatic_field(nmethod,                     _osr_link,                                     nmethod*)                              \
  nonstatic_field(nmethod,                     _state,                                        volatile signed char)                  \
  nonstatic_field(nmethod,                     _exception_offset,                             int)                                   \
  nonstatic_field(nmethod,                     _orig_pc_offset,                               int)                                   \
  nonstatic_field(nmethod,                     _stub_offset,                                  int)                                   \
  nonstatic_field(nmethod,                     _consts_offset,                                int)                                   \
  nonstatic_field(nmethod,                     _oops_offset,                                  int)                                   \
  nonstatic_field(nmethod,                     _metadata_offset,                              int)                                   \
  nonstatic_field(nmethod,                     _scopes_pcs_offset,                            int)                                   \
  nonstatic_field(nmethod,                     _dependencies_offset,                          int)                                   \
  nonstatic_field(nmethod,                     _handler_table_offset,                         int)                                   \
  nonstatic_field(nmethod,                     _nul_chk_table_offset,                         int)                                   \
  nonstatic_field(nmethod,                     _nmethod_end_offset,                           int)                                   \
  nonstatic_field(nmethod,                     _entry_point,                                  address)                               \
  nonstatic_field(nmethod,                     _verified_entry_point,                         address)                               \
  nonstatic_field(nmethod,                     _osr_entry_point,                              address)                               \
  volatile_nonstatic_field(nmethod,            _lock_count,                                   jint)                                  \
  volatile_nonstatic_field(nmethod,            _stack_traversal_mark,                         long)                                  \
  nonstatic_field(nmethod,                     _compile_id,                                   int)                                   \
  nonstatic_field(nmethod,                     _comp_level,                                   int)                                   \
                                                                                                                                     \
  unchecked_c2_static_field(Deoptimization,    _trap_reason_name,                             void*)                                 \
                                                                                                                                     \
  nonstatic_field(Deoptimization::UnrollBlock, _size_of_deoptimized_frame,                    int)                                   \
  nonstatic_field(Deoptimization::UnrollBlock, _caller_adjustment,                            int)                                   \
  nonstatic_field(Deoptimization::UnrollBlock, _number_of_frames,                             int)                                   \
  nonstatic_field(Deoptimization::UnrollBlock, _total_frame_sizes,                            int)                                   \
  nonstatic_field(Deoptimization::UnrollBlock, _unpack_kind,                                  int)                                   \
  nonstatic_field(Deoptimization::UnrollBlock, _frame_sizes,                                  intptr_t*)                             \
  nonstatic_field(Deoptimization::UnrollBlock, _frame_pcs,                                    address*)                              \
  nonstatic_field(Deoptimization::UnrollBlock, _register_block,                               intptr_t*)                             \
  nonstatic_field(Deoptimization::UnrollBlock, _return_type,                                  BasicType)                             \
  nonstatic_field(Deoptimization::UnrollBlock, _initial_info,                                 intptr_t)                              \
  nonstatic_field(Deoptimization::UnrollBlock, _caller_actual_parameters,                     int)                                   \
                                                                                                                                     \
  /********************************/                                                                                                 \
  /* JavaCalls (NOTE: incomplete) */                                                                                                 \
  /********************************/                                                                                                 \
                                                                                                                                     \
  nonstatic_field(JavaCallWrapper,             _anchor,                                       JavaFrameAnchor)                       \
  /********************************/                                                                                                 \
  /* JavaFrameAnchor (NOTE: incomplete) */                                                                                           \
  /********************************/                                                                                                 \
  volatile_nonstatic_field(JavaFrameAnchor,    _last_Java_sp,                                 intptr_t*)                             \
  volatile_nonstatic_field(JavaFrameAnchor,    _last_Java_pc,                                 address)                               \
                                                                                                                                     \
  /******************************/                                                                                                   \
  /* Threads (NOTE: incomplete) */                                                                                                   \
  /******************************/                                                                                                   \
                                                                                                                                     \
  static_field(Threads,                     _number_of_threads,                               int)                                   \
  static_field(Threads,                     _number_of_non_daemon_threads,                    int)                                   \
  static_field(Threads,                     _return_code,                                     int)                                   \
                                                                                                                                     \
  static_ptr_volatile_field(ThreadsSMRSupport, _java_thread_list,                             ThreadsList*)                          \
  nonstatic_field(ThreadsList,                 _length,                                       const uint)                            \
  nonstatic_field(ThreadsList,                 _threads,                                      JavaThread *const *const)              \
                                                                                                                                     \
  nonstatic_field(ThreadShadow,                _pending_exception,                            oop)                                   \
  nonstatic_field(ThreadShadow,                _exception_file,                               const char*)                           \
  nonstatic_field(ThreadShadow,                _exception_line,                               int)                                   \
  volatile_nonstatic_field(Thread,             _suspend_flags,                                uint32_t)                              \
  nonstatic_field(Thread,                      _active_handles,                               JNIHandleBlock*)                       \
  nonstatic_field(Thread,                      _tlab,                                         ThreadLocalAllocBuffer)                \
  nonstatic_field(Thread,                      _allocated_bytes,                              jlong)                                 \
  nonstatic_field(Thread,                      _current_pending_monitor,                      ObjectMonitor*)                        \
  nonstatic_field(Thread,                      _current_pending_monitor_is_from_java,         bool)                                  \
  nonstatic_field(Thread,                      _current_waiting_monitor,                      ObjectMonitor*)                        \
  nonstatic_field(NamedThread,                 _name,                                         char*)                                 \
  nonstatic_field(NamedThread,                 _processed_thread,                             JavaThread*)                           \
  nonstatic_field(JavaThread,                  _threadObj,                                    oop)                                   \
  nonstatic_field(JavaThread,                  _anchor,                                       JavaFrameAnchor)                       \
  nonstatic_field(JavaThread,                  _vm_result,                                    oop)                                   \
  nonstatic_field(JavaThread,                  _vm_result_2,                                  Metadata*)                             \
  nonstatic_field(JavaThread,                  _pending_async_exception,                      oop)                                   \
  volatile_nonstatic_field(JavaThread,         _exception_oop,                                oop)                                   \
  volatile_nonstatic_field(JavaThread,         _exception_pc,                                 address)                               \
  volatile_nonstatic_field(JavaThread,         _is_method_handle_return,                      int)                                   \
  nonstatic_field(JavaThread,                  _special_runtime_exit_condition,               JavaThread::AsyncRequests)             \
  nonstatic_field(JavaThread,                  _saved_exception_pc,                           address)                               \
  volatile_nonstatic_field(JavaThread,         _thread_state,                                 JavaThreadState)                       \
  nonstatic_field(JavaThread,                  _osthread,                                     OSThread*)                             \
  nonstatic_field(JavaThread,                  _stack_base,                                   address)                               \
  nonstatic_field(JavaThread,                  _stack_size,                                   size_t)                                \
  nonstatic_field(JavaThread,                  _vframe_array_head,                            vframeArray*)                          \
  nonstatic_field(JavaThread,                  _vframe_array_last,                            vframeArray*)                          \
  volatile_nonstatic_field(JavaThread,         _terminated,                                   JavaThread::TerminatedTypes)           \
  nonstatic_field(Thread,                      _resource_area,                                ResourceArea*)                         \
  nonstatic_field(CompilerThread,              _env,                                          ciEnv*)                                \
                                                                                                                                     \
  /************/                                                                                                                     \
  /* OSThread */                                                                                                                     \
  /************/                                                                                                                     \
                                                                                                                                     \
  volatile_nonstatic_field(OSThread,           _state,                                        ThreadState)                           \
                                                                                                                                     \
  /************************/                                                                                                         \
  /* OopMap and OopMapSet */                                                                                                         \
  /************************/                                                                                                         \
                                                                                                                                     \
  nonstatic_field(OopMap,                      _pc_offset,                                    int)                                   \
  nonstatic_field(OopMap,                      _omv_count,                                    int)                                   \
  nonstatic_field(OopMap,                      _write_stream,                                 CompressedWriteStream*)                \
  nonstatic_field(OopMapSet,                   _om_count,                                     int)                                   \
  nonstatic_field(OopMapSet,                   _om_size,                                      int)                                   \
  nonstatic_field(OopMapSet,                   _om_data,                                      OopMap**)                              \
                                                                                                                                     \
  nonstatic_field(ImmutableOopMapSet,          _count,                                        int)                                   \
  nonstatic_field(ImmutableOopMapSet,          _size,                                         int)                                   \
                                                                                                                                     \
  nonstatic_field(ImmutableOopMapPair,         _pc_offset,                                    int)                                   \
  nonstatic_field(ImmutableOopMapPair,         _oopmap_offset,                                int)                                   \
                                                                                                                                     \
  nonstatic_field(ImmutableOopMap,             _count,                                        int)                                   \
                                                                                                                                     \
  /*********************************/                                                                                                \
  /* JNIHandles and JNIHandleBlock */                                                                                                \
  /*********************************/                                                                                                \
  static_field(JNIHandles,                     _global_handles,                               OopStorage*)                           \
  static_field(JNIHandles,                     _weak_global_handles,                          OopStorage*)                           \
  unchecked_nonstatic_field(JNIHandleBlock,    _handles,       JNIHandleBlock::block_size_in_oops * sizeof(Oop)) /* Note: no type */ \
  nonstatic_field(JNIHandleBlock,              _top,                                          int)                                   \
  nonstatic_field(JNIHandleBlock,              _next,                                         JNIHandleBlock*)                       \
                                                                                                                                     \
  /********************/                                                                                                             \
  /* CompressedStream */                                                                                                             \
  /********************/                                                                                                             \
                                                                                                                                     \
  nonstatic_field(CompressedStream,            _buffer,                                       u_char*)                               \
  nonstatic_field(CompressedStream,            _position,                                     int)                                   \
                                                                                                                                     \
  /*********************************/                                                                                                \
  /* VMRegImpl (NOTE: incomplete) */                                                                                                 \
  /*********************************/                                                                                                \
                                                                                                                                     \
     static_field(VMRegImpl,                   regName[0],                                    const char*)                           \
     static_field(VMRegImpl,                   stack0,                                        VMReg)                                 \
                                                                                                                                     \
  /*******************************/                                                                                                  \
  /* Runtime1 (NOTE: incomplete) */                                                                                                  \
  /*******************************/                                                                                                  \
                                                                                                                                     \
  unchecked_c1_static_field(Runtime1,          _blobs,                                 sizeof(Runtime1::_blobs)) /* NOTE: no type */ \
                                                                                                                                     \
  /**************/                                                                                                                   \
  /* CI */                                                                                                                           \
  /************/                                                                                                                     \
                                                                                                                                     \
  nonstatic_field(ciEnv,                       _compiler_data,                                void*)                                 \
  nonstatic_field(ciEnv,                       _failure_reason,                               const char*)                           \
  nonstatic_field(ciEnv,                       _factory,                                      ciObjectFactory*)                      \
  nonstatic_field(ciEnv,                       _dependencies,                                 Dependencies*)                         \
  nonstatic_field(ciEnv,                       _task,                                         CompileTask*)                          \
  nonstatic_field(ciEnv,                       _arena,                                        Arena*)                                \
                                                                                                                                     \
  nonstatic_field(ciBaseObject,                _ident,                                        uint)                                  \
                                                                                                                                     \
  nonstatic_field(ciObject,                    _handle,                                       jobject)                               \
  nonstatic_field(ciObject,                    _klass,                                        ciKlass*)                              \
                                                                                                                                     \
  nonstatic_field(ciMetadata,                  _metadata,                                     Metadata*)                             \
                                                                                                                                     \
  nonstatic_field(ciSymbol,                    _symbol,                                       Symbol*)                               \
                                                                                                                                     \
  nonstatic_field(ciType,                      _basic_type,                                   BasicType)                             \
                                                                                                                                     \
  nonstatic_field(ciKlass,                     _name,                                         ciSymbol*)                             \
                                                                                                                                     \
  nonstatic_field(ciArrayKlass,                _dimension,                                    jint)                                  \
                                                                                                                                     \
  nonstatic_field(ciObjArrayKlass,             _element_klass,                                ciKlass*)                              \
  nonstatic_field(ciObjArrayKlass,             _base_element_klass,                           ciKlass*)                              \
                                                                                                                                     \
  nonstatic_field(ciInstanceKlass,             _init_state,                                   InstanceKlass::ClassState)             \
  nonstatic_field(ciInstanceKlass,             _is_shared,                                    bool)                                  \
                                                                                                                                     \
  nonstatic_field(ciMethod,                    _interpreter_invocation_count,                 int)                                   \
  nonstatic_field(ciMethod,                    _interpreter_throwout_count,                   int)                                   \
  nonstatic_field(ciMethod,                    _instructions_size,                            int)                                   \
                                                                                                                                     \
  nonstatic_field(ciMethodData,                _data_size,                                    int)                                   \
  nonstatic_field(ciMethodData,                _state,                                        u_char)                                \
  nonstatic_field(ciMethodData,                _extra_data_size,                              int)                                   \
  nonstatic_field(ciMethodData,                _data,                                         intptr_t*)                             \
  nonstatic_field(ciMethodData,                _hint_di,                                      int)                                   \
  nonstatic_field(ciMethodData,                _eflags,                                       intx)                                  \
  nonstatic_field(ciMethodData,                _arg_local,                                    intx)                                  \
  nonstatic_field(ciMethodData,                _arg_stack,                                    intx)                                  \
  nonstatic_field(ciMethodData,                _arg_returned,                                 intx)                                  \
  nonstatic_field(ciMethodData,                _current_mileage,                              int)                                   \
  nonstatic_field(ciMethodData,                _orig,                                         MethodData)                            \
                                                                                                                                     \
  nonstatic_field(ciField,                     _holder,                                       ciInstanceKlass*)                      \
  nonstatic_field(ciField,                     _name,                                         ciSymbol*)                             \
  nonstatic_field(ciField,                     _signature,                                    ciSymbol*)                             \
  nonstatic_field(ciField,                     _offset,                                       int)                                   \
  nonstatic_field(ciField,                     _is_constant,                                  bool)                                  \
  nonstatic_field(ciField,                     _constant_value,                               ciConstant)                            \
                                                                                                                                     \
  nonstatic_field(ciObjectFactory,             _ci_metadata,                                  GrowableArray<ciMetadata*>*)           \
  nonstatic_field(ciObjectFactory,             _symbols,                                      GrowableArray<ciSymbol*>*)             \
  nonstatic_field(ciObjectFactory,             _unloaded_methods,                             GrowableArray<ciMethod*>*)             \
                                                                                                                                     \
  nonstatic_field(ciConstant,                  _type,                                         BasicType)                             \
  nonstatic_field(ciConstant,                  _value._int,                                   jint)                                  \
  nonstatic_field(ciConstant,                  _value._long,                                  jlong)                                 \
  nonstatic_field(ciConstant,                  _value._float,                                 jfloat)                                \
  nonstatic_field(ciConstant,                  _value._double,                                jdouble)                               \
  nonstatic_field(ciConstant,                  _value._object,                                ciObject*)                             \
                                                                                                                                     \
  /************/                                                                                                                     \
  /* Monitors */                                                                                                                     \
  /************/                                                                                                                     \
                                                                                                                                     \
  volatile_nonstatic_field(ObjectMonitor,      _header,                                       markWord)                              \
  unchecked_nonstatic_field(ObjectMonitor,     _object,                                       sizeof(void *)) /* NOTE: no type */    \
  unchecked_nonstatic_field(ObjectMonitor,     _owner,                                        sizeof(void *)) /* NOTE: no type */    \
  volatile_nonstatic_field(ObjectMonitor,      _contentions,                                  jint)                                  \
  volatile_nonstatic_field(ObjectMonitor,      _waiters,                                      jint)                                  \
  volatile_nonstatic_field(ObjectMonitor,      _recursions,                                   intx)                                  \
  nonstatic_field(ObjectMonitor,               _next_om,                                      ObjectMonitor*)                        \
  volatile_nonstatic_field(BasicLock,          _displaced_header,                             markWord)                              \
  nonstatic_field(BasicObjectLock,             _lock,                                         BasicLock)                             \
  nonstatic_field(BasicObjectLock,             _obj,                                          oop)                                   \
  static_ptr_volatile_field(ObjectSynchronizer, g_block_list,                                 PaddedObjectMonitor*)                  \
                                                                                                                                     \
  /*********************/                                                                                                            \
  /* Matcher (C2 only) */                                                                                                            \
  /*********************/                                                                                                            \
                                                                                                                                     \
  unchecked_c2_static_field(Matcher,           _regEncode,                          sizeof(Matcher::_regEncode)) /* NOTE: no type */ \
                                                                                                                                     \
  c2_nonstatic_field(Node,                     _in,                                           Node**)                                \
  c2_nonstatic_field(Node,                     _out,                                          Node**)                                \
  c2_nonstatic_field(Node,                     _cnt,                                          node_idx_t)                            \
  c2_nonstatic_field(Node,                     _max,                                          node_idx_t)                            \
  c2_nonstatic_field(Node,                     _outcnt,                                       node_idx_t)                            \
  c2_nonstatic_field(Node,                     _outmax,                                       node_idx_t)                            \
  c2_nonstatic_field(Node,                     _idx,                                          const node_idx_t)                      \
  c2_nonstatic_field(Node,                     _class_id,                                     jushort)                               \
  c2_nonstatic_field(Node,                     _flags,                                        jushort)                               \
                                                                                                                                     \
  c2_nonstatic_field(Compile,                  _root,                                         RootNode*)                             \
  c2_nonstatic_field(Compile,                  _unique,                                       uint)                                  \
  c2_nonstatic_field(Compile,                  _entry_bci,                                    int)                                   \
  c2_nonstatic_field(Compile,                  _top,                                          Node*)                                 \
  c2_nonstatic_field(Compile,                  _cfg,                                          PhaseCFG*)                             \
  c2_nonstatic_field(Compile,                  _regalloc,                                     PhaseRegAlloc*)                        \
  c2_nonstatic_field(Compile,                  _method,                                       ciMethod*)                             \
  c2_nonstatic_field(Compile,                  _compile_id,                                   const int)                             \
  c2_nonstatic_field(Compile,                  _save_argument_registers,                      const bool)                            \
  c2_nonstatic_field(Compile,                  _subsume_loads,                                const bool)                            \
  c2_nonstatic_field(Compile,                  _do_escape_analysis,                           const bool)                            \
  c2_nonstatic_field(Compile,                  _eliminate_boxing,                             const bool)                            \
  c2_nonstatic_field(Compile,                  _ilt,                                          InlineTree*)                           \
                                                                                                                                     \
  c2_nonstatic_field(InlineTree,               _caller_jvms,                                  JVMState*)                             \
  c2_nonstatic_field(InlineTree,               _method,                                       ciMethod*)                             \
  c2_nonstatic_field(InlineTree,               _caller_tree,                                  InlineTree*)                           \
  c2_nonstatic_field(InlineTree,               _subtrees,                                     GrowableArray<InlineTree*>)            \
                                                                                                                                     \
  c2_nonstatic_field(OptoRegPair,              _first,                                        short)                                 \
  c2_nonstatic_field(OptoRegPair,              _second,                                       short)                                 \
                                                                                                                                     \
  c2_nonstatic_field(JVMState,                 _caller,                                       JVMState*)                             \
  c2_nonstatic_field(JVMState,                 _depth,                                        uint)                                  \
  c2_nonstatic_field(JVMState,                 _locoff,                                       uint)                                  \
  c2_nonstatic_field(JVMState,                 _stkoff,                                       uint)                                  \
  c2_nonstatic_field(JVMState,                 _monoff,                                       uint)                                  \
  c2_nonstatic_field(JVMState,                 _scloff,                                       uint)                                  \
  c2_nonstatic_field(JVMState,                 _endoff,                                       uint)                                  \
  c2_nonstatic_field(JVMState,                 _sp,                                           uint)                                  \
  c2_nonstatic_field(JVMState,                 _bci,                                          int)                                   \
  c2_nonstatic_field(JVMState,                 _method,                                       ciMethod*)                             \
  c2_nonstatic_field(JVMState,                 _map,                                          SafePointNode*)                        \
                                                                                                                                     \
  c2_nonstatic_field(SafePointNode,            _jvms,                                         JVMState* const)                       \
                                                                                                                                     \
  c2_nonstatic_field(MachSafePointNode,        _jvms,                                         JVMState*)                             \
  c2_nonstatic_field(MachSafePointNode,        _jvmadj,                                       uint)                                  \
                                                                                                                                     \
  c2_nonstatic_field(MachIfNode,               _prob,                                         jfloat)                                \
  c2_nonstatic_field(MachIfNode,               _fcnt,                                         jfloat)                                \
                                                                                                                                     \
  c2_nonstatic_field(MachJumpNode,             _probs,                                        jfloat*)                               \
                                                                                                                                     \
  c2_nonstatic_field(CallNode,                 _entry_point,                                  address)                               \
                                                                                                                                     \
  c2_nonstatic_field(CallJavaNode,             _method,                                       ciMethod*)                             \
                                                                                                                                     \
  c2_nonstatic_field(CallRuntimeNode,          _name,                                         const char*)                           \
                                                                                                                                     \
  c2_nonstatic_field(CallStaticJavaNode,       _name,                                         const char*)                           \
                                                                                                                                     \
  c2_nonstatic_field(MachCallJavaNode,         _method,                                       ciMethod*)                             \
  c2_nonstatic_field(MachCallJavaNode,         _bci,                                          int)                                   \
                                                                                                                                     \
  c2_nonstatic_field(MachCallStaticJavaNode,   _name,                                         const char*)                           \
                                                                                                                                     \
  c2_nonstatic_field(MachCallRuntimeNode,      _name,                                         const char*)                           \
                                                                                                                                     \
  c2_nonstatic_field(PhaseCFG,                 _number_of_blocks,                             uint)                                  \
  c2_nonstatic_field(PhaseCFG,                 _blocks,                                       Block_List)                            \
  c2_nonstatic_field(PhaseCFG,                 _node_to_block_mapping,                        Block_Array)                           \
  c2_nonstatic_field(PhaseCFG,                 _root_block,                                   Block*)                                \
                                                                                                                                     \
  c2_nonstatic_field(PhaseRegAlloc,            _node_regs,                                    OptoRegPair*)                          \
  c2_nonstatic_field(PhaseRegAlloc,            _node_regs_max_index,                          uint)                                  \
  c2_nonstatic_field(PhaseRegAlloc,            _framesize,                                    uint)                                  \
  c2_nonstatic_field(PhaseRegAlloc,            _max_reg,                                      OptoReg::Name)                         \
                                                                                                                                     \
  c2_nonstatic_field(PhaseChaitin,             _trip_cnt,                                     int)                                   \
  c2_nonstatic_field(PhaseChaitin,             _alternate,                                    int)                                   \
  c2_nonstatic_field(PhaseChaitin,             _lo_degree,                                    uint)                                  \
  c2_nonstatic_field(PhaseChaitin,             _lo_stk_degree,                                uint)                                  \
  c2_nonstatic_field(PhaseChaitin,             _hi_degree,                                    uint)                                  \
  c2_nonstatic_field(PhaseChaitin,             _simplified,                                   uint)                                  \
                                                                                                                                     \
  c2_nonstatic_field(Block,                    _nodes,                                        Node_List)                             \
  c2_nonstatic_field(Block,                    _succs,                                        Block_Array)                           \
  c2_nonstatic_field(Block,                    _num_succs,                                    uint)                                  \
  c2_nonstatic_field(Block,                    _pre_order,                                    uint)                                  \
  c2_nonstatic_field(Block,                    _dom_depth,                                    uint)                                  \
  c2_nonstatic_field(Block,                    _idom,                                         Block*)                                \
  c2_nonstatic_field(Block,                    _freq,                                         jdouble)                               \
                                                                                                                                     \
  c2_nonstatic_field(CFGElement,               _freq,                                         jdouble)                               \
                                                                                                                                     \
  c2_nonstatic_field(Block_List,               _cnt,                                          uint)                                  \
                                                                                                                                     \
  c2_nonstatic_field(Block_Array,              _size,                                         uint)                                  \
  c2_nonstatic_field(Block_Array,              _blocks,                                       Block**)                               \
  c2_nonstatic_field(Block_Array,              _arena,                                        Arena*)                                \
                                                                                                                                     \
  c2_nonstatic_field(Node_List,                _cnt,                                          uint)                                  \
                                                                                                                                     \
  c2_nonstatic_field(Node_Array,               _max,                                          uint)                                  \
  c2_nonstatic_field(Node_Array,               _nodes,                                        Node**)                                \
  c2_nonstatic_field(Node_Array,               _a,                                            Arena*)                                \
                                                                                                                                     \
                                                                                                                                     \
  /*********************/                                                                                                            \
  /* -XX flags         */                                                                                                            \
  /*********************/                                                                                                            \
                                                                                                                                     \
  nonstatic_field(JVMFlag,                     _type,                                         const char*)                           \
  nonstatic_field(JVMFlag,                     _name,                                         const char*)                           \
  unchecked_nonstatic_field(JVMFlag,           _addr,                                         sizeof(void*)) /* NOTE: no type */     \
  nonstatic_field(JVMFlag,                     _flags,                                        JVMFlag::Flags)                        \
     static_field(JVMFlag,                     flags,                                         JVMFlag*)                              \
     static_field(JVMFlag,                     numFlags,                                      size_t)                                \
                                                                                                                                     \
  /*************************/                                                                                                        \
  /* JDK / VM version info */                                                                                                        \
  /*************************/                                                                                                        \
                                                                                                                                     \
     static_field(Abstract_VM_Version,         _s_vm_release,                                 const char*)                           \
     static_field(Abstract_VM_Version,         _s_internal_vm_info_string,                    const char*)                           \
     static_field(Abstract_VM_Version,         _features,                                     uint64_t)                              \
     static_field(Abstract_VM_Version,         _features_string,                              const char*)                           \
     static_field(Abstract_VM_Version,         _vm_major_version,                             int)                                   \
     static_field(Abstract_VM_Version,         _vm_minor_version,                             int)                                   \
     static_field(Abstract_VM_Version,         _vm_security_version,                          int)                                   \
     static_field(Abstract_VM_Version,         _vm_build_number,                              int)                                   \
                                                                                                                                     \
     static_field(JDK_Version,                 _current,                                      JDK_Version)                           \
  nonstatic_field(JDK_Version,                 _major,                                        unsigned char)                         \
                                                                                                                                     \
  /*************************/                                                                                                        \
  /* JVMTI */                                                                                                                        \
  /*************************/                                                                                                        \
                                                                                                                                     \
  JVMTI_STRUCTS(static_field)                                                                                                        \
                                                                                                                                     \
  /*************/                                                                                                                    \
  /* Arguments */                                                                                                                    \
  /*************/                                                                                                                    \
                                                                                                                                     \
     static_field(Arguments,                   _jvm_flags_array,                              char**)                                \
     static_field(Arguments,                   _num_jvm_flags,                                int)                                   \
     static_field(Arguments,                   _jvm_args_array,                               char**)                                \
     static_field(Arguments,                   _num_jvm_args,                                 int)                                   \
     static_field(Arguments,                   _java_command,                                 char*)                                 \
                                                                                                                                     \
  /************/                                                                                                                     \
  /* Array<T> */                                                                                                                     \
  /************/                                                                                                                     \
                                                                                                                                     \
  nonstatic_field(Array<int>,                  _length,                                       int)                                   \
  unchecked_nonstatic_field(Array<int>,        _data,                                         sizeof(int))                           \
  unchecked_nonstatic_field(Array<u1>,         _data,                                         sizeof(u1))                            \
  unchecked_nonstatic_field(Array<u2>,         _data,                                         sizeof(u2))                            \
  unchecked_nonstatic_field(Array<Method*>,    _data,                                         sizeof(Method*))                       \
  unchecked_nonstatic_field(Array<Klass*>,     _data,                                         sizeof(Klass*))                        \
                                                                                                                                     \
  /*********************************/                                                                                                \
  /* java_lang_Class fields        */                                                                                                \
  /*********************************/                                                                                                \
                                                                                                                                     \
     static_field(java_lang_Class,             _klass_offset,                                 int)                                   \
     static_field(java_lang_Class,             _array_klass_offset,                           int)                                   \
     static_field(java_lang_Class,             _oop_size_offset,                              int)                                   \
     static_field(java_lang_Class,             _static_oop_field_count_offset,                int)                                   \
                                                                                                                                     \
  /********************************************/                                                                                     \
  /* FileMapInfo fields (CDS archive related) */                                                                                     \
  /********************************************/                                                                                     \
                                                                                                                                     \
  CDS_ONLY(nonstatic_field(FileMapInfo,        _header,                   FileMapHeader*))                                           \
  CDS_ONLY(   static_field(FileMapInfo,        _current_info,             FileMapInfo*))                                             \
  CDS_ONLY(nonstatic_field(FileMapHeader,      _space[0],                 CDSFileMapRegion))                                         \
  CDS_ONLY(nonstatic_field(FileMapHeader,      _cloned_vtables_offset,    size_t))                                                   \
  CDS_ONLY(nonstatic_field(FileMapHeader,      _mapped_base_address,      char*))                                                    \
  CDS_ONLY(nonstatic_field(CDSFileMapRegion,   _mapped_base,              char*))                                                    \
  CDS_ONLY(nonstatic_field(CDSFileMapRegion,   _used,                     size_t))                                                   \
                                                                                                                                     \
  /******************/                                                                                                               \
  /* VMError fields */                                                                                                               \
  /******************/                                                                                                               \
                                                                                                                                     \
     static_field(VMError,                     _thread,                                       Thread*)                               \
                                                                                                                                     \
  /************************/                                                                                                         \
  /* Miscellaneous fields */                                                                                                         \
  /************************/                                                                                                         \
                                                                                                                                     \
  nonstatic_field(CompileTask,                 _method,                                       Method*)                               \
  nonstatic_field(CompileTask,                 _osr_bci,                                      int)                                   \
  nonstatic_field(CompileTask,                 _comp_level,                                   int)                                   \
  nonstatic_field(CompileTask,                 _compile_id,                                   uint)                                  \
  nonstatic_field(CompileTask,                 _num_inlined_bytecodes,                        int)                                   \
  nonstatic_field(CompileTask,                 _next,                                         CompileTask*)                          \
  nonstatic_field(CompileTask,                 _prev,                                         CompileTask*)                          \
                                                                                                                                     \
  nonstatic_field(vframeArray,                 _next,                                         vframeArray*)                          \
  nonstatic_field(vframeArray,                 _original,                                     frame)                                 \
  nonstatic_field(vframeArray,                 _caller,                                       frame)                                 \
  nonstatic_field(vframeArray,                 _frames,                                       int)                                   \
                                                                                                                                     \
  nonstatic_field(vframeArrayElement,          _frame,                                        frame)                                 \
  nonstatic_field(vframeArrayElement,          _bci,                                          int)                                   \
  nonstatic_field(vframeArrayElement,          _method,                                       Method*)                               \
                                                                                                                                     \
  nonstatic_field(AccessFlags,                 _flags,                                        jint)                                  \
  nonstatic_field(elapsedTimer,                _counter,                                      jlong)                                 \
  nonstatic_field(elapsedTimer,                _active,                                       bool)                                  \
  nonstatic_field(InvocationCounter,           _counter,                                      unsigned int)

//--------------------------------------------------------------------------------
// VM_TYPES
//
// This list must enumerate at least all of the types in the above
// list. For the types in the above list, the entry below must have
// exactly the same spacing since string comparisons are done in the
// code which verifies the consistency of these tables (in the debug
// build).
//
// In addition to the above types, this list is required to enumerate
// the JNI's java types, which are used to indicate the size of Java
// fields in this VM to the SA. Further, oop types are currently
// distinguished by name (i.e., ends with "oop") over in the SA.
//
// The declare_toplevel_type macro should be used to declare types
// which do not have a superclass.
//
// The declare_integer_type and declare_unsigned_integer_type macros
// are required in order to properly identify C integer types over in
// the SA. They should be used for any type which is otherwise opaque
// and which it is necessary to coerce into an integer value. This
// includes, for example, the type uintptr_t. Note that while they
// will properly identify the type's size regardless of the platform,
// since it is does not seem possible to deduce or check signedness at
// compile time using the pointer comparison tricks, it is currently
// required that the given types have the same signedness across all
// platforms.
//
// NOTE that there are platform-specific additions to this table in
// vmStructs_<os>_<cpu>.hpp.

#define VM_TYPES(declare_type,                                            \
                 declare_toplevel_type,                                   \
                 declare_oop_type,                                        \
                 declare_integer_type,                                    \
                 declare_unsigned_integer_type,                           \
                 declare_c1_toplevel_type,                                \
                 declare_c2_type,                                         \
                 declare_c2_toplevel_type)                                \
                                                                          \
  /*************************************************************/         \
  /* Java primitive types -- required by the SA implementation */         \
  /* in order to determine the size of Java fields in this VM  */         \
  /* (the implementation looks up these names specifically)    */         \
  /* NOTE: since we fetch these sizes from the remote VM, we   */         \
  /* have a bootstrapping sequence during which it is not      */         \
  /* valid to fetch Java values from the remote process, only  */         \
  /* C integer values (of known size). NOTE also that we do    */         \
  /* NOT include "Java unsigned" types like juint here; since  */         \
  /* Java does not have unsigned primitive types, those can    */         \
  /* not be mapped directly and are considered to be C integer */         \
  /* types in this system (see the "other types" section,      */         \
  /* below.)                                                   */         \
  /*************************************************************/         \
                                                                          \
  declare_toplevel_type(jboolean)                                         \
  declare_toplevel_type(jbyte)                                            \
  declare_toplevel_type(jchar)                                            \
  declare_toplevel_type(jdouble)                                          \
  declare_toplevel_type(jfloat)                                           \
  declare_toplevel_type(jint)                                             \
  declare_toplevel_type(jlong)                                            \
  declare_toplevel_type(jshort)                                           \
                                                                          \
  /*********************************************************************/ \
  /* C integer types. User-defined typedefs (like "size_t" or          */ \
  /* "intptr_t") are guaranteed to be present with the same names over */ \
  /* in the SA's type database. Names like "unsigned short" are not    */ \
  /* guaranteed to be visible through the SA's type database lookup    */ \
  /* mechanism, though they will have a Type object created for them   */ \
  /* and are valid types for Fields.                                   */ \
  /*********************************************************************/ \
  declare_integer_type(bool)                                              \
  declare_integer_type(short)                                             \
  declare_integer_type(int)                                               \
  declare_integer_type(long)                                              \
  declare_integer_type(char)                                              \
  declare_integer_type(volatile signed char)                              \
  declare_unsigned_integer_type(unsigned char)                            \
  declare_unsigned_integer_type(u_char)                                   \
  declare_unsigned_integer_type(unsigned int)                             \
  declare_unsigned_integer_type(uint)                                     \
  declare_unsigned_integer_type(unsigned short)                           \
  declare_unsigned_integer_type(jushort)                                  \
  declare_unsigned_integer_type(unsigned long)                            \
  /* The compiler thinks this is a different type than */                 \
  /* unsigned short on Win32 */                                           \
  declare_unsigned_integer_type(u1)                                       \
  declare_unsigned_integer_type(u2)                                       \
  declare_unsigned_integer_type(u4)                                       \
  declare_unsigned_integer_type(u8)                                       \
  declare_unsigned_integer_type(unsigned)                                 \
                                                                          \
  /*****************************/                                         \
  /* C primitive pointer types */                                         \
  /*****************************/                                         \
                                                                          \
  declare_toplevel_type(void*)                                            \
  declare_toplevel_type(int*)                                             \
  declare_toplevel_type(char*)                                            \
  declare_toplevel_type(char**)                                           \
  declare_toplevel_type(u_char*)                                          \
  declare_toplevel_type(unsigned char*)                                   \
  declare_toplevel_type(volatile unsigned char*)                          \
                                                                          \
  /*******************************************************************/   \
  /* Types which it will be handy to have available over in the SA   */   \
  /* in order to do platform-independent address -> integer coercion */   \
  /* (note: these will be looked up by name)                         */   \
  /*******************************************************************/   \
                                                                          \
  declare_unsigned_integer_type(size_t)                                   \
  declare_integer_type(ssize_t)                                           \
  declare_integer_type(intx)                                              \
  declare_integer_type(intptr_t)                                          \
  declare_unsigned_integer_type(uintx)                                    \
  declare_unsigned_integer_type(uintptr_t)                                \
  declare_unsigned_integer_type(uint8_t)                                  \
  declare_unsigned_integer_type(uint32_t)                                 \
  declare_unsigned_integer_type(uint64_t)                                 \
                                                                          \
  /******************************************/                            \
  /* OopDesc hierarchy (NOTE: some missing) */                            \
  /******************************************/                            \
                                                                          \
  declare_toplevel_type(oopDesc)                                          \
    declare_type(arrayOopDesc, oopDesc)                                   \
      declare_type(objArrayOopDesc, arrayOopDesc)                         \
    declare_type(instanceOopDesc, oopDesc)                                \
                                                                          \
  /**************************************************/                    \
  /* MetadataOopDesc hierarchy (NOTE: some missing) */                    \
  /**************************************************/                    \
                                                                          \
  declare_toplevel_type(CompiledICHolder)                                 \
  declare_toplevel_type(MetaspaceObj)                                     \
    declare_type(Metadata, MetaspaceObj)                                  \
    declare_type(Klass, Metadata)                                         \
           declare_type(ArrayKlass, Klass)                                \
           declare_type(ObjArrayKlass, ArrayKlass)                        \
           declare_type(TypeArrayKlass, ArrayKlass)                       \
      declare_type(InstanceKlass, Klass)                                  \
        declare_type(InstanceClassLoaderKlass, InstanceKlass)             \
        declare_type(InstanceMirrorKlass, InstanceKlass)                  \
        declare_type(InstanceRefKlass, InstanceKlass)                     \
        declare_type(InstanceStackChunkKlass, InstanceKlass)              \
    declare_type(ConstantPool, Metadata)                                  \
    declare_type(ConstantPoolCache, MetaspaceObj)                         \
    declare_type(MethodData, Metadata)                                    \
    declare_type(Method, Metadata)                                        \
    declare_type(MethodCounters, MetaspaceObj)                            \
    declare_type(ConstMethod, MetaspaceObj)                               \
                                                                          \
  declare_toplevel_type(narrowKlass)                                      \
                                                                          \
  declare_toplevel_type(vtableEntry)                                      \
                                                                          \
           declare_toplevel_type(Symbol)                                  \
           declare_toplevel_type(Symbol*)                                 \
  declare_toplevel_type(volatile Metadata*)                               \
                                                                          \
  declare_toplevel_type(DataLayout)                                       \
                                                                          \
  /********/                                                              \
  /* Oops */                                                              \
  /********/                                                              \
                                                                          \
  declare_oop_type(objArrayOop)                                           \
  declare_oop_type(oop)                                                   \
  declare_oop_type(narrowOop)                                             \
  declare_oop_type(typeArrayOop)                                          \
                                                                          \
  declare_toplevel_type(OopHandle)                                        \
                                                                          \
  /*************************************/                                 \
  /* MethodOop-related data structures */                                 \
  /*************************************/                                 \
                                                                          \
  declare_toplevel_type(CheckedExceptionElement)                          \
  declare_toplevel_type(LocalVariableTableElement)                        \
  declare_toplevel_type(ExceptionTableElement)                            \
  declare_toplevel_type(MethodParametersElement)                          \
                                                                          \
  declare_toplevel_type(ClassLoaderData)                                  \
  declare_toplevel_type(ClassLoaderDataGraph)                             \
                                                                          \
  /************************/                                              \
  /* PerfMemory - jvmstat */                                              \
  /************************/                                              \
                                                                          \
  declare_toplevel_type(PerfDataPrologue)                                 \
  declare_toplevel_type(PerfDataPrologue*)                                \
  declare_toplevel_type(PerfDataEntry)                                    \
  declare_toplevel_type(PerfMemory)                                       \
  declare_type(PerfData, CHeapObj<mtInternal>)                            \
                                                                          \
  /********************/                                                  \
  /* SystemDictionary */                                                  \
  /********************/                                                  \
                                                                          \
  declare_toplevel_type(BasicHashtable<mtInternal>)                       \
    declare_type(IntptrHashtable, BasicHashtable<mtInternal>)             \
  declare_toplevel_type(BasicHashtable<mtSymbol>)                         \
    declare_type(Dictionary, KlassHashtable)                              \
  declare_toplevel_type(BasicHashtableEntry<mtInternal>)                  \
  declare_type(IntptrHashtableEntry, BasicHashtableEntry<mtInternal>)     \
    declare_type(DictionaryEntry, KlassHashtableEntry)                    \
  declare_toplevel_type(HashtableBucket<mtInternal>)                      \
  declare_toplevel_type(SystemDictionary)                                 \
  declare_toplevel_type(vmSymbols)                                        \
                                                                          \
  declare_toplevel_type(GenericGrowableArray)                             \
  declare_toplevel_type(GrowableArray<int>)                               \
  declare_toplevel_type(Arena)                                            \
    declare_type(ResourceArea, Arena)                                     \
                                                                          \
  /***********************************************************/           \
  /* Thread hierarchy (needed for run-time type information) */           \
  /***********************************************************/           \
                                                                          \
  declare_toplevel_type(Threads)                                          \
  declare_toplevel_type(ThreadShadow)                                     \
    declare_type(Thread, ThreadShadow)                                    \
      declare_type(NonJavaThread, Thread)                                 \
        declare_type(NamedThread, NonJavaThread)                          \
        declare_type(WatcherThread, NonJavaThread)                        \
      declare_type(JavaThread, Thread)                                    \
        declare_type(JvmtiAgentThread, JavaThread)                        \
        declare_type(ServiceThread, JavaThread)                           \
        declare_type(NotificationThread, JavaThread)                      \
        declare_type(CompilerThread, JavaThread)                          \
        declare_type(CodeCacheSweeperThread, JavaThread)                  \
  declare_toplevel_type(OSThread)                                         \
  declare_toplevel_type(JavaFrameAnchor)                                  \
                                                                          \
  declare_toplevel_type(ThreadsSMRSupport)                                \
  declare_toplevel_type(ThreadsList)                                      \
                                                                          \
  /***************/                                                       \
  /* Interpreter */                                                       \
  /***************/                                                       \
                                                                          \
  declare_toplevel_type(AbstractInterpreter)                              \
                                                                          \
  /*********/                                                             \
  /* Stubs */                                                             \
  /*********/                                                             \
                                                                          \
  declare_toplevel_type(StubQueue)                                        \
  declare_toplevel_type(StubRoutines)                                     \
  declare_toplevel_type(Stub)                                             \
           declare_type(InterpreterCodelet, Stub)                         \
                                                                          \
  /*************/                                                         \
  /* JavaCalls */                                                         \
  /*************/                                                         \
                                                                          \
  declare_toplevel_type(JavaCallWrapper)                                  \
                                                                          \
  /*************/                                                         \
  /* CodeCache */                                                         \
  /*************/                                                         \
                                                                          \
  declare_toplevel_type(CodeCache)                                        \
                                                                          \
  /************/                                                          \
  /* CodeHeap */                                                          \
  /************/                                                          \
                                                                          \
  declare_toplevel_type(CodeHeap)                                         \
  declare_toplevel_type(CodeHeap*)                                        \
  declare_toplevel_type(HeapBlock)                                        \
  declare_toplevel_type(HeapBlock::Header)                                \
           declare_type(FreeBlock, HeapBlock)                             \
                                                                          \
  /*************************************************************/         \
  /* CodeBlob hierarchy (needed for run-time type information) */         \
  /*************************************************************/         \
                                                                          \
  declare_toplevel_type(SharedRuntime)                                    \
                                                                          \
  declare_toplevel_type(CodeBlob)                                         \
  declare_type(RuntimeBlob,              CodeBlob)                        \
  declare_type(BufferBlob,               RuntimeBlob)                     \
  declare_type(AdapterBlob,              BufferBlob)                      \
  declare_type(MethodHandlesAdapterBlob, BufferBlob)                      \
  declare_type(CompiledMethod,           CodeBlob)                        \
  declare_type(nmethod,                  CompiledMethod)                  \
  declare_type(RuntimeStub,              RuntimeBlob)                     \
  declare_type(SingletonBlob,            RuntimeBlob)                     \
  declare_type(SafepointBlob,            SingletonBlob)                   \
  declare_type(DeoptimizationBlob,       SingletonBlob)                   \
  declare_c2_type(ExceptionBlob,         SingletonBlob)                   \
  declare_c2_type(UncommonTrapBlob,      RuntimeBlob)                     \
                                                                          \
  /***************************************/                               \
  /* PcDesc and other compiled code info */                               \
  /***************************************/                               \
                                                                          \
  declare_toplevel_type(PcDesc)                                           \
  declare_toplevel_type(ExceptionCache)                                   \
  declare_toplevel_type(PcDescCache)                                      \
  declare_toplevel_type(Dependencies)                                     \
  declare_toplevel_type(CompileTask)                                      \
  declare_toplevel_type(Deoptimization)                                   \
  declare_toplevel_type(Deoptimization::UnrollBlock)                      \
                                                                          \
  /************************/                                              \
  /* OopMap and OopMapSet */                                              \
  /************************/                                              \
                                                                          \
  declare_toplevel_type(OopMap)                                           \
  declare_toplevel_type(OopMapSet)                                        \
  declare_toplevel_type(ImmutableOopMapSet)                               \
  declare_toplevel_type(ImmutableOopMapPair)                              \
  declare_toplevel_type(ImmutableOopMap)                                  \
                                                                          \
  /********************/                                                  \
  /* CompressedStream */                                                  \
  /********************/                                                  \
                                                                          \
  declare_toplevel_type(CompressedStream)                                 \
                                                                          \
  /**************/                                                        \
  /* VMRegImpl  */                                                        \
  /**************/                                                        \
                                                                          \
  declare_toplevel_type(VMRegImpl)                                        \
                                                                          \
  /*********************************/                                     \
  /* JNIHandles and JNIHandleBlock */                                     \
  /*********************************/                                     \
                                                                          \
  declare_toplevel_type(JNIHandles)                                       \
  declare_toplevel_type(JNIHandleBlock)                                   \
  declare_toplevel_type(jobject)                                          \
                                                                          \
  /**************/                                                        \
  /* OopStorage */                                                        \
  /**************/                                                        \
                                                                          \
  declare_toplevel_type(OopStorage)                                       \
                                                                          \
  /**********************/                                                \
  /* Runtime1 (C1 only) */                                                \
  /**********************/                                                \
                                                                          \
  declare_c1_toplevel_type(Runtime1)                                      \
                                                                          \
  /************/                                                          \
  /* Monitors */                                                          \
  /************/                                                          \
                                                                          \
  declare_toplevel_type(ObjectMonitor)                                    \
  declare_toplevel_type(PaddedObjectMonitor)                              \
  declare_toplevel_type(ObjectSynchronizer)                               \
  declare_toplevel_type(BasicLock)                                        \
  declare_toplevel_type(BasicObjectLock)                                  \
                                                                          \
  /*********************/                                                 \
  /* Matcher (C2 only) */                                                 \
  /*********************/                                                 \
                                                                          \
  declare_c2_toplevel_type(Matcher)                                       \
  declare_c2_toplevel_type(Compile)                                       \
  declare_c2_toplevel_type(InlineTree)                                    \
  declare_c2_toplevel_type(OptoRegPair)                                   \
  declare_c2_toplevel_type(JVMState)                                      \
  declare_c2_toplevel_type(Phase)                                         \
    declare_c2_type(PhaseCFG, Phase)                                      \
    declare_c2_type(PhaseRegAlloc, Phase)                                 \
    declare_c2_type(PhaseChaitin, PhaseRegAlloc)                          \
  declare_c2_toplevel_type(CFGElement)                                    \
    declare_c2_type(Block, CFGElement)                                    \
  declare_c2_toplevel_type(Block_Array)                                   \
    declare_c2_type(Block_List, Block_Array)                              \
  declare_c2_toplevel_type(Node_Array)                                    \
  declare_c2_type(Node_List, Node_Array)                                  \
  declare_c2_type(Unique_Node_List, Node_List)                            \
  declare_c2_toplevel_type(Node)                                          \
  declare_c2_type(AddNode, Node)                                          \
  declare_c2_type(AddINode, AddNode)                                      \
  declare_c2_type(AddLNode, AddNode)                                      \
  declare_c2_type(AddFNode, AddNode)                                      \
  declare_c2_type(AddDNode, AddNode)                                      \
  declare_c2_type(AddPNode, Node)                                         \
  declare_c2_type(OrINode, AddNode)                                       \
  declare_c2_type(OrLNode, AddNode)                                       \
  declare_c2_type(XorINode, AddNode)                                      \
  declare_c2_type(XorLNode, AddNode)                                      \
  declare_c2_type(MaxNode, AddNode)                                       \
  declare_c2_type(MaxINode, MaxNode)                                      \
  declare_c2_type(MinINode, MaxNode)                                      \
  declare_c2_type(MaxFNode, MaxNode)                                      \
  declare_c2_type(MinFNode, MaxNode)                                      \
  declare_c2_type(MaxDNode, MaxNode)                                      \
  declare_c2_type(MinDNode, MaxNode)                                      \
  declare_c2_type(StartNode, MultiNode)                                   \
  declare_c2_type(StartOSRNode, StartNode)                                \
  declare_c2_type(ParmNode, ProjNode)                                     \
  declare_c2_type(ReturnNode, Node)                                       \
  declare_c2_type(RethrowNode, Node)                                      \
  declare_c2_type(TailCallNode, ReturnNode)                               \
  declare_c2_type(TailJumpNode, ReturnNode)                               \
  declare_c2_type(SafePointNode, MultiNode)                               \
  declare_c2_type(CallNode, SafePointNode)                                \
  declare_c2_type(CallJavaNode, CallNode)                                 \
  declare_c2_type(CallStaticJavaNode, CallJavaNode)                       \
  declare_c2_type(CallDynamicJavaNode, CallJavaNode)                      \
  declare_c2_type(CallRuntimeNode, CallNode)                              \
  declare_c2_type(CallLeafNode, CallRuntimeNode)                          \
  declare_c2_type(CallLeafNoFPNode, CallLeafNode)                         \
  declare_c2_type(AllocateNode, CallNode)                                 \
  declare_c2_type(AllocateArrayNode, AllocateNode)                        \
  declare_c2_type(LockNode, AbstractLockNode)                             \
  declare_c2_type(UnlockNode, AbstractLockNode)                           \
  declare_c2_type(FastLockNode, CmpNode)                                  \
  declare_c2_type(FastUnlockNode, CmpNode)                                \
  declare_c2_type(RegionNode, Node)                                       \
  declare_c2_type(JProjNode, ProjNode)                                    \
  declare_c2_type(PhiNode, TypeNode)                                      \
  declare_c2_type(GotoNode, Node)                                         \
  declare_c2_type(CProjNode, ProjNode)                                    \
  declare_c2_type(MultiBranchNode, MultiNode)                             \
  declare_c2_type(IfNode, MultiBranchNode)                                \
  declare_c2_type(IfTrueNode, CProjNode)                                  \
  declare_c2_type(IfFalseNode, CProjNode)                                 \
  declare_c2_type(PCTableNode, MultiBranchNode)                           \
  declare_c2_type(JumpNode, PCTableNode)                                  \
  declare_c2_type(JumpProjNode, JProjNode)                                \
  declare_c2_type(CatchNode, PCTableNode)                                 \
  declare_c2_type(CatchProjNode, CProjNode)                               \
  declare_c2_type(CreateExNode, TypeNode)                                 \
  declare_c2_type(ClearArrayNode, Node)                                   \
  declare_c2_type(NeverBranchNode, MultiBranchNode)                       \
  declare_c2_type(ConNode, TypeNode)                                      \
  declare_c2_type(ConINode, ConNode)                                      \
  declare_c2_type(ConPNode, ConNode)                                      \
  declare_c2_type(ConNNode, ConNode)                                      \
  declare_c2_type(ConLNode, ConNode)                                      \
  declare_c2_type(ConFNode, ConNode)                                      \
  declare_c2_type(ConDNode, ConNode)                                      \
  declare_c2_type(BinaryNode, Node)                                       \
  declare_c2_type(CMoveNode, TypeNode)                                    \
  declare_c2_type(CMoveDNode, CMoveNode)                                  \
  declare_c2_type(CMoveFNode, CMoveNode)                                  \
  declare_c2_type(CMoveINode, CMoveNode)                                  \
  declare_c2_type(CMoveLNode, CMoveNode)                                  \
  declare_c2_type(CMovePNode, CMoveNode)                                  \
  declare_c2_type(CMoveNNode, CMoveNode)                                  \
  declare_c2_type(EncodePNode, TypeNode)                                  \
  declare_c2_type(DecodeNNode, TypeNode)                                  \
  declare_c2_type(EncodePKlassNode, TypeNode)                             \
  declare_c2_type(DecodeNKlassNode, TypeNode)                             \
  declare_c2_type(ConstraintCastNode, TypeNode)                           \
  declare_c2_type(CastIINode, ConstraintCastNode)                         \
  declare_c2_type(CastLLNode, ConstraintCastNode)                         \
  declare_c2_type(CastPPNode, ConstraintCastNode)                         \
  declare_c2_type(CheckCastPPNode, TypeNode)                              \
  declare_c2_type(Conv2BNode, Node)                                       \
  declare_c2_type(ConvD2FNode, Node)                                      \
  declare_c2_type(ConvD2INode, Node)                                      \
  declare_c2_type(ConvD2LNode, Node)                                      \
  declare_c2_type(ConvF2DNode, Node)                                      \
  declare_c2_type(ConvF2INode, Node)                                      \
  declare_c2_type(ConvF2LNode, Node)                                      \
  declare_c2_type(ConvI2DNode, Node)                                      \
  declare_c2_type(ConvI2FNode, Node)                                      \
  declare_c2_type(ConvI2LNode, TypeNode)                                  \
  declare_c2_type(ConvL2DNode, Node)                                      \
  declare_c2_type(ConvL2FNode, Node)                                      \
  declare_c2_type(ConvL2INode, Node)                                      \
  declare_c2_type(CastX2PNode, Node)                                      \
  declare_c2_type(CastP2XNode, Node)                                      \
  declare_c2_type(SetVectMaskINode, Node)                                 \
  declare_c2_type(MemBarNode, MultiNode)                                  \
  declare_c2_type(MemBarAcquireNode, MemBarNode)                          \
  declare_c2_type(MemBarReleaseNode, MemBarNode)                          \
  declare_c2_type(LoadFenceNode, MemBarNode)                              \
  declare_c2_type(StoreFenceNode, MemBarNode)                             \
  declare_c2_type(MemBarVolatileNode, MemBarNode)                         \
  declare_c2_type(MemBarCPUOrderNode, MemBarNode)                         \
  declare_c2_type(OnSpinWaitNode, MemBarNode)                             \
  declare_c2_type(InitializeNode, MemBarNode)                             \
  declare_c2_type(ThreadLocalNode, Node)                                  \
  declare_c2_type(Opaque1Node, Node)                                      \
  declare_c2_type(Opaque2Node, Node)                                      \
  declare_c2_type(PartialSubtypeCheckNode, Node)                          \
  declare_c2_type(MoveI2FNode, Node)                                      \
  declare_c2_type(MoveL2DNode, Node)                                      \
  declare_c2_type(MoveF2INode, Node)                                      \
  declare_c2_type(MoveD2LNode, Node)                                      \
  declare_c2_type(DivINode, Node)                                         \
  declare_c2_type(DivLNode, Node)                                         \
  declare_c2_type(DivFNode, Node)                                         \
  declare_c2_type(DivDNode, Node)                                         \
  declare_c2_type(ModINode, Node)                                         \
  declare_c2_type(ModLNode, Node)                                         \
  declare_c2_type(ModFNode, Node)                                         \
  declare_c2_type(ModDNode, Node)                                         \
  declare_c2_type(DivModNode, MultiNode)                                  \
  declare_c2_type(DivModINode, DivModNode)                                \
  declare_c2_type(DivModLNode, DivModNode)                                \
  declare_c2_type(BoxLockNode, Node)                                      \
  declare_c2_type(LoopNode, RegionNode)                                   \
  declare_c2_type(CountedLoopNode, LoopNode)                              \
  declare_c2_type(CountedLoopEndNode, IfNode)                             \
  declare_c2_type(MachNode, Node)                                         \
  declare_c2_type(MachIdealNode, MachNode)                                \
  declare_c2_type(MachTypeNode, MachNode)                                 \
  declare_c2_type(MachBreakpointNode, MachIdealNode)                      \
  declare_c2_type(MachUEPNode, MachIdealNode)                             \
  declare_c2_type(MachPrologNode, MachIdealNode)                          \
  declare_c2_type(MachEpilogNode, MachIdealNode)                          \
  declare_c2_type(MachNopNode, MachIdealNode)                             \
  declare_c2_type(MachSpillCopyNode, MachIdealNode)                       \
  declare_c2_type(MachNullCheckNode, MachIdealNode)                       \
  declare_c2_type(MachProjNode, ProjNode)                                 \
  declare_c2_type(MachIfNode, MachNode)                                   \
  declare_c2_type(MachJumpNode, MachNode)                                 \
  declare_c2_type(MachFastLockNode, MachNode)                             \
  declare_c2_type(MachReturnNode, MachNode)                               \
  declare_c2_type(MachSafePointNode, MachReturnNode)                      \
  declare_c2_type(MachCallNode, MachSafePointNode)                        \
  declare_c2_type(MachCallJavaNode, MachCallNode)                         \
  declare_c2_type(MachCallStaticJavaNode, MachCallJavaNode)               \
  declare_c2_type(MachCallDynamicJavaNode, MachCallJavaNode)              \
  declare_c2_type(MachCallRuntimeNode, MachCallNode)                      \
  declare_c2_type(MachHaltNode, MachReturnNode)                           \
  declare_c2_type(MachTempNode, MachNode)                                 \
  declare_c2_type(MemNode, Node)                                          \
  declare_c2_type(MergeMemNode, Node)                                     \
  declare_c2_type(LoadNode, MemNode)                                      \
  declare_c2_type(LoadBNode, LoadNode)                                    \
  declare_c2_type(LoadUSNode, LoadNode)                                   \
  declare_c2_type(LoadINode, LoadNode)                                    \
  declare_c2_type(LoadRangeNode, LoadINode)                               \
  declare_c2_type(LoadLNode, LoadNode)                                    \
  declare_c2_type(LoadL_unalignedNode, LoadLNode)                         \
  declare_c2_type(LoadFNode, LoadNode)                                    \
  declare_c2_type(LoadDNode, LoadNode)                                    \
  declare_c2_type(LoadD_unalignedNode, LoadDNode)                         \
  declare_c2_type(LoadPNode, LoadNode)                                    \
  declare_c2_type(LoadNNode, LoadNode)                                    \
  declare_c2_type(LoadKlassNode, LoadPNode)                               \
  declare_c2_type(LoadNKlassNode, LoadNNode)                              \
  declare_c2_type(LoadSNode, LoadNode)                                    \
  declare_c2_type(StoreNode, MemNode)                                     \
  declare_c2_type(StoreBNode, StoreNode)                                  \
  declare_c2_type(StoreCNode, StoreNode)                                  \
  declare_c2_type(StoreINode, StoreNode)                                  \
  declare_c2_type(StoreLNode, StoreNode)                                  \
  declare_c2_type(StoreFNode, StoreNode)                                  \
  declare_c2_type(StoreDNode, StoreNode)                                  \
  declare_c2_type(StorePNode, StoreNode)                                  \
  declare_c2_type(StoreNNode, StoreNode)                                  \
  declare_c2_type(StoreNKlassNode, StoreNode)                             \
  declare_c2_type(StoreCMNode, StoreNode)                                 \
  declare_c2_type(LoadPLockedNode, LoadPNode)                             \
  declare_c2_type(SCMemProjNode, ProjNode)                                \
  declare_c2_type(LoadStoreNode, Node)                                    \
  declare_c2_type(StorePConditionalNode, LoadStoreNode)                   \
  declare_c2_type(StoreLConditionalNode, LoadStoreNode)                   \
  declare_c2_type(CompareAndSwapNode, LoadStoreConditionalNode)           \
  declare_c2_type(CompareAndSwapBNode, CompareAndSwapNode)                \
  declare_c2_type(CompareAndSwapSNode, CompareAndSwapNode)                \
  declare_c2_type(CompareAndSwapLNode, CompareAndSwapNode)                \
  declare_c2_type(CompareAndSwapINode, CompareAndSwapNode)                \
  declare_c2_type(CompareAndSwapPNode, CompareAndSwapNode)                \
  declare_c2_type(CompareAndSwapNNode, CompareAndSwapNode)                \
  declare_c2_type(WeakCompareAndSwapBNode, CompareAndSwapNode)            \
  declare_c2_type(WeakCompareAndSwapSNode, CompareAndSwapNode)            \
  declare_c2_type(WeakCompareAndSwapLNode, CompareAndSwapNode)            \
  declare_c2_type(WeakCompareAndSwapINode, CompareAndSwapNode)            \
  declare_c2_type(WeakCompareAndSwapPNode, CompareAndSwapNode)            \
  declare_c2_type(WeakCompareAndSwapNNode, CompareAndSwapNode)            \
  declare_c2_type(CompareAndExchangeNode, LoadStoreNode)                  \
  declare_c2_type(CompareAndExchangeBNode, CompareAndExchangeNode)        \
  declare_c2_type(CompareAndExchangeSNode, CompareAndExchangeNode)        \
  declare_c2_type(CompareAndExchangeLNode, CompareAndExchangeNode)        \
  declare_c2_type(CompareAndExchangeINode, CompareAndExchangeNode)        \
  declare_c2_type(CompareAndExchangePNode, CompareAndExchangeNode)        \
  declare_c2_type(CompareAndExchangeNNode, CompareAndExchangeNode)        \
  declare_c2_type(MulNode, Node)                                          \
  declare_c2_type(MulINode, MulNode)                                      \
  declare_c2_type(MulLNode, MulNode)                                      \
  declare_c2_type(MulFNode, MulNode)                                      \
  declare_c2_type(MulDNode, MulNode)                                      \
  declare_c2_type(MulHiLNode, Node)                                       \
  declare_c2_type(AndINode, MulINode)                                     \
  declare_c2_type(AndLNode, MulLNode)                                     \
  declare_c2_type(LShiftINode, Node)                                      \
  declare_c2_type(LShiftLNode, Node)                                      \
  declare_c2_type(RShiftINode, Node)                                      \
  declare_c2_type(RShiftLNode, Node)                                      \
  declare_c2_type(URShiftINode, Node)                                     \
  declare_c2_type(URShiftLNode, Node)                                     \
  declare_c2_type(MultiNode, Node)                                        \
  declare_c2_type(ProjNode, Node)                                         \
  declare_c2_type(TypeNode, Node)                                         \
  declare_c2_type(NodeHash, StackObj)                                     \
  declare_c2_type(RootNode, LoopNode)                                     \
  declare_c2_type(HaltNode, Node)                                         \
  declare_c2_type(SubNode, Node)                                          \
  declare_c2_type(SubINode, SubNode)                                      \
  declare_c2_type(SubLNode, SubNode)                                      \
  declare_c2_type(SubFPNode, SubNode)                                     \
  declare_c2_type(SubFNode, SubFPNode)                                    \
  declare_c2_type(SubDNode, SubFPNode)                                    \
  declare_c2_type(CmpNode, SubNode)                                       \
  declare_c2_type(CmpINode, CmpNode)                                      \
  declare_c2_type(CmpUNode, CmpNode)                                      \
  declare_c2_type(CmpPNode, CmpNode)                                      \
  declare_c2_type(CmpNNode, CmpNode)                                      \
  declare_c2_type(CmpLNode, CmpNode)                                      \
  declare_c2_type(CmpULNode, CmpNode)                                     \
  declare_c2_type(CmpL3Node, CmpLNode)                                    \
  declare_c2_type(CmpFNode, CmpNode)                                      \
  declare_c2_type(CmpF3Node, CmpFNode)                                    \
  declare_c2_type(CmpDNode, CmpNode)                                      \
  declare_c2_type(CmpD3Node, CmpDNode)                                    \
  declare_c2_type(BoolNode, Node)                                         \
  declare_c2_type(AbsNode, Node)                                          \
  declare_c2_type(AbsINode, AbsNode)                                      \
  declare_c2_type(AbsFNode, AbsNode)                                      \
  declare_c2_type(AbsDNode, AbsNode)                                      \
  declare_c2_type(CmpLTMaskNode, Node)                                    \
  declare_c2_type(NegNode, Node)                                          \
  declare_c2_type(NegFNode, NegNode)                                      \
  declare_c2_type(NegDNode, NegNode)                                      \
  declare_c2_type(AtanDNode, Node)                                        \
  declare_c2_type(SqrtFNode, Node)                                        \
  declare_c2_type(SqrtDNode, Node)                                        \
  declare_c2_type(ReverseBytesINode, Node)                                \
  declare_c2_type(ReverseBytesLNode, Node)                                \
  declare_c2_type(ReductionNode, Node)                                    \
  declare_c2_type(VectorNode, Node)                                       \
  declare_c2_type(AbsVBNode, VectorNode)                                   \
  declare_c2_type(AbsVSNode, VectorNode)                                   \
  declare_c2_type(AbsVINode, VectorNode)                                   \
  declare_c2_type(AbsVLNode, VectorNode)                                   \
  declare_c2_type(AddVBNode, VectorNode)                                  \
  declare_c2_type(AddVSNode, VectorNode)                                  \
  declare_c2_type(AddVINode, VectorNode)                                  \
  declare_c2_type(AddReductionVINode, ReductionNode)                      \
  declare_c2_type(AddVLNode, VectorNode)                                  \
  declare_c2_type(AddReductionVLNode, ReductionNode)                      \
  declare_c2_type(AddVFNode, VectorNode)                                  \
  declare_c2_type(AddReductionVFNode, ReductionNode)                      \
  declare_c2_type(AddVDNode, VectorNode)                                  \
  declare_c2_type(AddReductionVDNode, ReductionNode)                      \
  declare_c2_type(SubVBNode, VectorNode)                                  \
  declare_c2_type(SubVSNode, VectorNode)                                  \
  declare_c2_type(SubVINode, VectorNode)                                  \
  declare_c2_type(SubVLNode, VectorNode)                                  \
  declare_c2_type(SubVFNode, VectorNode)                                  \
  declare_c2_type(SubVDNode, VectorNode)                                  \
  declare_c2_type(MulVBNode, VectorNode)                                  \
  declare_c2_type(MulVSNode, VectorNode)                                  \
  declare_c2_type(MulVLNode, VectorNode)                                  \
  declare_c2_type(MulReductionVLNode, ReductionNode)                      \
  declare_c2_type(MulVINode, VectorNode)                                  \
  declare_c2_type(MulReductionVINode, ReductionNode)                      \
  declare_c2_type(MulVFNode, VectorNode)                                  \
  declare_c2_type(MulReductionVFNode, ReductionNode)                      \
  declare_c2_type(MulVDNode, VectorNode)                                  \
  declare_c2_type(NegVFNode, VectorNode)                                  \
  declare_c2_type(NegVDNode, VectorNode)                                  \
  declare_c2_type(FmaVDNode, VectorNode)                                  \
  declare_c2_type(FmaVFNode, VectorNode)                                  \
  declare_c2_type(CMoveVFNode, VectorNode)                                \
  declare_c2_type(CMoveVDNode, VectorNode)                                \
  declare_c2_type(MulReductionVDNode, ReductionNode)                      \
  declare_c2_type(DivVFNode, VectorNode)                                  \
  declare_c2_type(DivVDNode, VectorNode)                                  \
  declare_c2_type(PopCountVINode, VectorNode)                             \
  declare_c2_type(LShiftVBNode, VectorNode)                               \
  declare_c2_type(LShiftVSNode, VectorNode)                               \
  declare_c2_type(LShiftVINode, VectorNode)                               \
  declare_c2_type(LShiftVLNode, VectorNode)                               \
  declare_c2_type(RShiftVBNode, VectorNode)                               \
  declare_c2_type(RShiftVSNode, VectorNode)                               \
  declare_c2_type(RShiftVINode, VectorNode)                               \
  declare_c2_type(RShiftVLNode, VectorNode)                               \
  declare_c2_type(URShiftVBNode, VectorNode)                              \
  declare_c2_type(URShiftVSNode, VectorNode)                              \
  declare_c2_type(URShiftVINode, VectorNode)                              \
  declare_c2_type(URShiftVLNode, VectorNode)                              \
  declare_c2_type(AndVNode, VectorNode)                                   \
  declare_c2_type(OrVNode, VectorNode)                                    \
  declare_c2_type(XorVNode, VectorNode)                                   \
  declare_c2_type(MaxVNode, VectorNode)                                   \
  declare_c2_type(MinVNode, VectorNode)                                   \
  declare_c2_type(MaxReductionVNode, ReductionNode)                       \
  declare_c2_type(MinReductionVNode, ReductionNode)                       \
  declare_c2_type(LoadVectorNode, LoadNode)                               \
  declare_c2_type(StoreVectorNode, StoreNode)                             \
  declare_c2_type(ReplicateBNode, VectorNode)                             \
  declare_c2_type(ReplicateSNode, VectorNode)                             \
  declare_c2_type(ReplicateINode, VectorNode)                             \
  declare_c2_type(ReplicateLNode, VectorNode)                             \
  declare_c2_type(ReplicateFNode, VectorNode)                             \
  declare_c2_type(ReplicateDNode, VectorNode)                             \
  declare_c2_type(PackNode, VectorNode)                                   \
  declare_c2_type(PackBNode, PackNode)                                    \
  declare_c2_type(PackSNode, PackNode)                                    \
  declare_c2_type(PackINode, PackNode)                                    \
  declare_c2_type(PackLNode, PackNode)                                    \
  declare_c2_type(PackFNode, PackNode)                                    \
  declare_c2_type(PackDNode, PackNode)                                    \
  declare_c2_type(Pack2LNode, PackNode)                                   \
  declare_c2_type(Pack2DNode, PackNode)                                   \
  declare_c2_type(ExtractNode, Node)                                      \
  declare_c2_type(ExtractBNode, ExtractNode)                              \
  declare_c2_type(ExtractUBNode, ExtractNode)                             \
  declare_c2_type(ExtractCNode, ExtractNode)                              \
  declare_c2_type(ExtractSNode, ExtractNode)                              \
  declare_c2_type(ExtractINode, ExtractNode)                              \
  declare_c2_type(ExtractLNode, ExtractNode)                              \
  declare_c2_type(ExtractFNode, ExtractNode)                              \
  declare_c2_type(ExtractDNode, ExtractNode)                              \
  declare_c2_type(OverflowNode, CmpNode)                                  \
  declare_c2_type(OverflowINode, OverflowNode)                            \
  declare_c2_type(OverflowAddINode, OverflowINode)                        \
  declare_c2_type(OverflowSubINode, OverflowINode)                        \
  declare_c2_type(OverflowMulINode, OverflowINode)                        \
  declare_c2_type(OverflowLNode, OverflowNode)                            \
  declare_c2_type(OverflowAddLNode, OverflowLNode)                        \
  declare_c2_type(OverflowSubLNode, OverflowLNode)                        \
  declare_c2_type(OverflowMulLNode, OverflowLNode)                        \
  declare_c2_type(FmaDNode, Node)                                         \
  declare_c2_type(FmaFNode, Node)                                         \
                                                                          \
  /*********************/                                                 \
  /* Adapter Blob Entries */                                              \
  /*********************/                                                 \
  declare_toplevel_type(AdapterHandlerEntry)                              \
  declare_toplevel_type(AdapterHandlerEntry*)                             \
                                                                          \
  /*********************/                                                 \
  /* CI */                                                                \
  /*********************/                                                 \
  declare_toplevel_type(ciEnv)                                            \
  declare_toplevel_type(ciObjectFactory)                                  \
  declare_toplevel_type(ciConstant)                                       \
  declare_toplevel_type(ciField)                                          \
  declare_toplevel_type(ciSymbol)                                         \
  declare_toplevel_type(ciBaseObject)                                     \
  declare_type(ciObject, ciBaseObject)                                    \
  declare_type(ciInstance, ciObject)                                      \
  declare_type(ciMetadata, ciBaseObject)                                  \
  declare_type(ciMethod, ciMetadata)                                      \
  declare_type(ciMethodData, ciMetadata)                                  \
  declare_type(ciType, ciMetadata)                                        \
  declare_type(ciKlass, ciType)                                           \
  declare_type(ciInstanceKlass, ciKlass)                                  \
  declare_type(ciArrayKlass, ciKlass)                                     \
  declare_type(ciTypeArrayKlass, ciArrayKlass)                            \
  declare_type(ciObjArrayKlass, ciArrayKlass)                             \
                                                                          \
  /********************/                                                  \
  /* -XX flags        */                                                  \
  /********************/                                                  \
                                                                          \
  declare_toplevel_type(JVMFlag)                                          \
  declare_toplevel_type(JVMFlag*)                                         \
                                                                          \
  /********************/                                                  \
  /* JVMTI            */                                                  \
  /********************/                                                  \
                                                                          \
  declare_toplevel_type(JvmtiExport)                                      \
                                                                          \
  /********************/                                                  \
  /* JDK/VM version   */                                                  \
  /********************/                                                  \
                                                                          \
  declare_toplevel_type(Abstract_VM_Version)                              \
  declare_toplevel_type(JDK_Version)                                      \
                                                                          \
  /*************/                                                         \
  /* Arguments */                                                         \
  /*************/                                                         \
                                                                          \
  declare_toplevel_type(Arguments)                                        \
                                                                          \
  /***********/                                                           \
  /* VMError */                                                           \
  /***********/                                                           \
                                                                          \
  declare_toplevel_type(VMError)                                          \
                                                                          \
  /***************/                                                       \
  /* Other types */                                                       \
  /***************/                                                       \
                                                                          \
  /* all enum types */                                                    \
                                                                          \
   declare_integer_type(Bytecodes::Code)                                  \
   declare_integer_type(Generation::Name)                                 \
   declare_integer_type(InstanceKlass::ClassState)                        \
   declare_integer_type(JavaThreadState)                                  \
   declare_integer_type(ThreadState)                                      \
   declare_integer_type(Location::Type)                                   \
   declare_integer_type(Location::Where)                                  \
   declare_integer_type(JVMFlag::Flags)                                   \
   COMPILER2_PRESENT(declare_integer_type(OptoReg::Name))                 \
                                                                          \
   declare_toplevel_type(CHeapObj<mtInternal>)                            \
            declare_type(Array<int>, MetaspaceObj)                        \
            declare_type(Array<u1>, MetaspaceObj)                         \
            declare_type(Array<u2>, MetaspaceObj)                         \
            declare_type(Array<Klass*>, MetaspaceObj)                     \
            declare_type(Array<Method*>, MetaspaceObj)                    \
                                                                          \
   declare_toplevel_type(BitMap)                                          \
            declare_type(BitMapView, BitMap)                              \
                                                                          \
  declare_integer_type(markWord)                                          \
  declare_integer_type(AccessFlags)  /* FIXME: wrong type (not integer) */\
  declare_toplevel_type(address)      /* FIXME: should this be an integer type? */\
  declare_integer_type(BasicType)   /* FIXME: wrong type (not integer) */ \
  declare_toplevel_type(BreakpointInfo)                                   \
  declare_toplevel_type(BreakpointInfo*)                                  \
  declare_toplevel_type(CodeBlob*)                                        \
  declare_toplevel_type(RuntimeBlob*)                                     \
  declare_toplevel_type(CompressedWriteStream*)                           \
  declare_toplevel_type(ConstantPoolCacheEntry)                           \
  declare_toplevel_type(elapsedTimer)                                     \
  declare_toplevel_type(frame)                                            \
  declare_toplevel_type(intptr_t*)                                        \
   declare_unsigned_integer_type(InvocationCounter) /* FIXME: wrong type (not integer) */ \
  declare_toplevel_type(JavaThread*)                                      \
  declare_toplevel_type(JavaThread *const *const)                         \
  declare_toplevel_type(java_lang_Class)                                  \
  declare_integer_type(JavaThread::AsyncRequests)                         \
  declare_integer_type(JavaThread::TerminatedTypes)                       \
  declare_toplevel_type(jbyte*)                                           \
  declare_toplevel_type(jbyte**)                                          \
  declare_toplevel_type(jint*)                                            \
  declare_toplevel_type(jniIdMapBase*)                                    \
  declare_unsigned_integer_type(juint)                                    \
  declare_unsigned_integer_type(julong)                                   \
  declare_toplevel_type(JNIHandleBlock*)                                  \
  declare_toplevel_type(JNIid)                                            \
  declare_toplevel_type(JNIid*)                                           \
  declare_toplevel_type(jmethodID*)                                       \
  declare_toplevel_type(Mutex*)                                           \
  declare_toplevel_type(nmethod*)                                         \
  COMPILER2_PRESENT(declare_unsigned_integer_type(node_idx_t))            \
  declare_toplevel_type(ObjectMonitor*)                                   \
  declare_toplevel_type(PaddedObjectMonitor*)                             \
  declare_toplevel_type(oop*)                                             \
  declare_toplevel_type(OopMap**)                                         \
  declare_toplevel_type(OopMapCache*)                                     \
  declare_toplevel_type(OopMapSet*)                                       \
  declare_toplevel_type(VMReg)                                            \
  declare_toplevel_type(OSThread*)                                        \
   declare_integer_type(ReferenceType)                                    \
  declare_toplevel_type(StubQueue*)                                       \
  declare_toplevel_type(Thread*)                                          \
  declare_toplevel_type(Universe)                                         \
  declare_toplevel_type(CompressedOops)                                   \
  declare_toplevel_type(CompressedKlassPointers)                          \
  declare_toplevel_type(os)                                               \
  declare_toplevel_type(vframeArray)                                      \
  declare_toplevel_type(vframeArrayElement)                               \
  declare_toplevel_type(Annotations*)                                     \
  declare_toplevel_type(OopMapValue)                                      \
  declare_type(FileMapInfo, CHeapObj<mtInternal>)                         \
  declare_toplevel_type(FileMapHeader)                                    \
  declare_toplevel_type(CDSFileMapRegion)                                 \
                                                                          \
  /************/                                                          \
  /* GC types */                                                          \
  /************/                                                          \
                                                                          \
  VM_TYPES_GC(declare_type,                                               \
              declare_toplevel_type,                                      \
              declare_integer_type)

//--------------------------------------------------------------------------------
// VM_INT_CONSTANTS
//
// This table contains integer constants required over in the
// serviceability agent. The "declare_constant" macro is used for all
// enums, etc., while "declare_preprocessor_constant" must be used for
// all #defined constants.

#define VM_INT_CONSTANTS(declare_constant,                                \
                         declare_constant_with_value,                     \
                         declare_preprocessor_constant,                   \
                         declare_c1_constant,                             \
                         declare_c2_constant,                             \
                         declare_c2_preprocessor_constant)                \
                                                                          \
  /****************/                                                      \
  /* GC constants */                                                      \
  /****************/                                                      \
                                                                          \
  VM_INT_CONSTANTS_GC(declare_constant,                                   \
                      declare_constant_with_value)                        \
                                                                          \
  /******************/                                                    \
  /* Useful globals */                                                    \
  /******************/                                                    \
                                                                          \
  declare_preprocessor_constant("ASSERT", DEBUG_ONLY(1) NOT_DEBUG(0))     \
                                                                          \
  /**************/                                                        \
  /* Stack bias */                                                        \
  /**************/                                                        \
                                                                          \
  declare_preprocessor_constant("STACK_BIAS", STACK_BIAS)                 \
                                                                          \
  /****************/                                                      \
  /* Object sizes */                                                      \
  /****************/                                                      \
                                                                          \
  declare_constant(oopSize)                                               \
  declare_constant(LogBytesPerWord)                                       \
  declare_constant(BytesPerWord)                                          \
  declare_constant(BytesPerLong)                                          \
                                                                          \
  declare_constant(LogKlassAlignmentInBytes)                              \
                                                                          \
  declare_constant(HeapWordSize)                                          \
  declare_constant(LogHeapWordSize)                                       \
                                                                          \
                                                                          \
  /************************/                                              \
  /* PerfMemory - jvmstat */                                              \
  /************************/                                              \
                                                                          \
  declare_preprocessor_constant("PERFDATA_MAJOR_VERSION", PERFDATA_MAJOR_VERSION) \
  declare_preprocessor_constant("PERFDATA_MINOR_VERSION", PERFDATA_MINOR_VERSION) \
  declare_preprocessor_constant("PERFDATA_BIG_ENDIAN", PERFDATA_BIG_ENDIAN)       \
  declare_preprocessor_constant("PERFDATA_LITTLE_ENDIAN", PERFDATA_LITTLE_ENDIAN) \
                                                                          \
                                                                          \
  /************************************************************/          \
  /* HotSpot specific JVM_ACC constants from global anon enum */          \
  /************************************************************/          \
                                                                          \
  declare_constant(JVM_ACC_WRITTEN_FLAGS)                                 \
  declare_constant(JVM_ACC_MONITOR_MATCH)                                 \
  declare_constant(JVM_ACC_HAS_MONITOR_BYTECODES)                         \
  declare_constant(JVM_ACC_HAS_LOOPS)                                     \
  declare_constant(JVM_ACC_LOOPS_FLAG_INIT)                               \
  declare_constant(JVM_ACC_QUEUED)                                        \
  declare_constant(JVM_ACC_NOT_C2_OSR_COMPILABLE)                         \
  declare_constant(JVM_ACC_HAS_LINE_NUMBER_TABLE)                         \
  declare_constant(JVM_ACC_HAS_CHECKED_EXCEPTIONS)                        \
  declare_constant(JVM_ACC_HAS_JSRS)                                      \
  declare_constant(JVM_ACC_IS_OLD)                                        \
  declare_constant(JVM_ACC_IS_OBSOLETE)                                   \
  declare_constant(JVM_ACC_IS_PREFIXED_NATIVE)                            \
  declare_constant(JVM_ACC_HAS_MIRANDA_METHODS)                           \
  declare_constant(JVM_ACC_HAS_VANILLA_CONSTRUCTOR)                       \
  declare_constant(JVM_ACC_HAS_FINALIZER)                                 \
  declare_constant(JVM_ACC_IS_CLONEABLE_FAST)                             \
  declare_constant(JVM_ACC_HAS_LOCAL_VARIABLE_TABLE)                      \
  declare_constant(JVM_ACC_PROMOTED_FLAGS)                                \
  declare_constant(JVM_ACC_FIELD_ACCESS_WATCHED)                          \
  declare_constant(JVM_ACC_FIELD_MODIFICATION_WATCHED)                    \
  declare_constant(JVM_ACC_FIELD_INTERNAL)                                \
  declare_constant(JVM_ACC_FIELD_STABLE)                                  \
  declare_constant(JVM_ACC_FIELD_HAS_GENERIC_SIGNATURE)                   \
                                                                          \
  declare_constant(JVM_CONSTANT_Utf8)                                     \
  declare_constant(JVM_CONSTANT_Unicode)                                  \
  declare_constant(JVM_CONSTANT_Integer)                                  \
  declare_constant(JVM_CONSTANT_Float)                                    \
  declare_constant(JVM_CONSTANT_Long)                                     \
  declare_constant(JVM_CONSTANT_Double)                                   \
  declare_constant(JVM_CONSTANT_Class)                                    \
  declare_constant(JVM_CONSTANT_String)                                   \
  declare_constant(JVM_CONSTANT_Fieldref)                                 \
  declare_constant(JVM_CONSTANT_Methodref)                                \
  declare_constant(JVM_CONSTANT_InterfaceMethodref)                       \
  declare_constant(JVM_CONSTANT_NameAndType)                              \
  declare_constant(JVM_CONSTANT_MethodHandle)                             \
  declare_constant(JVM_CONSTANT_MethodType)                               \
  declare_constant(JVM_CONSTANT_Dynamic)                                  \
  declare_constant(JVM_CONSTANT_InvokeDynamic)                            \
  declare_constant(JVM_CONSTANT_Module)                                   \
  declare_constant(JVM_CONSTANT_Package)                                  \
  declare_constant(JVM_CONSTANT_ExternalMax)                              \
                                                                          \
  declare_constant(JVM_CONSTANT_Invalid)                                  \
  declare_constant(JVM_CONSTANT_InternalMin)                              \
  declare_constant(JVM_CONSTANT_UnresolvedClass)                          \
  declare_constant(JVM_CONSTANT_ClassIndex)                               \
  declare_constant(JVM_CONSTANT_StringIndex)                              \
  declare_constant(JVM_CONSTANT_UnresolvedClassInError)                   \
  declare_constant(JVM_CONSTANT_MethodHandleInError)                      \
  declare_constant(JVM_CONSTANT_MethodTypeInError)                        \
  declare_constant(JVM_CONSTANT_DynamicInError)                           \
  declare_constant(JVM_CONSTANT_InternalMax)                              \
                                                                          \
  /*****************************/                                         \
  /* Thread::SuspendFlags enum */                                         \
  /*****************************/                                         \
                                                                          \
  declare_constant(Thread::_external_suspend)                             \
  declare_constant(Thread::_ext_suspended)                                \
  declare_constant(Thread::_has_async_exception)                          \
                                                                          \
  /*******************/                                                   \
  /* JavaThreadState */                                                   \
  /*******************/                                                   \
                                                                          \
  declare_constant(_thread_uninitialized)                                 \
  declare_constant(_thread_new)                                           \
  declare_constant(_thread_new_trans)                                     \
  declare_constant(_thread_in_native)                                     \
  declare_constant(_thread_in_native_trans)                               \
  declare_constant(_thread_in_vm)                                         \
  declare_constant(_thread_in_vm_trans)                                   \
  declare_constant(_thread_in_Java)                                       \
  declare_constant(_thread_in_Java_trans)                                 \
  declare_constant(_thread_blocked)                                       \
  declare_constant(_thread_blocked_trans)                                 \
  declare_constant(JavaThread::_not_terminated)                           \
  declare_constant(JavaThread::_thread_exiting)                           \
                                                                          \
  /*******************/                                                   \
  /* JavaThreadState */                                                   \
  /*******************/                                                   \
                                                                          \
  declare_constant(ALLOCATED)                                             \
  declare_constant(INITIALIZED)                                           \
  declare_constant(RUNNABLE)                                              \
  declare_constant(MONITOR_WAIT)                                          \
  declare_constant(CONDVAR_WAIT)                                          \
  declare_constant(OBJECT_WAIT)                                           \
  declare_constant(BREAKPOINTED)                                          \
  declare_constant(SLEEPING)                                              \
  declare_constant(ZOMBIE)                                                \
                                                                          \
  /******************************/                                        \
  /* Klass misc. enum constants */                                        \
  /******************************/                                        \
                                                                          \
  declare_constant(Klass::_primary_super_limit)                           \
  declare_constant(Klass::_lh_neutral_value)                              \
  declare_constant(Klass::_lh_instance_slow_path_bit)                     \
  declare_constant(Klass::_lh_log2_element_size_shift)                    \
  declare_constant(Klass::_lh_log2_element_size_mask)                     \
  declare_constant(Klass::_lh_element_type_shift)                         \
  declare_constant(Klass::_lh_element_type_mask)                          \
  declare_constant(Klass::_lh_header_size_shift)                          \
  declare_constant(Klass::_lh_header_size_mask)                           \
  declare_constant(Klass::_lh_array_tag_shift)                            \
  declare_constant(Klass::_lh_array_tag_type_value)                       \
  declare_constant(Klass::_lh_array_tag_obj_value)                        \
                                                                          \
  /********************************/                                      \
  /* ConstMethod anon-enum */                                             \
  /********************************/                                      \
                                                                          \
  declare_constant(Method::_caller_sensitive)                             \
  declare_constant(Method::_force_inline)                                 \
  declare_constant(Method::_dont_inline)                                  \
  declare_constant(Method::_hidden)                                       \
                                                                          \
  declare_constant(Method::nonvirtual_vtable_index)                       \
                                                                          \
  declare_constant(Method::extra_stack_entries_for_jsr292)                \
                                                                          \
  declare_constant(ConstMethod::_has_linenumber_table)                    \
  declare_constant(ConstMethod::_has_checked_exceptions)                  \
  declare_constant(ConstMethod::_has_localvariable_table)                 \
  declare_constant(ConstMethod::_has_exception_table)                     \
  declare_constant(ConstMethod::_has_generic_signature)                   \
  declare_constant(ConstMethod::_has_method_parameters)                   \
  declare_constant(ConstMethod::_has_method_annotations)                  \
  declare_constant(ConstMethod::_has_parameter_annotations)               \
  declare_constant(ConstMethod::_has_default_annotations)                 \
  declare_constant(ConstMethod::_has_type_annotations)                    \
                                                                          \
  /**************/                                                        \
  /* DataLayout */                                                        \
  /**************/                                                        \
                                                                          \
  declare_constant(DataLayout::cell_size)                                 \
  declare_constant(DataLayout::no_tag)                                    \
  declare_constant(DataLayout::bit_data_tag)                              \
  declare_constant(DataLayout::counter_data_tag)                          \
  declare_constant(DataLayout::jump_data_tag)                             \
  declare_constant(DataLayout::receiver_type_data_tag)                    \
  declare_constant(DataLayout::virtual_call_data_tag)                     \
  declare_constant(DataLayout::ret_data_tag)                              \
  declare_constant(DataLayout::branch_data_tag)                           \
  declare_constant(DataLayout::multi_branch_data_tag)                     \
  declare_constant(DataLayout::arg_info_data_tag)                         \
  declare_constant(DataLayout::call_type_data_tag)                        \
  declare_constant(DataLayout::virtual_call_type_data_tag)                \
  declare_constant(DataLayout::parameters_type_data_tag)                  \
  declare_constant(DataLayout::speculative_trap_data_tag)                 \
                                                                          \
  /*************************************/                                 \
  /* InstanceKlass enum                */                                 \
  /*************************************/                                 \
                                                                          \
                                                                          \
  /*************************************/                                 \
  /* FieldInfo FieldOffset enum        */                                 \
  /*************************************/                                 \
                                                                          \
  declare_constant(FieldInfo::access_flags_offset)                        \
  declare_constant(FieldInfo::name_index_offset)                          \
  declare_constant(FieldInfo::signature_index_offset)                     \
  declare_constant(FieldInfo::initval_index_offset)                       \
  declare_constant(FieldInfo::low_packed_offset)                          \
  declare_constant(FieldInfo::high_packed_offset)                         \
  declare_constant(FieldInfo::field_slots)                                \
                                                                          \
  /*************************************/                                 \
  /* FieldInfo tag constants           */                                 \
  /*************************************/                                 \
                                                                          \
  declare_preprocessor_constant("FIELDINFO_TAG_SIZE", FIELDINFO_TAG_SIZE) \
  declare_preprocessor_constant("FIELDINFO_TAG_MASK", FIELDINFO_TAG_MASK) \
  declare_preprocessor_constant("FIELDINFO_TAG_OFFSET", FIELDINFO_TAG_OFFSET) \
                                                                          \
  /************************************************/                      \
  /* InstanceKlass InnerClassAttributeOffset enum */                      \
  /************************************************/                      \
                                                                          \
  declare_constant(InstanceKlass::inner_class_inner_class_info_offset)    \
  declare_constant(InstanceKlass::inner_class_outer_class_info_offset)    \
  declare_constant(InstanceKlass::inner_class_inner_name_offset)          \
  declare_constant(InstanceKlass::inner_class_access_flags_offset)        \
  declare_constant(InstanceKlass::inner_class_next_offset)                \
                                                                          \
  /*****************************************************/                 \
  /* InstanceKlass EnclosingMethodAttributeOffset enum */                 \
  /*****************************************************/                 \
                                                                          \
  declare_constant(InstanceKlass::enclosing_method_attribute_size)        \
                                                                          \
  /*********************************/                                     \
  /* InstanceKlass ClassState enum */                                     \
  /*********************************/                                     \
                                                                          \
  declare_constant(InstanceKlass::allocated)                              \
  declare_constant(InstanceKlass::loaded)                                 \
  declare_constant(InstanceKlass::linked)                                 \
  declare_constant(InstanceKlass::being_initialized)                      \
  declare_constant(InstanceKlass::fully_initialized)                      \
  declare_constant(InstanceKlass::initialization_error)                   \
                                                                          \
  /***************************************/                               \
  /* InstanceKlass enums for _misc_flags */                               \
  /***************************************/                               \
                                                                          \
  declare_constant(InstanceKlass::_misc_rewritten)                        \
  declare_constant(InstanceKlass::_misc_has_nonstatic_fields)             \
  declare_constant(InstanceKlass::_misc_should_verify_class)              \
  declare_constant(InstanceKlass::_misc_is_unsafe_anonymous)              \
  declare_constant(InstanceKlass::_misc_is_contended)                     \
  declare_constant(InstanceKlass::_misc_has_nonstatic_concrete_methods)   \
  declare_constant(InstanceKlass::_misc_declares_nonstatic_concrete_methods)\
  declare_constant(InstanceKlass::_misc_has_been_redefined)               \
  declare_constant(InstanceKlass::_misc_has_passed_fingerprint_check)     \
  declare_constant(InstanceKlass::_misc_is_scratch_class)                 \
  declare_constant(InstanceKlass::_misc_is_shared_boot_class)             \
  declare_constant(InstanceKlass::_misc_is_shared_platform_class)         \
  declare_constant(InstanceKlass::_misc_is_shared_app_class)              \
                                                                          \
  /*********************************/                                     \
  /* Symbol* - symbol max length */                                       \
  /*********************************/                                     \
                                                                          \
  declare_constant(Symbol::max_symbol_length)                             \
                                                                          \
  /***********************************************/                       \
  /* ConstantPool* layout enum for InvokeDynamic */                       \
  /***********************************************/                       \
                                                                          \
  declare_constant(ConstantPool::_indy_bsm_offset)                        \
  declare_constant(ConstantPool::_indy_argc_offset)                       \
  declare_constant(ConstantPool::_indy_argv_offset)                       \
  declare_constant(ConstantPool::CPCACHE_INDEX_TAG)                       \
                                                                          \
  /********************************/                                      \
  /* ConstantPoolCacheEntry enums */                                      \
  /********************************/                                      \
                                                                          \
  declare_constant(ConstantPoolCacheEntry::is_volatile_shift)             \
  declare_constant(ConstantPoolCacheEntry::is_final_shift)                \
  declare_constant(ConstantPoolCacheEntry::is_forced_virtual_shift)       \
  declare_constant(ConstantPoolCacheEntry::is_vfinal_shift)               \
  declare_constant(ConstantPoolCacheEntry::is_field_entry_shift)          \
  declare_constant(ConstantPoolCacheEntry::tos_state_shift)               \
                                                                          \
  /***************************************/                               \
  /* java_lang_Thread::ThreadStatus enum */                               \
  /***************************************/                               \
                                                                          \
  declare_constant(java_lang_Thread::NEW)                                 \
  declare_constant(java_lang_Thread::RUNNABLE)                            \
  declare_constant(java_lang_Thread::SLEEPING)                            \
  declare_constant(java_lang_Thread::IN_OBJECT_WAIT)                      \
  declare_constant(java_lang_Thread::IN_OBJECT_WAIT_TIMED)                \
  declare_constant(java_lang_Thread::PARKED)                              \
  declare_constant(java_lang_Thread::PARKED_TIMED)                        \
  declare_constant(java_lang_Thread::BLOCKED_ON_MONITOR_ENTER)            \
  declare_constant(java_lang_Thread::TERMINATED)                          \
                                                                          \
  /******************************/                                        \
  /* Debug info                 */                                        \
  /******************************/                                        \
                                                                          \
  declare_constant(Location::OFFSET_MASK)                                 \
  declare_constant(Location::OFFSET_SHIFT)                                \
  declare_constant(Location::TYPE_MASK)                                   \
  declare_constant(Location::TYPE_SHIFT)                                  \
  declare_constant(Location::WHERE_MASK)                                  \
  declare_constant(Location::WHERE_SHIFT)                                 \
                                                                          \
  /* constants from Location::Type enum  */                               \
                                                                          \
  declare_constant(Location::normal)                                      \
  declare_constant(Location::oop)                                         \
  declare_constant(Location::narrowoop)                                   \
  declare_constant(Location::int_in_long)                                 \
  declare_constant(Location::lng)                                         \
  declare_constant(Location::float_in_dbl)                                \
  declare_constant(Location::dbl)                                         \
  declare_constant(Location::addr)                                        \
  declare_constant(Location::invalid)                                     \
                                                                          \
  /* constants from Location::Where enum */                               \
                                                                          \
  declare_constant(Location::on_stack)                                    \
  declare_constant(Location::in_register)                                 \
                                                                          \
  declare_constant(Deoptimization::Reason_many)                           \
  declare_constant(Deoptimization::Reason_none)                           \
  declare_constant(Deoptimization::Reason_null_check)                     \
  declare_constant(Deoptimization::Reason_null_assert)                    \
  declare_constant(Deoptimization::Reason_range_check)                    \
  declare_constant(Deoptimization::Reason_class_check)                    \
  declare_constant(Deoptimization::Reason_array_check)                    \
  declare_constant(Deoptimization::Reason_intrinsic)                      \
  declare_constant(Deoptimization::Reason_bimorphic)                      \
  declare_constant(Deoptimization::Reason_profile_predicate)              \
  declare_constant(Deoptimization::Reason_unloaded)                       \
  declare_constant(Deoptimization::Reason_uninitialized)                  \
  declare_constant(Deoptimization::Reason_initialized)                    \
  declare_constant(Deoptimization::Reason_unreached)                      \
  declare_constant(Deoptimization::Reason_unhandled)                      \
  declare_constant(Deoptimization::Reason_constraint)                     \
  declare_constant(Deoptimization::Reason_div0_check)                     \
  declare_constant(Deoptimization::Reason_age)                            \
  declare_constant(Deoptimization::Reason_predicate)                      \
  declare_constant(Deoptimization::Reason_loop_limit_check)               \
  declare_constant(Deoptimization::Reason_speculate_class_check)          \
  declare_constant(Deoptimization::Reason_speculate_null_check)           \
  declare_constant(Deoptimization::Reason_speculate_null_assert)          \
  declare_constant(Deoptimization::Reason_rtm_state_change)               \
  declare_constant(Deoptimization::Reason_unstable_if)                    \
  declare_constant(Deoptimization::Reason_unstable_fused_if)              \
  NOT_ZERO(JVMCI_ONLY(declare_constant(Deoptimization::Reason_aliasing)))                       \
  NOT_ZERO(JVMCI_ONLY(declare_constant(Deoptimization::Reason_transfer_to_interpreter)))        \
  NOT_ZERO(JVMCI_ONLY(declare_constant(Deoptimization::Reason_not_compiled_exception_handler))) \
  NOT_ZERO(JVMCI_ONLY(declare_constant(Deoptimization::Reason_unresolved)))                     \
  NOT_ZERO(JVMCI_ONLY(declare_constant(Deoptimization::Reason_jsr_mismatch)))                   \
  declare_constant(Deoptimization::Reason_tenured)                        \
  declare_constant(Deoptimization::Reason_LIMIT)                          \
  declare_constant(Deoptimization::Reason_RECORDED_LIMIT)                 \
                                                                          \
  declare_constant(Deoptimization::Action_none)                           \
  declare_constant(Deoptimization::Action_maybe_recompile)                \
  declare_constant(Deoptimization::Action_reinterpret)                    \
  declare_constant(Deoptimization::Action_make_not_entrant)               \
  declare_constant(Deoptimization::Action_make_not_compilable)            \
  declare_constant(Deoptimization::Action_LIMIT)                          \
                                                                          \
  /***************************************************/                   \
  /* DEFAULT_CACHE_LINE_SIZE (globalDefinitions.hpp) */                   \
  /***************************************************/                   \
                                                                          \
  declare_preprocessor_constant("DEFAULT_CACHE_LINE_SIZE", DEFAULT_CACHE_LINE_SIZE) \
                                                                          \
  declare_constant(Deoptimization::Unpack_deopt)                          \
  declare_constant(Deoptimization::Unpack_exception)                      \
  declare_constant(Deoptimization::Unpack_uncommon_trap)                  \
  declare_constant(Deoptimization::Unpack_reexecute)                      \
                                                                          \
  declare_constant(Deoptimization::_action_bits)                          \
  declare_constant(Deoptimization::_reason_bits)                          \
  declare_constant(Deoptimization::_debug_id_bits)                        \
  declare_constant(Deoptimization::_action_shift)                         \
  declare_constant(Deoptimization::_reason_shift)                         \
  declare_constant(Deoptimization::_debug_id_shift)                       \
                                                                          \
  /******************************************/                            \
  /* BasicType enum (globalDefinitions.hpp) */                            \
  /******************************************/                            \
                                                                          \
  declare_constant(T_BOOLEAN)                                             \
  declare_constant(T_CHAR)                                                \
  declare_constant(T_FLOAT)                                               \
  declare_constant(T_DOUBLE)                                              \
  declare_constant(T_BYTE)                                                \
  declare_constant(T_SHORT)                                               \
  declare_constant(T_INT)                                                 \
  declare_constant(T_LONG)                                                \
  declare_constant(T_OBJECT)                                              \
  declare_constant(T_ARRAY)                                               \
  declare_constant(T_VOID)                                                \
  declare_constant(T_ADDRESS)                                             \
  declare_constant(T_NARROWOOP)                                           \
  declare_constant(T_METADATA)                                            \
  declare_constant(T_NARROWKLASS)                                         \
  declare_constant(T_CONFLICT)                                            \
  declare_constant(T_ILLEGAL)                                             \
                                                                          \
  /**********************************************/                        \
  /* BasicTypeSize enum (globalDefinitions.hpp) */                        \
  /**********************************************/                        \
                                                                          \
  declare_constant(T_BOOLEAN_size)                                        \
  declare_constant(T_CHAR_size)                                           \
  declare_constant(T_FLOAT_size)                                          \
  declare_constant(T_DOUBLE_size)                                         \
  declare_constant(T_BYTE_size)                                           \
  declare_constant(T_SHORT_size)                                          \
  declare_constant(T_INT_size)                                            \
  declare_constant(T_LONG_size)                                           \
  declare_constant(T_OBJECT_size)                                         \
  declare_constant(T_ARRAY_size)                                          \
  declare_constant(T_NARROWOOP_size)                                      \
  declare_constant(T_NARROWKLASS_size)                                    \
  declare_constant(T_VOID_size)                                           \
                                                                          \
  /*********************/                                                 \
  /* Matcher (C2 only) */                                                 \
  /*********************/                                                 \
                                                                          \
  declare_c2_preprocessor_constant("Matcher::interpreter_frame_pointer_reg", Matcher::interpreter_frame_pointer_reg()) \
                                                                          \
  /*********************************************/                         \
  /* MethodCompilation (globalDefinitions.hpp) */                         \
  /*********************************************/                         \
                                                                          \
  declare_constant(InvocationEntryBci)                                    \
                                                                          \
  /*************/                                                         \
  /* CompLevel */                                                         \
  /*************/                                                         \
                                                                          \
  declare_constant(CompLevel_any)                                         \
  declare_constant(CompLevel_all)                                         \
  declare_constant(CompLevel_none)                                        \
  declare_constant(CompLevel_simple)                                      \
  declare_constant(CompLevel_limited_profile)                             \
  declare_constant(CompLevel_full_profile)                                \
  declare_constant(CompLevel_full_optimization)                           \
  declare_constant(CompLevel_aot)                                         \
                                                                          \
  /***************/                                                       \
  /* OopMapValue */                                                       \
  /***************/                                                       \
                                                                          \
  declare_constant(OopMapValue::type_bits)                                \
  declare_constant(OopMapValue::register_bits)                            \
  declare_constant(OopMapValue::type_shift)                               \
  declare_constant(OopMapValue::register_shift)                           \
  declare_constant(OopMapValue::type_mask)                                \
  declare_constant(OopMapValue::type_mask_in_place)                       \
  declare_constant(OopMapValue::register_mask)                            \
  declare_constant(OopMapValue::register_mask_in_place)                   \
  declare_constant(OopMapValue::unused_value)                             \
  declare_constant(OopMapValue::oop_value)                                \
  declare_constant(OopMapValue::narrowoop_value)                          \
  declare_constant(OopMapValue::callee_saved_value)                       \
  declare_constant(OopMapValue::derived_oop_value)                        \
                                                                          \
  /******************/                                                    \
  /* JNIHandleBlock */                                                    \
  /******************/                                                    \
                                                                          \
  declare_constant(JNIHandleBlock::block_size_in_oops)                    \
                                                                          \
  /**********************/                                                \
  /* ObjectSynchronizer */                                                \
  /**********************/                                                \
                                                                          \
  declare_constant(ObjectSynchronizer::_BLOCKSIZE)                        \
                                                                          \
  /**********************/                                                \
  /* PcDesc             */                                                \
  /**********************/                                                \
                                                                          \
  declare_constant(PcDesc::PCDESC_reexecute)                              \
  declare_constant(PcDesc::PCDESC_is_method_handle_invoke)                \
  declare_constant(PcDesc::PCDESC_return_oop)                             \
                                                                          \
  /**********************/                                                \
  /* frame              */                                                \
  /**********************/                                                \
  NOT_ZERO(PPC64_ONLY(declare_constant(frame::entry_frame_locals_size)))  \
                                                                          \
  NOT_ZERO(X86_ONLY(declare_constant(frame::entry_frame_call_wrapper_offset)))      \
  declare_constant(frame::pc_return_offset)                               \
                                                                          \
  /*************/                                                         \
  /* vmSymbols */                                                         \
  /*************/                                                         \
                                                                          \
  declare_constant(vmSymbols::FIRST_SID)                                  \
  declare_constant(vmSymbols::SID_LIMIT)                                  \
                                                                          \
  /****************/                                                      \
  /* vmIntrinsics */                                                      \
  /****************/                                                      \
                                                                          \
  declare_constant(vmIntrinsics::_invokeBasic)                            \
  declare_constant(vmIntrinsics::_linkToVirtual)                          \
  declare_constant(vmIntrinsics::_linkToStatic)                           \
  declare_constant(vmIntrinsics::_linkToSpecial)                          \
  declare_constant(vmIntrinsics::_linkToInterface)                        \
                                                                          \
  /********************************/                                      \
  /* Calling convention constants */                                      \
  /********************************/                                      \
                                                                          \
  declare_constant(RegisterImpl::number_of_registers)                     \
  declare_constant(ConcreteRegisterImpl::number_of_registers)             \
  declare_preprocessor_constant("REG_COUNT", REG_COUNT)                \
  declare_c2_preprocessor_constant("SAVED_ON_ENTRY_REG_COUNT", SAVED_ON_ENTRY_REG_COUNT) \
  declare_c2_preprocessor_constant("C_SAVED_ON_ENTRY_REG_COUNT", C_SAVED_ON_ENTRY_REG_COUNT) \
                                                                          \
  /************/                                                          \
  /* PerfData */                                                          \
  /************/                                                          \
                                                                          \
  /***********************/                                               \
  /* PerfData Units enum */                                               \
  /***********************/                                               \
                                                                          \
  declare_constant(PerfData::U_None)                                      \
  declare_constant(PerfData::U_Bytes)                                     \
  declare_constant(PerfData::U_Ticks)                                     \
  declare_constant(PerfData::U_Events)                                    \
  declare_constant(PerfData::U_String)                                    \
  declare_constant(PerfData::U_Hertz)                                     \
                                                                          \
  /****************/                                                      \
  /* JVMCI */                                                             \
  /****************/                                                      \
                                                                          \
  declare_preprocessor_constant("INCLUDE_JVMCI", INCLUDE_JVMCI)           \
                                                                          \
  /****************/                                                      \
  /*  VMRegImpl   */                                                      \
  /****************/                                                      \
  declare_constant(VMRegImpl::stack_slot_size)                            \
                                                                          \
  /******************************/                                        \
  /*  -XX flags (value origin)  */                                        \
  /******************************/                                        \
  declare_constant(JVMFlag::DEFAULT)                                      \
  declare_constant(JVMFlag::COMMAND_LINE)                                 \
  declare_constant(JVMFlag::ENVIRON_VAR)                                  \
  declare_constant(JVMFlag::CONFIG_FILE)                                  \
  declare_constant(JVMFlag::MANAGEMENT)                                   \
  declare_constant(JVMFlag::ERGONOMIC)                                    \
  declare_constant(JVMFlag::ATTACH_ON_DEMAND)                             \
  declare_constant(JVMFlag::INTERNAL)                                     \
  declare_constant(JVMFlag::JIMAGE_RESOURCE)                              \
  declare_constant(JVMFlag::VALUE_ORIGIN_MASK)                            \
  declare_constant(JVMFlag::ORIG_COMMAND_LINE)

//--------------------------------------------------------------------------------
// VM_LONG_CONSTANTS
//
// This table contains long constants required over in the
// serviceability agent. The "declare_constant" macro is used for all
// enums, etc., while "declare_preprocessor_constant" must be used for
// all #defined constants.

#define VM_LONG_CONSTANTS(declare_constant, declare_preprocessor_constant, declare_c1_constant, declare_c2_constant, declare_c2_preprocessor_constant) \
                                                                          \
  /****************/                                                      \
  /* GC constants */                                                      \
  /****************/                                                      \
                                                                          \
  VM_LONG_CONSTANTS_GC(declare_constant)                                  \
                                                                          \
  /*********************/                                                 \
  /* markWord constants */                                                \
  /*********************/                                                 \
                                                                          \
  /* Note: some of these are declared as long constants just for */       \
  /* consistency. The mask constants are the only ones requiring */       \
  /* 64 bits (on 64-bit platforms). */                                    \
                                                                          \
  declare_constant(markWord::age_bits)                                    \
  declare_constant(markWord::lock_bits)                                   \
  declare_constant(markWord::biased_lock_bits)                            \
  declare_constant(markWord::max_hash_bits)                               \
  declare_constant(markWord::hash_bits)                                   \
                                                                          \
  declare_constant(markWord::lock_shift)                                  \
  declare_constant(markWord::biased_lock_shift)                           \
  declare_constant(markWord::age_shift)                                   \
  declare_constant(markWord::hash_shift)                                  \
                                                                          \
  declare_constant(markWord::lock_mask)                                   \
  declare_constant(markWord::lock_mask_in_place)                          \
  declare_constant(markWord::biased_lock_mask)                            \
  declare_constant(markWord::biased_lock_mask_in_place)                   \
  declare_constant(markWord::biased_lock_bit_in_place)                    \
  declare_constant(markWord::age_mask)                                    \
  declare_constant(markWord::age_mask_in_place)                           \
  declare_constant(markWord::epoch_mask)                                  \
  declare_constant(markWord::epoch_mask_in_place)                         \
  declare_constant(markWord::hash_mask)                                   \
  declare_constant(markWord::hash_mask_in_place)                          \
  declare_constant(markWord::biased_lock_alignment)                       \
                                                                          \
  declare_constant(markWord::locked_value)                                \
  declare_constant(markWord::unlocked_value)                              \
  declare_constant(markWord::monitor_value)                               \
  declare_constant(markWord::marked_value)                                \
  declare_constant(markWord::biased_lock_pattern)                         \
                                                                          \
  declare_constant(markWord::no_hash)                                     \
  declare_constant(markWord::no_hash_in_place)                            \
  declare_constant(markWord::no_lock_in_place)                            \
  declare_constant(markWord::max_age)                                     \
                                                                          \
  /* InvocationCounter constants */                                       \
  declare_constant(InvocationCounter::count_increment)                    \
  declare_constant(InvocationCounter::count_shift)


//--------------------------------------------------------------------------------
//

// Generate and check a nonstatic field in non-product builds
#ifndef PRODUCT
# define GENERATE_NONPRODUCT_NONSTATIC_VM_STRUCT_ENTRY(a, b, c) GENERATE_NONSTATIC_VM_STRUCT_ENTRY(a, b, c)
# define CHECK_NONPRODUCT_NONSTATIC_VM_STRUCT_ENTRY(a, b, c)    CHECK_NONSTATIC_VM_STRUCT_ENTRY(a, b, c)
# define ENSURE_NONPRODUCT_FIELD_TYPE_PRESENT(a, b, c)          ENSURE_FIELD_TYPE_PRESENT(a, b, c)
# define GENERATE_NONPRODUCT_NONSTATIC_VM_STRUCT_ENTRY(a, b, c) GENERATE_NONSTATIC_VM_STRUCT_ENTRY(a, b, c)
# define CHECK_NONPRODUCT_NONSTATIC_VM_STRUCT_ENTRY(a, b, c)    CHECK_NONSTATIC_VM_STRUCT_ENTRY(a, b, c)
# define ENSURE_NONPRODUCT_FIELD_TYPE_PRESENT(a, b, c)          ENSURE_FIELD_TYPE_PRESENT(a, b, c)
#else
# define GENERATE_NONPRODUCT_NONSTATIC_VM_STRUCT_ENTRY(a, b, c)
# define CHECK_NONPRODUCT_NONSTATIC_VM_STRUCT_ENTRY(a, b, c)
# define ENSURE_NONPRODUCT_FIELD_TYPE_PRESENT(a, b, c)
# define GENERATE_NONPRODUCT_NONSTATIC_VM_STRUCT_ENTRY(a, b, c)
# define CHECK_NONPRODUCT_NONSTATIC_VM_STRUCT_ENTRY(a, b, c)
# define ENSURE_NONPRODUCT_FIELD_TYPE_PRESENT(a, b, c)
#endif /* PRODUCT */

// Generate and check a nonstatic field in C1 builds
#ifdef COMPILER1
# define GENERATE_C1_NONSTATIC_VM_STRUCT_ENTRY(a, b, c) GENERATE_NONSTATIC_VM_STRUCT_ENTRY(a, b, c)
# define CHECK_C1_NONSTATIC_VM_STRUCT_ENTRY(a, b, c)    CHECK_NONSTATIC_VM_STRUCT_ENTRY(a, b, c)
# define ENSURE_C1_FIELD_TYPE_PRESENT(a, b, c)          ENSURE_FIELD_TYPE_PRESENT(a, b, c)
#else
# define GENERATE_C1_NONSTATIC_VM_STRUCT_ENTRY(a, b, c)
# define CHECK_C1_NONSTATIC_VM_STRUCT_ENTRY(a, b, c)
# define ENSURE_C1_FIELD_TYPE_PRESENT(a, b, c)
#endif /* COMPILER1 */
// Generate and check a nonstatic field in C2 builds
#ifdef COMPILER2
# define GENERATE_C2_NONSTATIC_VM_STRUCT_ENTRY(a, b, c) GENERATE_NONSTATIC_VM_STRUCT_ENTRY(a, b, c)
# define CHECK_C2_NONSTATIC_VM_STRUCT_ENTRY(a, b, c)    CHECK_NONSTATIC_VM_STRUCT_ENTRY(a, b, c)
# define ENSURE_C2_FIELD_TYPE_PRESENT(a, b, c)          ENSURE_FIELD_TYPE_PRESENT(a, b, c)
#else
# define GENERATE_C2_NONSTATIC_VM_STRUCT_ENTRY(a, b, c)
# define CHECK_C2_NONSTATIC_VM_STRUCT_ENTRY(a, b, c)
# define ENSURE_C2_FIELD_TYPE_PRESENT(a, b, c)
#endif /* COMPILER2 */

// Generate but do not check a static field in C1 builds
#ifdef COMPILER1
# define GENERATE_C1_UNCHECKED_STATIC_VM_STRUCT_ENTRY(a, b, c) GENERATE_UNCHECKED_STATIC_VM_STRUCT_ENTRY(a, b, c)
#else
# define GENERATE_C1_UNCHECKED_STATIC_VM_STRUCT_ENTRY(a, b, c)
#endif /* COMPILER1 */

// Generate but do not check a static field in C2 builds
#ifdef COMPILER2
# define GENERATE_C2_UNCHECKED_STATIC_VM_STRUCT_ENTRY(a, b, c) GENERATE_UNCHECKED_STATIC_VM_STRUCT_ENTRY(a, b, c)
#else
# define GENERATE_C2_UNCHECKED_STATIC_VM_STRUCT_ENTRY(a, b, c)
#endif /* COMPILER2 */

//--------------------------------------------------------------------------------
// VMTypeEntry build-specific macros
//

#ifdef COMPILER1
# define GENERATE_C1_TOPLEVEL_VM_TYPE_ENTRY(a)               GENERATE_TOPLEVEL_VM_TYPE_ENTRY(a)
# define CHECK_C1_TOPLEVEL_VM_TYPE_ENTRY(a)
#else
# define GENERATE_C1_TOPLEVEL_VM_TYPE_ENTRY(a)
# define CHECK_C1_TOPLEVEL_VM_TYPE_ENTRY(a)
#endif /* COMPILER1 */

#ifdef COMPILER2
# define GENERATE_C2_VM_TYPE_ENTRY(a, b)                     GENERATE_VM_TYPE_ENTRY(a, b)
# define CHECK_C2_VM_TYPE_ENTRY(a, b)                        CHECK_VM_TYPE_ENTRY(a, b)
# define GENERATE_C2_TOPLEVEL_VM_TYPE_ENTRY(a)               GENERATE_TOPLEVEL_VM_TYPE_ENTRY(a)
# define CHECK_C2_TOPLEVEL_VM_TYPE_ENTRY(a)
#else
# define GENERATE_C2_VM_TYPE_ENTRY(a, b)
# define CHECK_C2_VM_TYPE_ENTRY(a, b)
# define GENERATE_C2_TOPLEVEL_VM_TYPE_ENTRY(a)
# define CHECK_C2_TOPLEVEL_VM_TYPE_ENTRY(a)
#endif /* COMPILER2 */


//--------------------------------------------------------------------------------
// VMIntConstantEntry build-specific macros
//

// Generate an int constant for a C1 build
#ifdef COMPILER1
# define GENERATE_C1_VM_INT_CONSTANT_ENTRY(name)  GENERATE_VM_INT_CONSTANT_ENTRY(name)
#else
# define GENERATE_C1_VM_INT_CONSTANT_ENTRY(name)
#endif /* COMPILER1 */

// Generate an int constant for a C2 build
#ifdef COMPILER2
# define GENERATE_C2_VM_INT_CONSTANT_ENTRY(name)                      GENERATE_VM_INT_CONSTANT_ENTRY(name)
# define GENERATE_C2_PREPROCESSOR_VM_INT_CONSTANT_ENTRY(name, value)  GENERATE_PREPROCESSOR_VM_INT_CONSTANT_ENTRY(name, value)
#else
# define GENERATE_C2_VM_INT_CONSTANT_ENTRY(name)
# define GENERATE_C2_PREPROCESSOR_VM_INT_CONSTANT_ENTRY(name, value)
#endif /* COMPILER1 */


//--------------------------------------------------------------------------------
// VMLongConstantEntry build-specific macros
//

// Generate a long constant for a C1 build
#ifdef COMPILER1
# define GENERATE_C1_VM_LONG_CONSTANT_ENTRY(name)  GENERATE_VM_LONG_CONSTANT_ENTRY(name)
#else
# define GENERATE_C1_VM_LONG_CONSTANT_ENTRY(name)
#endif /* COMPILER1 */

// Generate a long constant for a C2 build
#ifdef COMPILER2
# define GENERATE_C2_VM_LONG_CONSTANT_ENTRY(name)                     GENERATE_VM_LONG_CONSTANT_ENTRY(name)
# define GENERATE_C2_PREPROCESSOR_VM_LONG_CONSTANT_ENTRY(name, value) GENERATE_PREPROCESSOR_VM_LONG_CONSTANT_ENTRY(name, value)
#else
# define GENERATE_C2_VM_LONG_CONSTANT_ENTRY(name)
# define GENERATE_C2_PREPROCESSOR_VM_LONG_CONSTANT_ENTRY(name, value)
#endif /* COMPILER1 */


//
// Instantiation of VMStructEntries, VMTypeEntries and VMIntConstantEntries
//

// These initializers are allowed to access private fields in classes
// as long as class VMStructs is a friend
VMStructEntry VMStructs::localHotSpotVMStructs[] = {

  VM_STRUCTS(GENERATE_NONSTATIC_VM_STRUCT_ENTRY,
             GENERATE_STATIC_VM_STRUCT_ENTRY,
             GENERATE_STATIC_PTR_VOLATILE_VM_STRUCT_ENTRY,
             GENERATE_UNCHECKED_NONSTATIC_VM_STRUCT_ENTRY,
             GENERATE_NONSTATIC_VM_STRUCT_ENTRY,
             GENERATE_NONPRODUCT_NONSTATIC_VM_STRUCT_ENTRY,
             GENERATE_C1_NONSTATIC_VM_STRUCT_ENTRY,
             GENERATE_C2_NONSTATIC_VM_STRUCT_ENTRY,
             GENERATE_C1_UNCHECKED_STATIC_VM_STRUCT_ENTRY,
             GENERATE_C2_UNCHECKED_STATIC_VM_STRUCT_ENTRY)


  VM_STRUCTS_OS(GENERATE_NONSTATIC_VM_STRUCT_ENTRY,
                GENERATE_STATIC_VM_STRUCT_ENTRY,
                GENERATE_UNCHECKED_NONSTATIC_VM_STRUCT_ENTRY,
                GENERATE_NONSTATIC_VM_STRUCT_ENTRY,
                GENERATE_NONPRODUCT_NONSTATIC_VM_STRUCT_ENTRY,
                GENERATE_C2_NONSTATIC_VM_STRUCT_ENTRY,
                GENERATE_C1_UNCHECKED_STATIC_VM_STRUCT_ENTRY,
                GENERATE_C2_UNCHECKED_STATIC_VM_STRUCT_ENTRY)

  VM_STRUCTS_CPU(GENERATE_NONSTATIC_VM_STRUCT_ENTRY,
                 GENERATE_STATIC_VM_STRUCT_ENTRY,
                 GENERATE_UNCHECKED_NONSTATIC_VM_STRUCT_ENTRY,
                 GENERATE_NONSTATIC_VM_STRUCT_ENTRY,
                 GENERATE_NONPRODUCT_NONSTATIC_VM_STRUCT_ENTRY,
                 GENERATE_C2_NONSTATIC_VM_STRUCT_ENTRY,
                 GENERATE_C1_UNCHECKED_STATIC_VM_STRUCT_ENTRY,
                 GENERATE_C2_UNCHECKED_STATIC_VM_STRUCT_ENTRY)

  VM_STRUCTS_OS_CPU(GENERATE_NONSTATIC_VM_STRUCT_ENTRY,
                    GENERATE_STATIC_VM_STRUCT_ENTRY,
                    GENERATE_UNCHECKED_NONSTATIC_VM_STRUCT_ENTRY,
                    GENERATE_NONSTATIC_VM_STRUCT_ENTRY,
                    GENERATE_NONPRODUCT_NONSTATIC_VM_STRUCT_ENTRY,
                    GENERATE_C2_NONSTATIC_VM_STRUCT_ENTRY,
                    GENERATE_C1_UNCHECKED_STATIC_VM_STRUCT_ENTRY,
                    GENERATE_C2_UNCHECKED_STATIC_VM_STRUCT_ENTRY)

  GENERATE_VM_STRUCT_LAST_ENTRY()
};

size_t VMStructs::localHotSpotVMStructsLength() {
  return sizeof(localHotSpotVMStructs) / sizeof(VMStructEntry);
}

VMTypeEntry VMStructs::localHotSpotVMTypes[] = {

  VM_TYPES(GENERATE_VM_TYPE_ENTRY,
           GENERATE_TOPLEVEL_VM_TYPE_ENTRY,
           GENERATE_OOP_VM_TYPE_ENTRY,
           GENERATE_INTEGER_VM_TYPE_ENTRY,
           GENERATE_UNSIGNED_INTEGER_VM_TYPE_ENTRY,
           GENERATE_C1_TOPLEVEL_VM_TYPE_ENTRY,
           GENERATE_C2_VM_TYPE_ENTRY,
           GENERATE_C2_TOPLEVEL_VM_TYPE_ENTRY)


  VM_TYPES_OS(GENERATE_VM_TYPE_ENTRY,
              GENERATE_TOPLEVEL_VM_TYPE_ENTRY,
              GENERATE_OOP_VM_TYPE_ENTRY,
              GENERATE_INTEGER_VM_TYPE_ENTRY,
              GENERATE_UNSIGNED_INTEGER_VM_TYPE_ENTRY,
              GENERATE_C1_TOPLEVEL_VM_TYPE_ENTRY,
              GENERATE_C2_VM_TYPE_ENTRY,
              GENERATE_C2_TOPLEVEL_VM_TYPE_ENTRY)

  VM_TYPES_CPU(GENERATE_VM_TYPE_ENTRY,
               GENERATE_TOPLEVEL_VM_TYPE_ENTRY,
               GENERATE_OOP_VM_TYPE_ENTRY,
               GENERATE_INTEGER_VM_TYPE_ENTRY,
               GENERATE_UNSIGNED_INTEGER_VM_TYPE_ENTRY,
               GENERATE_C1_TOPLEVEL_VM_TYPE_ENTRY,
               GENERATE_C2_VM_TYPE_ENTRY,
               GENERATE_C2_TOPLEVEL_VM_TYPE_ENTRY)

  VM_TYPES_OS_CPU(GENERATE_VM_TYPE_ENTRY,
                  GENERATE_TOPLEVEL_VM_TYPE_ENTRY,
                  GENERATE_OOP_VM_TYPE_ENTRY,
                  GENERATE_INTEGER_VM_TYPE_ENTRY,
                  GENERATE_UNSIGNED_INTEGER_VM_TYPE_ENTRY,
                  GENERATE_C1_TOPLEVEL_VM_TYPE_ENTRY,
                  GENERATE_C2_VM_TYPE_ENTRY,
                  GENERATE_C2_TOPLEVEL_VM_TYPE_ENTRY)

  GENERATE_VM_TYPE_LAST_ENTRY()
};

size_t VMStructs::localHotSpotVMTypesLength() {
  return sizeof(localHotSpotVMTypes) / sizeof(VMTypeEntry);
}

VMIntConstantEntry VMStructs::localHotSpotVMIntConstants[] = {

  VM_INT_CONSTANTS(GENERATE_VM_INT_CONSTANT_ENTRY,
                   GENERATE_VM_INT_CONSTANT_WITH_VALUE_ENTRY,
                   GENERATE_PREPROCESSOR_VM_INT_CONSTANT_ENTRY,
                   GENERATE_C1_VM_INT_CONSTANT_ENTRY,
                   GENERATE_C2_VM_INT_CONSTANT_ENTRY,
                   GENERATE_C2_PREPROCESSOR_VM_INT_CONSTANT_ENTRY)

  VM_INT_CONSTANTS_OS(GENERATE_VM_INT_CONSTANT_ENTRY,
                      GENERATE_PREPROCESSOR_VM_INT_CONSTANT_ENTRY,
                      GENERATE_C1_VM_INT_CONSTANT_ENTRY,
                      GENERATE_C2_VM_INT_CONSTANT_ENTRY,
                      GENERATE_C2_PREPROCESSOR_VM_INT_CONSTANT_ENTRY)

  VM_INT_CONSTANTS_CPU(GENERATE_VM_INT_CONSTANT_ENTRY,
                       GENERATE_PREPROCESSOR_VM_INT_CONSTANT_ENTRY,
                       GENERATE_C1_VM_INT_CONSTANT_ENTRY,
                       GENERATE_C2_VM_INT_CONSTANT_ENTRY,
                       GENERATE_C2_PREPROCESSOR_VM_INT_CONSTANT_ENTRY)

  VM_INT_CONSTANTS_OS_CPU(GENERATE_VM_INT_CONSTANT_ENTRY,
                          GENERATE_PREPROCESSOR_VM_INT_CONSTANT_ENTRY,
                          GENERATE_C1_VM_INT_CONSTANT_ENTRY,
                          GENERATE_C2_VM_INT_CONSTANT_ENTRY,
                          GENERATE_C2_PREPROCESSOR_VM_INT_CONSTANT_ENTRY)

  GENERATE_VM_INT_CONSTANT_LAST_ENTRY()
};

size_t VMStructs::localHotSpotVMIntConstantsLength() {
  return sizeof(localHotSpotVMIntConstants) / sizeof(VMIntConstantEntry);
}

VMLongConstantEntry VMStructs::localHotSpotVMLongConstants[] = {

  VM_LONG_CONSTANTS(GENERATE_VM_LONG_CONSTANT_ENTRY,
                    GENERATE_PREPROCESSOR_VM_LONG_CONSTANT_ENTRY,
                    GENERATE_C1_VM_LONG_CONSTANT_ENTRY,
                    GENERATE_C2_VM_LONG_CONSTANT_ENTRY,
                    GENERATE_C2_PREPROCESSOR_VM_LONG_CONSTANT_ENTRY)

  VM_LONG_CONSTANTS_OS(GENERATE_VM_LONG_CONSTANT_ENTRY,
                       GENERATE_PREPROCESSOR_VM_LONG_CONSTANT_ENTRY,
                       GENERATE_C1_VM_LONG_CONSTANT_ENTRY,
                       GENERATE_C2_VM_LONG_CONSTANT_ENTRY,
                       GENERATE_C2_PREPROCESSOR_VM_LONG_CONSTANT_ENTRY)

  VM_LONG_CONSTANTS_CPU(GENERATE_VM_LONG_CONSTANT_ENTRY,
                        GENERATE_PREPROCESSOR_VM_LONG_CONSTANT_ENTRY,
                        GENERATE_C1_VM_LONG_CONSTANT_ENTRY,
                        GENERATE_C2_VM_LONG_CONSTANT_ENTRY,
                        GENERATE_C2_PREPROCESSOR_VM_LONG_CONSTANT_ENTRY)

  VM_LONG_CONSTANTS_OS_CPU(GENERATE_VM_LONG_CONSTANT_ENTRY,
                           GENERATE_PREPROCESSOR_VM_LONG_CONSTANT_ENTRY,
                           GENERATE_C1_VM_LONG_CONSTANT_ENTRY,
                           GENERATE_C2_VM_LONG_CONSTANT_ENTRY,
                           GENERATE_C2_PREPROCESSOR_VM_LONG_CONSTANT_ENTRY)

  GENERATE_VM_LONG_CONSTANT_LAST_ENTRY()
};

size_t VMStructs::localHotSpotVMLongConstantsLength() {
  return sizeof(localHotSpotVMLongConstants) / sizeof(VMLongConstantEntry);
}

// This is used both to check the types of referenced fields and, in
// debug builds, to ensure that all of the field types are present.
void
VMStructs::init() {
  VM_STRUCTS(CHECK_NONSTATIC_VM_STRUCT_ENTRY,
             CHECK_STATIC_VM_STRUCT_ENTRY,
             CHECK_STATIC_PTR_VOLATILE_VM_STRUCT_ENTRY,
             CHECK_NO_OP,
             CHECK_VOLATILE_NONSTATIC_VM_STRUCT_ENTRY,
             CHECK_NONPRODUCT_NONSTATIC_VM_STRUCT_ENTRY,
             CHECK_C1_NONSTATIC_VM_STRUCT_ENTRY,
             CHECK_C2_NONSTATIC_VM_STRUCT_ENTRY,
             CHECK_NO_OP,
             CHECK_NO_OP);


  VM_STRUCTS_CPU(CHECK_NONSTATIC_VM_STRUCT_ENTRY,
                 CHECK_STATIC_VM_STRUCT_ENTRY,
                 CHECK_NO_OP,
                 CHECK_VOLATILE_NONSTATIC_VM_STRUCT_ENTRY,
                 CHECK_NONPRODUCT_NONSTATIC_VM_STRUCT_ENTRY,
                 CHECK_C2_NONSTATIC_VM_STRUCT_ENTRY,
                 CHECK_NO_OP,
                 CHECK_NO_OP);

  VM_STRUCTS_OS_CPU(CHECK_NONSTATIC_VM_STRUCT_ENTRY,
                    CHECK_STATIC_VM_STRUCT_ENTRY,
                    CHECK_NO_OP,
                    CHECK_VOLATILE_NONSTATIC_VM_STRUCT_ENTRY,
                    CHECK_NONPRODUCT_NONSTATIC_VM_STRUCT_ENTRY,
                    CHECK_C2_NONSTATIC_VM_STRUCT_ENTRY,
                    CHECK_NO_OP,
                    CHECK_NO_OP);

  VM_TYPES(CHECK_VM_TYPE_ENTRY,
           CHECK_SINGLE_ARG_VM_TYPE_NO_OP,
           CHECK_SINGLE_ARG_VM_TYPE_NO_OP,
           CHECK_SINGLE_ARG_VM_TYPE_NO_OP,
           CHECK_SINGLE_ARG_VM_TYPE_NO_OP,
           CHECK_C1_TOPLEVEL_VM_TYPE_ENTRY,
           CHECK_C2_VM_TYPE_ENTRY,
           CHECK_C2_TOPLEVEL_VM_TYPE_ENTRY);


  VM_TYPES_CPU(CHECK_VM_TYPE_ENTRY,
               CHECK_SINGLE_ARG_VM_TYPE_NO_OP,
               CHECK_SINGLE_ARG_VM_TYPE_NO_OP,
               CHECK_SINGLE_ARG_VM_TYPE_NO_OP,
               CHECK_SINGLE_ARG_VM_TYPE_NO_OP,
               CHECK_C1_TOPLEVEL_VM_TYPE_ENTRY,
               CHECK_C2_VM_TYPE_ENTRY,
               CHECK_C2_TOPLEVEL_VM_TYPE_ENTRY);

  VM_TYPES_OS_CPU(CHECK_VM_TYPE_ENTRY,
                  CHECK_SINGLE_ARG_VM_TYPE_NO_OP,
                  CHECK_SINGLE_ARG_VM_TYPE_NO_OP,
                  CHECK_SINGLE_ARG_VM_TYPE_NO_OP,
                  CHECK_SINGLE_ARG_VM_TYPE_NO_OP,
                  CHECK_C1_TOPLEVEL_VM_TYPE_ENTRY,
                  CHECK_C2_VM_TYPE_ENTRY,
                  CHECK_C2_TOPLEVEL_VM_TYPE_ENTRY);

  //
  // Split VM_STRUCTS() invocation into two parts to allow MS VC++ 6.0
  // to build with the source mounted over SNC3.2. Symptom was that
  // debug build failed with an internal compiler error. Has been seen
  // mounting sources from Solaris 2.6 and 2.7 hosts, but so far not
  // 2.8 hosts. Appears to occur because line is too long.
  //
  // If an assertion failure is triggered here it means that an entry
  // in VMStructs::localHotSpotVMStructs[] was not found in
  // VMStructs::localHotSpotVMTypes[]. (The assertion itself had to be
  // made less descriptive because of this above bug -- see the
  // definition of ENSURE_FIELD_TYPE_PRESENT.)
  //
  // NOTE: taken out because this was just not working on everyone's
  // Solstice NFS setup. If everyone switches to local workspaces on
  // Win32, we can put this back in.
#ifndef _WINDOWS
  debug_only(VM_STRUCTS(ENSURE_FIELD_TYPE_PRESENT,
                        CHECK_NO_OP,
                        CHECK_NO_OP,
                        CHECK_NO_OP,
                        CHECK_NO_OP,
                        CHECK_NO_OP,
                        CHECK_NO_OP,
                        CHECK_NO_OP,
                        CHECK_NO_OP,
                        CHECK_NO_OP));
  debug_only(VM_STRUCTS(CHECK_NO_OP,
                        ENSURE_FIELD_TYPE_PRESENT,
                        ENSURE_FIELD_TYPE_PRESENT,
                        CHECK_NO_OP,
                        ENSURE_FIELD_TYPE_PRESENT,
                        ENSURE_NONPRODUCT_FIELD_TYPE_PRESENT,
                        ENSURE_C1_FIELD_TYPE_PRESENT,
                        ENSURE_C2_FIELD_TYPE_PRESENT,
                        CHECK_NO_OP,
                        CHECK_NO_OP));

  debug_only(VM_STRUCTS_CPU(ENSURE_FIELD_TYPE_PRESENT,
                            ENSURE_FIELD_TYPE_PRESENT,
                            CHECK_NO_OP,
                            ENSURE_FIELD_TYPE_PRESENT,
                            ENSURE_NONPRODUCT_FIELD_TYPE_PRESENT,
                            ENSURE_C2_FIELD_TYPE_PRESENT,
                            CHECK_NO_OP,
                            CHECK_NO_OP));
  debug_only(VM_STRUCTS_OS_CPU(ENSURE_FIELD_TYPE_PRESENT,
                               ENSURE_FIELD_TYPE_PRESENT,
                               CHECK_NO_OP,
                               ENSURE_FIELD_TYPE_PRESENT,
                               ENSURE_NONPRODUCT_FIELD_TYPE_PRESENT,
                               ENSURE_C2_FIELD_TYPE_PRESENT,
                               CHECK_NO_OP,
                               CHECK_NO_OP));
#endif
}

extern "C" {

#define STRIDE(array) ((char*)&array[1] - (char*)&array[0])

JNIEXPORT VMStructEntry* gHotSpotVMStructs = VMStructs::localHotSpotVMStructs;
JNIEXPORT uint64_t gHotSpotVMStructEntryTypeNameOffset = offset_of(VMStructEntry, typeName);
JNIEXPORT uint64_t gHotSpotVMStructEntryFieldNameOffset = offset_of(VMStructEntry, fieldName);
JNIEXPORT uint64_t gHotSpotVMStructEntryTypeStringOffset = offset_of(VMStructEntry, typeString);
JNIEXPORT uint64_t gHotSpotVMStructEntryIsStaticOffset = offset_of(VMStructEntry, isStatic);
JNIEXPORT uint64_t gHotSpotVMStructEntryOffsetOffset = offset_of(VMStructEntry, offset);
JNIEXPORT uint64_t gHotSpotVMStructEntryAddressOffset = offset_of(VMStructEntry, address);
JNIEXPORT uint64_t gHotSpotVMStructEntryArrayStride = STRIDE(gHotSpotVMStructs);

JNIEXPORT VMTypeEntry* gHotSpotVMTypes = VMStructs::localHotSpotVMTypes;
JNIEXPORT uint64_t gHotSpotVMTypeEntryTypeNameOffset = offset_of(VMTypeEntry, typeName);
JNIEXPORT uint64_t gHotSpotVMTypeEntrySuperclassNameOffset = offset_of(VMTypeEntry, superclassName);
JNIEXPORT uint64_t gHotSpotVMTypeEntryIsOopTypeOffset = offset_of(VMTypeEntry, isOopType);
JNIEXPORT uint64_t gHotSpotVMTypeEntryIsIntegerTypeOffset = offset_of(VMTypeEntry, isIntegerType);
JNIEXPORT uint64_t gHotSpotVMTypeEntryIsUnsignedOffset = offset_of(VMTypeEntry, isUnsigned);
JNIEXPORT uint64_t gHotSpotVMTypeEntrySizeOffset = offset_of(VMTypeEntry, size);
JNIEXPORT uint64_t gHotSpotVMTypeEntryArrayStride = STRIDE(gHotSpotVMTypes);

JNIEXPORT VMIntConstantEntry* gHotSpotVMIntConstants = VMStructs::localHotSpotVMIntConstants;
JNIEXPORT uint64_t gHotSpotVMIntConstantEntryNameOffset = offset_of(VMIntConstantEntry, name);
JNIEXPORT uint64_t gHotSpotVMIntConstantEntryValueOffset = offset_of(VMIntConstantEntry, value);
JNIEXPORT uint64_t gHotSpotVMIntConstantEntryArrayStride = STRIDE(gHotSpotVMIntConstants);

JNIEXPORT VMLongConstantEntry* gHotSpotVMLongConstants = VMStructs::localHotSpotVMLongConstants;
JNIEXPORT uint64_t gHotSpotVMLongConstantEntryNameOffset = offset_of(VMLongConstantEntry, name);
JNIEXPORT uint64_t gHotSpotVMLongConstantEntryValueOffset = offset_of(VMLongConstantEntry, value);
JNIEXPORT uint64_t gHotSpotVMLongConstantEntryArrayStride = STRIDE(gHotSpotVMLongConstants);
}

#ifdef ASSERT
static int recursiveFindType(VMTypeEntry* origtypes, const char* typeName, bool isRecurse) {
  {
    VMTypeEntry* types = origtypes;
    while (types->typeName != NULL) {
      if (strcmp(typeName, types->typeName) == 0) {
        // Found it
        return 1;
      }
      ++types;
    }
  }
  // Search for the base type by peeling off const and *
  size_t len = strlen(typeName);
  if (typeName[len-1] == '*') {
    char * s = NEW_C_HEAP_ARRAY(char, len, mtInternal);
    strncpy(s, typeName, len - 1);
    s[len-1] = '\0';
    // tty->print_cr("checking \"%s\" for \"%s\"", s, typeName);
    if (recursiveFindType(origtypes, s, true) == 1) {
      FREE_C_HEAP_ARRAY(char, s);
      return 1;
    }
    FREE_C_HEAP_ARRAY(char, s);
  }
  const char* start = NULL;
  if (strstr(typeName, "GrowableArray<") == typeName) {
    start = typeName + strlen("GrowableArray<");
  } else if (strstr(typeName, "Array<") == typeName) {
    start = typeName + strlen("Array<");
  }
  if (start != NULL) {
    const char * end = strrchr(typeName, '>');
    int len = end - start + 1;
    char * s = NEW_C_HEAP_ARRAY(char, len, mtInternal);
    strncpy(s, start, len - 1);
    s[len-1] = '\0';
    // tty->print_cr("checking \"%s\" for \"%s\"", s, typeName);
    if (recursiveFindType(origtypes, s, true) == 1) {
      FREE_C_HEAP_ARRAY(char, s);
      return 1;
    }
    FREE_C_HEAP_ARRAY(char, s);
  }
  if (strstr(typeName, "const ") == typeName) {
    const char * s = typeName + strlen("const ");
    // tty->print_cr("checking \"%s\" for \"%s\"", s, typeName);
    if (recursiveFindType(origtypes, s, true) == 1) {
      return 1;
    }
  }
  if (strstr(typeName, " const") == typeName + len - 6) {
    char * s = os::strdup_check_oom(typeName);
    s[len - 6] = '\0';
    // tty->print_cr("checking \"%s\" for \"%s\"", s, typeName);
    if (recursiveFindType(origtypes, s, true) == 1) {
      os::free(s);
      return 1;
    }
    os::free(s);
  }
  if (!isRecurse) {
    tty->print_cr("type \"%s\" not found", typeName);
  }
  return 0;
}


int
VMStructs::findType(const char* typeName) {
  VMTypeEntry* types = gHotSpotVMTypes;

  return recursiveFindType(types, typeName, false);
}
#endif

void vmStructs_init() {
  debug_only(VMStructs::init());
}<|MERGE_RESOLUTION|>--- conflicted
+++ resolved
@@ -236,12 +236,8 @@
   nonstatic_field(InstanceKlass,               _static_oop_field_count,                       u2)                                    \
   nonstatic_field(InstanceKlass,               _nonstatic_oop_map_size,                       int)                                   \
   nonstatic_field(InstanceKlass,               _is_marked_dependent,                          bool)                                  \
-<<<<<<< HEAD
   nonstatic_field(InstanceKlass,               _kind,                                         u1)                                    \
-  nonstatic_field(InstanceKlass,               _misc_flags,                                   u2)                                    \
-=======
   nonstatic_field(InstanceKlass,               _misc_flags,                                   u4)                                    \
->>>>>>> aa4ef80f
   nonstatic_field(InstanceKlass,               _minor_version,                                u2)                                    \
   nonstatic_field(InstanceKlass,               _major_version,                                u2)                                    \
   nonstatic_field(InstanceKlass,               _init_state,                                   u1)                                    \
