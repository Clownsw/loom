--- conflicted
+++ resolved
@@ -653,43 +653,19 @@
 
 javaVFrame* vframeStreamCommon::asJavaVFrame() {
   javaVFrame* result = NULL;
-<<<<<<< HEAD
   if (_mode == compiled_mode && _frame.is_compiled_frame()) {
-    guarantee(_frame.is_compiled_frame(), "expected compiled Java frame");
+    assert(_frame.is_compiled_frame() || _frame.is_native_frame(), "expected compiled Java frame");
     guarantee(_reg_map.update_map(), "");
 
     compiledVFrame* cvf = compiledVFrame::cast(vframe::new_vframe(&_frame, &_reg_map, _thread));
-=======
-  if (_mode == compiled_mode) {
-    assert(_frame.is_compiled_frame() || _frame.is_native_frame(), "expected compiled Java frame");
-
-    // lazy update to register map
-    bool update_map = true;
-    RegisterMap map(_thread, update_map);
-    frame f = _prev_frame.sender(&map);
-
-    assert(f.is_compiled_frame() || f.is_native_frame(), "expected compiled Java frame");
-
-    compiledVFrame* cvf = compiledVFrame::cast(vframe::new_vframe(&f, &map, _thread));
->>>>>>> 024c4027
-
-    assert(cvf->cb() == cb(), "wrong code blob");
-
-<<<<<<< HEAD
+
+    guarantee(cvf->cb() == cb(), "wrong code blob");
+
     cvf = cvf->at_scope(_decode_offset, _vframe_id); // get the same scope as this stream
-=======
-    if (cvf->scope() == NULL) {
-      // native nmethods have no scope
-      assert(f.is_native_frame(), "expected native frame");
-    } else {
-      // get the same scope as this stream
-      cvf = cvf->at_scope(_decode_offset, _vframe_id);
->>>>>>> 024c4027
-
-      assert(cvf->scope()->decode_offset() == _decode_offset, "wrong scope");
-      assert(cvf->scope()->sender_decode_offset() == _sender_decode_offset, "wrong scope");
-    }
-    assert(cvf->vframe_id() == _vframe_id, "wrong vframe");
+
+    guarantee(cvf->scope()->decode_offset() == _decode_offset, "wrong scope");
+    guarantee(cvf->scope()->sender_decode_offset() == _sender_decode_offset, "wrong scope");
+    guarantee(cvf->vframe_id() == _vframe_id, "wrong vframe");
 
     result = cvf;
   } else {
