--- conflicted
+++ resolved
@@ -994,8 +994,7 @@
 
 bool ObjectMonitor::HandlePreemptedVThread(JavaThread* current) {
   // Either because we acquire the lock below or because we will preempt the
-  // vthread clear the _Stalled/_current_pending_monitor field from the current JavaThread.
-  current->_Stalled = 0;
+  // vthread clear the _current_pending_monitor field from the current JavaThread.
   current->set_current_pending_monitor(nullptr);
 
   // Try once more after freezing the continuation.
@@ -1822,14 +1821,7 @@
 
     OrderAccess::fence();
 
-<<<<<<< HEAD
-    assert(current->_Stalled != 0, "invariant");
-    current->_Stalled = 0;
-
     assert(owner_raw() != owner_for(current), "invariant");
-=======
-    assert(owner_raw() != current, "invariant");
->>>>>>> 418deaf5
     ObjectWaiter::TStates v = node.TState;
     if (v == ObjectWaiter::TS_RUN) {
       enter(current);
