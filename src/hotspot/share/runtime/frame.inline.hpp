/*
 * Copyright (c) 1997, 2021, Oracle and/or its affiliates. All rights reserved.
 * DO NOT ALTER OR REMOVE COPYRIGHT NOTICES OR THIS FILE HEADER.
 *
 * This code is free software; you can redistribute it and/or modify it
 * under the terms of the GNU General Public License version 2 only, as
 * published by the Free Software Foundation.
 *
 * This code is distributed in the hope that it will be useful, but WITHOUT
 * ANY WARRANTY; without even the implied warranty of MERCHANTABILITY or
 * FITNESS FOR A PARTICULAR PURPOSE.  See the GNU General Public License
 * version 2 for more details (a copy is included in the LICENSE file that
 * accompanied this code).
 *
 * You should have received a copy of the GNU General Public License version
 * 2 along with this work; if not, write to the Free Software Foundation,
 * Inc., 51 Franklin St, Fifth Floor, Boston, MA 02110-1301 USA.
 *
 * Please contact Oracle, 500 Oracle Parkway, Redwood Shores, CA 94065 USA
 * or visit www.oracle.com if you need additional information or have any
 * questions.
 *
 */

#ifndef SHARE_RUNTIME_FRAME_INLINE_HPP
#define SHARE_RUNTIME_FRAME_INLINE_HPP

#include "code/compiledMethod.inline.hpp"
#include "interpreter/interpreter.hpp"
#include "oops/instanceStackChunkKlass.inline.hpp"
#include "oops/method.hpp"
#include "runtime/continuation.hpp"
#include "runtime/frame.hpp"
#include "runtime/registerMap.hpp"
#include "runtime/stubRoutines.hpp"
#include "utilities/macros.hpp"
#ifdef ZERO
# include "entryFrame_zero.hpp"
# include "fakeStubFrame_zero.hpp"
# include "interpreterFrame_zero.hpp"
#endif

#include CPU_HEADER_INLINE(frame)

inline bool frame::is_entry_frame() const {
  return StubRoutines::returns_to_call_stub(pc());
}

inline bool frame::is_stub_frame() const {
  return StubRoutines::is_stub_code(pc()) || (_cb != NULL && _cb->is_adapter_blob());
}

inline bool frame::is_first_frame() const {
  return is_entry_frame() && entry_frame_is_first();
}

inline bool frame::is_compiled_frame() const {
  if (_cb != NULL &&
      _cb->is_compiled() &&
      ((CompiledMethod*)_cb)->is_java_method()) {
    return true;
  }
  return false;
}

template <typename RegisterMapT>
inline address frame::oopmapreg_to_location(VMReg reg, const RegisterMapT* reg_map) const {
  if (reg->is_reg()) {
    // If it is passed in a register, it got spilled in the stub frame.
    return reg_map->location(reg, sp());
  } else {
    int sp_offset_in_bytes = reg->reg2stack() * VMRegImpl::stack_slot_size;
    if (reg_map->in_cont()) {
      return (address)((intptr_t)reg_map->as_RegisterMap()->stack_chunk()->relativize_usp_offset(*this, sp_offset_in_bytes));
    }
    address usp = (address)unextended_sp();
    assert(reg_map->thread() == NULL || reg_map->thread()->is_in_usable_stack(usp), INTPTR_FORMAT, p2i(usp)); 
    return (usp + sp_offset_in_bytes);
  }
}

template <typename RegisterMapT>
inline oop* frame::oopmapreg_to_oop_location(VMReg reg, const RegisterMapT* reg_map) const {
  return (oop*)oopmapreg_to_location(reg, reg_map);
}

<<<<<<< HEAD
inline CodeBlob* frame::get_cb() const {
  // if (_cb == NULL) _cb = CodeCache::find_blob(_pc);
  if (_cb == NULL) {
    int slot;
    _cb = CodeCache::find_blob_and_oopmap(_pc, slot);
    if (_oop_map == NULL && slot >= 0) {
      _oop_map = _cb->oop_map_for_slot(slot, _pc);
    }
  }
  return _cb;
}

// inline void frame::set_cb(CodeBlob* cb) {
//   if (_cb == NULL) _cb = cb;
//   assert (_cb == cb, "");
//   assert (_cb->contains(_pc), "");
// }

inline bool StackFrameStream::is_done() {
  return (_is_done) ? true : (_is_done = _fr.is_first_frame(), false);
}

=======
>>>>>>> 75b039a4
#endif // SHARE_RUNTIME_FRAME_INLINE_HPP<|MERGE_RESOLUTION|>--- conflicted
+++ resolved
@@ -84,7 +84,6 @@
   return (oop*)oopmapreg_to_location(reg, reg_map);
 }
 
-<<<<<<< HEAD
 inline CodeBlob* frame::get_cb() const {
   // if (_cb == NULL) _cb = CodeCache::find_blob(_pc);
   if (_cb == NULL) {
@@ -103,10 +102,5 @@
 //   assert (_cb->contains(_pc), "");
 // }
 
-inline bool StackFrameStream::is_done() {
-  return (_is_done) ? true : (_is_done = _fr.is_first_frame(), false);
-}
 
-=======
->>>>>>> 75b039a4
 #endif // SHARE_RUNTIME_FRAME_INLINE_HPP