--- conflicted
+++ resolved
@@ -45,11 +45,8 @@
 extern Mutex*   JfieldIdCreation_lock;           // a lock on creating JNI static field identifiers
 extern Monitor* JNICritical_lock;                // a lock used while entering and exiting JNI critical regions, allows GC to sometimes get in
 extern Mutex*   JvmtiThreadState_lock;           // a lock on modification of JVMTI thread data
-<<<<<<< HEAD
+extern Monitor* EscapeBarrier_lock;              // a lock to sync reallocating and relocking objects because of JVMTI access
 extern Monitor* JvmtiVTMT_lock;                  // a lock for Virtual Thread Mount Transition (VTMT) management
-=======
-extern Monitor* EscapeBarrier_lock;              // a lock to sync reallocating and relocking objects because of JVMTI access
->>>>>>> a0ade220
 extern Monitor* Heap_lock;                       // a lock on the heap
 extern Mutex*   ExpandHeap_lock;                 // a lock on expanding the heap
 extern Mutex*   AdapterHandlerLibrary_lock;      // a lock on the AdapterHandlerLibrary
