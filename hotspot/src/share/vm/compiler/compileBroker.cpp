--- conflicted
+++ resolved
@@ -1135,8 +1135,8 @@
 //
 // See if compilation of this method is already complete.
 bool CompileBroker::compilation_is_complete(const methodHandle& method,
-                                            int          osr_bci,
-                                            int          comp_level) {
+                                            int                 osr_bci,
+                                            int                 comp_level) {
   bool is_osr = (osr_bci != standard_entry_bci);
   if (is_osr) {
     if (method->is_not_osr_compilable(comp_level)) {
@@ -1285,15 +1285,15 @@
 //
 // Create a CompileTask object representing the current request for
 // compilation.  Add this task to the queue.
-CompileTask* CompileBroker::create_compile_task(CompileQueue* queue,
-                                              int           compile_id,
-                                              const methodHandle&  method,
-                                              int           osr_bci,
-                                              int           comp_level,
-                                              const methodHandle&  hot_method,
-                                              int           hot_count,
-                                              const char*   comment,
-                                              bool          blocking) {
+CompileTask* CompileBroker::create_compile_task(CompileQueue*       queue,
+                                                int                 compile_id,
+                                                const methodHandle& method,
+                                                int                 osr_bci,
+                                                int                 comp_level,
+                                                const methodHandle& hot_method,
+                                                int                 hot_count,
+                                                const char*         comment,
+                                                bool                blocking) {
   CompileTask* new_task = CompileTask::allocate();
   new_task->initialize(compile_id, method, osr_bci, comp_level,
                        hot_method, hot_count, comment,
@@ -1972,24 +1972,6 @@
   JNIHandleBlock::release_block(compile_handles, thread); // may block
 }
 
-<<<<<<< HEAD
-
-// ------------------------------------------------------------------
-// CompileBroker::check_break_at
-//
-// Should the compilation break at the current compilation.
-bool CompileBroker::check_break_at(const methodHandle& method, int compile_id, bool is_osr) {
-  if (CICountOSR && is_osr && (compile_id == CIBreakAtOSR)) {
-    return true;
-  } else if( CompilerOracle::should_break_at(method) ) { // break when compiling
-    return true;
-  } else {
-    return (compile_id == CIBreakAt);
-  }
-}
-
-=======
->>>>>>> f9d61457
 // ------------------------------------------------------------------
 // CompileBroker::collect_statistics
 //
@@ -2259,4 +2241,4 @@
   st->print_cr("Compiler thread printing unimplemented.");
   st->cr();
 #endif
-}
+}